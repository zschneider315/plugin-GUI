--- conflicted
+++ resolved
@@ -1,820 +1,816 @@
-# Automatically generated makefile, created by the Introjucer
-# Don't edit this file! Your changes will be overwritten when you re-save the Introjucer project!
-
-ifndef CONFIG
-  CONFIG=Debug
-endif
-
-ifeq ($(TARGET_ARCH),)
-  TARGET_ARCH := -march=native
-endif
-
-# (this disables dependency generation if multiple architectures are set)
-DEPFLAGS := $(if $(word 2, $(TARGET_ARCH)), , -MMD)
-
-ifeq ($(CONFIG),Debug)
-  BINDIR := build
-  LIBDIR := build
-  OBJDIR := build/intermediate/Debug
-  OUTDIR := build
-  CPPFLAGS := $(DEPFLAGS) -D "LINUX=1" -D "DEBUG=1" -D "_DEBUG=1" -D "JUCER_LINUX_MAKE_7346DA2A=1" -I /usr/include -I /usr/include/freetype2 -I ../../JuceLibraryCode
-  CFLAGS += $(CPPFLAGS) $(TARGET_ARCH) -g -ggdb -O3
-  CXXFLAGS += $(CFLAGS) -export-dynamic -g -pg
-  LDFLAGS += -L$(BINDIR) -L$(LIBDIR) -L/usr/X11R6/lib/ -lGL -lX11 -lXext -lXinerama -lasound -ldl -lfreetype -lpthread -lrt -pg -ldl -lXext
-  LDDEPS :=
-  RESFLAGS :=  -D "LINUX=1" -D "DEBUG=1" -D "_DEBUG=1" -D "JUCER_LINUX_MAKE_7346DA2A=1" -I /usr/include -I /usr/include/freetype2 -I ../../JuceLibraryCode
-  TARGET := open-ephys
-  BLDCMD = $(CXX) -o $(OUTDIR)/$(TARGET) $(OBJECTS) $(LDFLAGS) $(RESOURCES) $(TARGET_ARCH)
-endif
-
-ifeq ($(CONFIG),Release)
-  BINDIR := build
-  LIBDIR := build
-  OBJDIR := build/intermediate/Release
-  OUTDIR := build
-  CPPFLAGS := $(DEPFLAGS) -D "LINUX=1" -D "NDEBUG=1" -D "JUCER_LINUX_MAKE_7346DA2A=1" -I /usr/include -I /usr/include/freetype2 -I ../../JuceLibraryCode
-  CFLAGS += $(CPPFLAGS) $(TARGET_ARCH) -O3
-  CXXFLAGS += $(CFLAGS) -export-dynamic -g -pg
-  LDFLAGS += -L$(BINDIR) -L$(LIBDIR) -L/usr/X11R6/lib/ -lGL -lX11 -lXext -lXinerama -lasound -ldl -lfreetype -lpthread -lrt -pg -ldl -lXext
-  LDDEPS :=
-  RESFLAGS :=  -D "LINUX=1" -D "NDEBUG=1" -D "JUCER_LINUX_MAKE_7346DA2A=1" -I /usr/include -I /usr/include/freetype2 -I ../../JuceLibraryCode
-  TARGET := open-ephys-release
-  BLDCMD = $(CXX) -o $(OUTDIR)/$(TARGET) $(OBJECTS) $(LDFLAGS) $(RESOURCES) $(TARGET_ARCH)
-endif
-
-OBJECTS := \
-  $(OBJDIR)/AccessClass_de9602d5.o \
-  $(OBJDIR)/PracticalSocket_2574ecc8.o \
-  $(OBJDIR)/Bessel_63b88b81.o \
-  $(OBJDIR)/Biquad_479045c5.o \
-  $(OBJDIR)/Butterworth_a752fb81.o \
-  $(OBJDIR)/Cascade_7ab417a7.o \
-  $(OBJDIR)/ChebyshevI_f2af4063.o \
-  $(OBJDIR)/ChebyshevII_649cfe90.o \
-  $(OBJDIR)/Custom_e24db5a8.o \
-  $(OBJDIR)/Design_3ed2fd75.o \
-  $(OBJDIR)/Documentation_c5f0da2d.o \
-  $(OBJDIR)/Elliptic_8ad9a5b9.o \
-  $(OBJDIR)/Filter_e4029a2f.o \
-  $(OBJDIR)/Legendre_89451537.o \
-  $(OBJDIR)/Param_13628c80.o \
-  $(OBJDIR)/PoleFilter_e04f707.o \
-  $(OBJDIR)/RBJ_418b612d.o \
-  $(OBJDIR)/RootFinder_239a995f.o \
-  $(OBJDIR)/State_22979684.o \
-  $(OBJDIR)/AudioComponent_521bd9c9.o \
-  $(OBJDIR)/SerialInput_855a46b1.o \
-  $(OBJDIR)/LfpTriggeredAverageNode_ff52d7b9.o \
-  $(OBJDIR)/FileReader_18023b0e.o \
-  $(OBJDIR)/ChannelMappingNode_d9219b9c.o \
-  $(OBJDIR)/PulsePalOutput_9f4ef492.o \
-  $(OBJDIR)/ReferenceNode_519d3b68.o \
-  $(OBJDIR)/PhaseDetector_7193f7dc.o \
-  $(OBJDIR)/AudioResamplingNode_3dbffa2d.o \
-  $(OBJDIR)/Channel_33a3e5fe.o \
-  $(OBJDIR)/PulsePal_14932a18.o \
-  $(OBJDIR)/ofArduino_12f202a5.o \
-  $(OBJDIR)/ofSerial_c3b0a9e1.o \
-  $(OBJDIR)/EventDetector_4807aa7b.o \
-  $(OBJDIR)/FPGAOutput_73b5ffd4.o \
-  $(OBJDIR)/ArduinoOutput_391e90c4.o \
-  $(OBJDIR)/Parameter_ae008024.o \
-  $(OBJDIR)/SpikeDisplayNode_9c52e4ad.o \
-  $(OBJDIR)/WiFiOutput_fa464ec5.o \
-  $(OBJDIR)/LfpDisplayNode_30ef22fd.o \
-  $(OBJDIR)/RecordControl_3e1c6062.o \
-  $(OBJDIR)/Merger_2f90542e.o \
-  $(OBJDIR)/Splitter_6e27a57b.o \
-  $(OBJDIR)/LfpTriggeredAverageCanvas_50148944.o \
-  $(OBJDIR)/SpikeObject_24e8c655.o \
-  $(OBJDIR)/SpikeDisplayCanvas_b208ff6e.o \
-  $(OBJDIR)/DataWindow_83ce6754.o \
-  $(OBJDIR)/LfpDisplayCanvas_4a58e87e.o \
-  $(OBJDIR)/OpenGLCanvas_3c775a41.o \
-  $(OBJDIR)/SpikeDetector_300d85e7.o \
-  $(OBJDIR)/AudioNode_94606ff3.o \
-  $(OBJDIR)/EventNode_95c842b7.o \
-  $(OBJDIR)/SerialInputEditor_c00f31f5.o \
-  $(OBJDIR)/ElectrodeButtons_a6064cc.o \
-  $(OBJDIR)/LfpTriggeredAverageEditor_101d75b.o \
-  $(OBJDIR)/ChannelMappingEditor_dd803b0.o \
-  $(OBJDIR)/FileReaderEditor_16fd7744.o \
-  $(OBJDIR)/PhaseDetectorEditor_f53aa520.o \
-  $(OBJDIR)/PulsePalOutputEditor_ab5be148.o \
-  $(OBJDIR)/RHD2000Editor_d7ddd6b.o \
-  $(OBJDIR)/RecordControlEditor_244084cb.o \
-  $(OBJDIR)/ReferenceNodeEditor_19ee0fac.o \
-  $(OBJDIR)/ResamplingNodeEditor_f2d6f061.o \
-  $(OBJDIR)/FPGAOutputEditor_cfe00f8a.o \
-  $(OBJDIR)/ArduinoOutputEditor_1118f008.o \
-  $(OBJDIR)/ChannelSelector_c1430874.o \
-  $(OBJDIR)/ParameterEditor_91f62ae8.o \
-  $(OBJDIR)/SpikeDisplayEditor_e1812c1.o \
-  $(OBJDIR)/VisualizerEditor_3672b003.o \
-  $(OBJDIR)/MergerEditor_d1fcc0df.o \
-  $(OBJDIR)/ImageIcon_c89b23a6.o \
-  $(OBJDIR)/WiFiOutputEditor_1d3ba5bb.o \
-  $(OBJDIR)/EventNodeEditor_2198733b.o \
-  $(OBJDIR)/SignalGeneratorEditor_3223ac0a.o \
-  $(OBJDIR)/LfpDisplayEditor_99d75351.o \
-  $(OBJDIR)/SourceNodeEditor_8d813122.o \
-  $(OBJDIR)/SplitterEditor_c2199b6c.o \
-  $(OBJDIR)/SpikeDetectorEditor_2fb63eeb.o \
-  $(OBJDIR)/AudioEditor_fb2c6555.o \
-  $(OBJDIR)/FilterEditor_dfe1f39d.o \
-  $(OBJDIR)/GenericEditor_becb2ad6.o \
-  $(OBJDIR)/okFrontPanelDLL_87687880.o \
-  $(OBJDIR)/rhd2000datablock_722d8dae.o \
-  $(OBJDIR)/rhd2000evalboard_e0b412d5.o \
-  $(OBJDIR)/rhd2000registers_cf6cd63b.o \
-  $(OBJDIR)/RHD2000Thread_23e0b041.o \
-  $(OBJDIR)/FileReaderThread_933ea08.o \
-  $(OBJDIR)/FPGAThread_a8dc34ed.o \
-  $(OBJDIR)/DataBuffer_6ae4f549.o \
-  $(OBJDIR)/DataThread_b2a47a13.o \
-  $(OBJDIR)/RecordNode_2b7a1a2.o \
-  $(OBJDIR)/SignalGenerator_a9cf4806.o \
-  $(OBJDIR)/ResamplingNode_27a58a6b.o \
-  $(OBJDIR)/FilterNode_817e9c9.o \
-  $(OBJDIR)/SourceNode_c2d6336c.o \
-  $(OBJDIR)/GenericProcessor_733760aa.o \
-  $(OBJDIR)/ProcessorGraph_68b34a0b.o \
-<<<<<<< HEAD
-  $(OBJDIR)/GraphViewer_e43fd2ce.o \
-=======
-  $(OBJDIR)/CustomArrowButton_206e4278.o \
->>>>>>> 78d6deb8
-  $(OBJDIR)/EditorViewportButtons_29af2a5c.o \
-  $(OBJDIR)/SignalChainManager_d2b643f0.o \
-  $(OBJDIR)/EditorViewport_1d991caf.o \
-  $(OBJDIR)/ProcessorList_1ad3f3de.o \
-  $(OBJDIR)/CustomLookAndFeel_53a8fcdb.o \
-  $(OBJDIR)/InfoLabel_a2051bf4.o \
-  $(OBJDIR)/DataViewport_2cf95d2c.o \
-  $(OBJDIR)/MessageCenter_748a1cca.o \
-  $(OBJDIR)/ControlPanel_a895ede3.o \
-  $(OBJDIR)/UIComponent_d667ba37.o \
-  $(OBJDIR)/MainWindow_499ac812.o \
-  $(OBJDIR)/Main_90ebc5c2.o \
-  $(OBJDIR)/BinaryData_ce4232d4.o \
-  $(OBJDIR)/juce_audio_basics_2442e4ea.o \
-  $(OBJDIR)/juce_audio_devices_a4c8a728.o \
-  $(OBJDIR)/juce_audio_formats_d349f0c8.o \
-  $(OBJDIR)/juce_audio_processors_44a134a2.o \
-  $(OBJDIR)/juce_audio_utils_f63b12e8.o \
-  $(OBJDIR)/juce_core_aff681cc.o \
-  $(OBJDIR)/juce_cryptography_25c7e826.o \
-  $(OBJDIR)/juce_data_structures_bdd6d488.o \
-  $(OBJDIR)/juce_events_79b2840.o \
-  $(OBJDIR)/juce_graphics_c8f1e7a4.o \
-  $(OBJDIR)/juce_gui_basics_a630dd20.o \
-  $(OBJDIR)/juce_gui_extra_7767d6a8.o \
-  $(OBJDIR)/juce_opengl_c7e3506c.o \
-  $(OBJDIR)/juce_video_184321c8.o \
-
-.PHONY: clean
-
-$(OUTDIR)/$(TARGET): $(OBJECTS) $(LDDEPS) $(RESOURCES)
-	@echo Linking open-ephys
-	-@mkdir -p $(BINDIR)
-	-@mkdir -p $(LIBDIR)
-	-@mkdir -p $(OUTDIR)
-	@$(BLDCMD)
-
-clean:
-	@echo Cleaning open-ephys
-	-@rm -f $(OUTDIR)/$(TARGET)
-	-@rm -rf $(OBJDIR)/*
-	-@rm -rf $(OBJDIR)
-
-strip:
-	@echo Stripping open-ephys
-	-@strip --strip-unneeded $(OUTDIR)/$(TARGET)
-
-$(OBJDIR)/AccessClass_de9602d5.o: ../../Source/AccessClass.cpp
-	-@mkdir -p $(OBJDIR)
-	@echo "Compiling AccessClass.cpp"
-	@$(CXX) $(CXXFLAGS) -o "$@" -c "$<"
-
-$(OBJDIR)/PracticalSocket_2574ecc8.o: ../../Source/Network/PracticalSocket.cpp
-	-@mkdir -p $(OBJDIR)
-	@echo "Compiling PracticalSocket.cpp"
-	@$(CXX) $(CXXFLAGS) -o "$@" -c "$<"
-
-$(OBJDIR)/Bessel_63b88b81.o: ../../Source/Dsp/Bessel.cpp
-	-@mkdir -p $(OBJDIR)
-	@echo "Compiling Bessel.cpp"
-	@$(CXX) $(CXXFLAGS) -o "$@" -c "$<"
-
-$(OBJDIR)/Biquad_479045c5.o: ../../Source/Dsp/Biquad.cpp
-	-@mkdir -p $(OBJDIR)
-	@echo "Compiling Biquad.cpp"
-	@$(CXX) $(CXXFLAGS) -o "$@" -c "$<"
-
-$(OBJDIR)/Butterworth_a752fb81.o: ../../Source/Dsp/Butterworth.cpp
-	-@mkdir -p $(OBJDIR)
-	@echo "Compiling Butterworth.cpp"
-	@$(CXX) $(CXXFLAGS) -o "$@" -c "$<"
-
-$(OBJDIR)/Cascade_7ab417a7.o: ../../Source/Dsp/Cascade.cpp
-	-@mkdir -p $(OBJDIR)
-	@echo "Compiling Cascade.cpp"
-	@$(CXX) $(CXXFLAGS) -o "$@" -c "$<"
-
-$(OBJDIR)/ChebyshevI_f2af4063.o: ../../Source/Dsp/ChebyshevI.cpp
-	-@mkdir -p $(OBJDIR)
-	@echo "Compiling ChebyshevI.cpp"
-	@$(CXX) $(CXXFLAGS) -o "$@" -c "$<"
-
-$(OBJDIR)/ChebyshevII_649cfe90.o: ../../Source/Dsp/ChebyshevII.cpp
-	-@mkdir -p $(OBJDIR)
-	@echo "Compiling ChebyshevII.cpp"
-	@$(CXX) $(CXXFLAGS) -o "$@" -c "$<"
-
-$(OBJDIR)/Custom_e24db5a8.o: ../../Source/Dsp/Custom.cpp
-	-@mkdir -p $(OBJDIR)
-	@echo "Compiling Custom.cpp"
-	@$(CXX) $(CXXFLAGS) -o "$@" -c "$<"
-
-$(OBJDIR)/Design_3ed2fd75.o: ../../Source/Dsp/Design.cpp
-	-@mkdir -p $(OBJDIR)
-	@echo "Compiling Design.cpp"
-	@$(CXX) $(CXXFLAGS) -o "$@" -c "$<"
-
-$(OBJDIR)/Documentation_c5f0da2d.o: ../../Source/Dsp/Documentation.cpp
-	-@mkdir -p $(OBJDIR)
-	@echo "Compiling Documentation.cpp"
-	@$(CXX) $(CXXFLAGS) -o "$@" -c "$<"
-
-$(OBJDIR)/Elliptic_8ad9a5b9.o: ../../Source/Dsp/Elliptic.cpp
-	-@mkdir -p $(OBJDIR)
-	@echo "Compiling Elliptic.cpp"
-	@$(CXX) $(CXXFLAGS) -o "$@" -c "$<"
-
-$(OBJDIR)/Filter_e4029a2f.o: ../../Source/Dsp/Filter.cpp
-	-@mkdir -p $(OBJDIR)
-	@echo "Compiling Filter.cpp"
-	@$(CXX) $(CXXFLAGS) -o "$@" -c "$<"
-
-$(OBJDIR)/Legendre_89451537.o: ../../Source/Dsp/Legendre.cpp
-	-@mkdir -p $(OBJDIR)
-	@echo "Compiling Legendre.cpp"
-	@$(CXX) $(CXXFLAGS) -o "$@" -c "$<"
-
-$(OBJDIR)/Param_13628c80.o: ../../Source/Dsp/Param.cpp
-	-@mkdir -p $(OBJDIR)
-	@echo "Compiling Param.cpp"
-	@$(CXX) $(CXXFLAGS) -o "$@" -c "$<"
-
-$(OBJDIR)/PoleFilter_e04f707.o: ../../Source/Dsp/PoleFilter.cpp
-	-@mkdir -p $(OBJDIR)
-	@echo "Compiling PoleFilter.cpp"
-	@$(CXX) $(CXXFLAGS) -o "$@" -c "$<"
-
-$(OBJDIR)/RBJ_418b612d.o: ../../Source/Dsp/RBJ.cpp
-	-@mkdir -p $(OBJDIR)
-	@echo "Compiling RBJ.cpp"
-	@$(CXX) $(CXXFLAGS) -o "$@" -c "$<"
-
-$(OBJDIR)/RootFinder_239a995f.o: ../../Source/Dsp/RootFinder.cpp
-	-@mkdir -p $(OBJDIR)
-	@echo "Compiling RootFinder.cpp"
-	@$(CXX) $(CXXFLAGS) -o "$@" -c "$<"
-
-$(OBJDIR)/State_22979684.o: ../../Source/Dsp/State.cpp
-	-@mkdir -p $(OBJDIR)
-	@echo "Compiling State.cpp"
-	@$(CXX) $(CXXFLAGS) -o "$@" -c "$<"
-
-$(OBJDIR)/AudioComponent_521bd9c9.o: ../../Source/Audio/AudioComponent.cpp
-	-@mkdir -p $(OBJDIR)
-	@echo "Compiling AudioComponent.cpp"
-	@$(CXX) $(CXXFLAGS) -o "$@" -c "$<"
-
-$(OBJDIR)/SerialInput_855a46b1.o: ../../Source/Processors/SerialInput.cpp
-	-@mkdir -p $(OBJDIR)
-	@echo "Compiling SerialInput.cpp"
-	@$(CXX) $(CXXFLAGS) -o "$@" -c "$<"
-
-$(OBJDIR)/LfpTriggeredAverageNode_ff52d7b9.o: ../../Source/Processors/LfpTriggeredAverageNode.cpp
-	-@mkdir -p $(OBJDIR)
-	@echo "Compiling LfpTriggeredAverageNode.cpp"
-	@$(CXX) $(CXXFLAGS) -o "$@" -c "$<"
-
-$(OBJDIR)/FileReader_18023b0e.o: ../../Source/Processors/FileReader.cpp
-	-@mkdir -p $(OBJDIR)
-	@echo "Compiling FileReader.cpp"
-	@$(CXX) $(CXXFLAGS) -o "$@" -c "$<"
-
-$(OBJDIR)/ChannelMappingNode_d9219b9c.o: ../../Source/Processors/ChannelMappingNode.cpp
-	-@mkdir -p $(OBJDIR)
-	@echo "Compiling ChannelMappingNode.cpp"
-	@$(CXX) $(CXXFLAGS) -o "$@" -c "$<"
-
-$(OBJDIR)/PulsePalOutput_9f4ef492.o: ../../Source/Processors/PulsePalOutput.cpp
-	-@mkdir -p $(OBJDIR)
-	@echo "Compiling PulsePalOutput.cpp"
-	@$(CXX) $(CXXFLAGS) -o "$@" -c "$<"
-
-$(OBJDIR)/ReferenceNode_519d3b68.o: ../../Source/Processors/ReferenceNode.cpp
-	-@mkdir -p $(OBJDIR)
-	@echo "Compiling ReferenceNode.cpp"
-	@$(CXX) $(CXXFLAGS) -o "$@" -c "$<"
-
-$(OBJDIR)/PhaseDetector_7193f7dc.o: ../../Source/Processors/PhaseDetector.cpp
-	-@mkdir -p $(OBJDIR)
-	@echo "Compiling PhaseDetector.cpp"
-	@$(CXX) $(CXXFLAGS) -o "$@" -c "$<"
-
-$(OBJDIR)/AudioResamplingNode_3dbffa2d.o: ../../Source/Processors/AudioResamplingNode.cpp
-	-@mkdir -p $(OBJDIR)
-	@echo "Compiling AudioResamplingNode.cpp"
-	@$(CXX) $(CXXFLAGS) -o "$@" -c "$<"
-
-$(OBJDIR)/Channel_33a3e5fe.o: ../../Source/Processors/Channel.cpp
-	-@mkdir -p $(OBJDIR)
-	@echo "Compiling Channel.cpp"
-	@$(CXX) $(CXXFLAGS) -o "$@" -c "$<"
-
-$(OBJDIR)/PulsePal_14932a18.o: ../../Source/Processors/Serial/PulsePal.cpp
-	-@mkdir -p $(OBJDIR)
-	@echo "Compiling PulsePal.cpp"
-	@$(CXX) $(CXXFLAGS) -o "$@" -c "$<"
-
-$(OBJDIR)/ofArduino_12f202a5.o: ../../Source/Processors/Serial/ofArduino.cpp
-	-@mkdir -p $(OBJDIR)
-	@echo "Compiling ofArduino.cpp"
-	@$(CXX) $(CXXFLAGS) -o "$@" -c "$<"
-
-$(OBJDIR)/ofSerial_c3b0a9e1.o: ../../Source/Processors/Serial/ofSerial.cpp
-	-@mkdir -p $(OBJDIR)
-	@echo "Compiling ofSerial.cpp"
-	@$(CXX) $(CXXFLAGS) -o "$@" -c "$<"
-
-$(OBJDIR)/EventDetector_4807aa7b.o: ../../Source/Processors/EventDetector.cpp
-	-@mkdir -p $(OBJDIR)
-	@echo "Compiling EventDetector.cpp"
-	@$(CXX) $(CXXFLAGS) -o "$@" -c "$<"
-
-$(OBJDIR)/FPGAOutput_73b5ffd4.o: ../../Source/Processors/FPGAOutput.cpp
-	-@mkdir -p $(OBJDIR)
-	@echo "Compiling FPGAOutput.cpp"
-	@$(CXX) $(CXXFLAGS) -o "$@" -c "$<"
-
-$(OBJDIR)/ArduinoOutput_391e90c4.o: ../../Source/Processors/ArduinoOutput.cpp
-	-@mkdir -p $(OBJDIR)
-	@echo "Compiling ArduinoOutput.cpp"
-	@$(CXX) $(CXXFLAGS) -o "$@" -c "$<"
-
-$(OBJDIR)/Parameter_ae008024.o: ../../Source/Processors/Parameter.cpp
-	-@mkdir -p $(OBJDIR)
-	@echo "Compiling Parameter.cpp"
-	@$(CXX) $(CXXFLAGS) -o "$@" -c "$<"
-
-$(OBJDIR)/SpikeDisplayNode_9c52e4ad.o: ../../Source/Processors/SpikeDisplayNode.cpp
-	-@mkdir -p $(OBJDIR)
-	@echo "Compiling SpikeDisplayNode.cpp"
-	@$(CXX) $(CXXFLAGS) -o "$@" -c "$<"
-
-$(OBJDIR)/WiFiOutput_fa464ec5.o: ../../Source/Processors/WiFiOutput.cpp
-	-@mkdir -p $(OBJDIR)
-	@echo "Compiling WiFiOutput.cpp"
-	@$(CXX) $(CXXFLAGS) -o "$@" -c "$<"
-
-$(OBJDIR)/LfpDisplayNode_30ef22fd.o: ../../Source/Processors/LfpDisplayNode.cpp
-	-@mkdir -p $(OBJDIR)
-	@echo "Compiling LfpDisplayNode.cpp"
-	@$(CXX) $(CXXFLAGS) -o "$@" -c "$<"
-
-$(OBJDIR)/RecordControl_3e1c6062.o: ../../Source/Processors/Utilities/RecordControl.cpp
-	-@mkdir -p $(OBJDIR)
-	@echo "Compiling RecordControl.cpp"
-	@$(CXX) $(CXXFLAGS) -o "$@" -c "$<"
-
-$(OBJDIR)/Merger_2f90542e.o: ../../Source/Processors/Utilities/Merger.cpp
-	-@mkdir -p $(OBJDIR)
-	@echo "Compiling Merger.cpp"
-	@$(CXX) $(CXXFLAGS) -o "$@" -c "$<"
-
-$(OBJDIR)/Splitter_6e27a57b.o: ../../Source/Processors/Utilities/Splitter.cpp
-	-@mkdir -p $(OBJDIR)
-	@echo "Compiling Splitter.cpp"
-	@$(CXX) $(CXXFLAGS) -o "$@" -c "$<"
-
-$(OBJDIR)/LfpTriggeredAverageCanvas_50148944.o: ../../Source/Processors/Visualization/LfpTriggeredAverageCanvas.cpp
-	-@mkdir -p $(OBJDIR)
-	@echo "Compiling LfpTriggeredAverageCanvas.cpp"
-	@$(CXX) $(CXXFLAGS) -o "$@" -c "$<"
-
-$(OBJDIR)/SpikeObject_24e8c655.o: ../../Source/Processors/Visualization/SpikeObject.cpp
-	-@mkdir -p $(OBJDIR)
-	@echo "Compiling SpikeObject.cpp"
-	@$(CXX) $(CXXFLAGS) -o "$@" -c "$<"
-
-$(OBJDIR)/SpikeDisplayCanvas_b208ff6e.o: ../../Source/Processors/Visualization/SpikeDisplayCanvas.cpp
-	-@mkdir -p $(OBJDIR)
-	@echo "Compiling SpikeDisplayCanvas.cpp"
-	@$(CXX) $(CXXFLAGS) -o "$@" -c "$<"
-
-$(OBJDIR)/DataWindow_83ce6754.o: ../../Source/Processors/Visualization/DataWindow.cpp
-	-@mkdir -p $(OBJDIR)
-	@echo "Compiling DataWindow.cpp"
-	@$(CXX) $(CXXFLAGS) -o "$@" -c "$<"
-
-$(OBJDIR)/LfpDisplayCanvas_4a58e87e.o: ../../Source/Processors/Visualization/LfpDisplayCanvas.cpp
-	-@mkdir -p $(OBJDIR)
-	@echo "Compiling LfpDisplayCanvas.cpp"
-	@$(CXX) $(CXXFLAGS) -o "$@" -c "$<"
-
-$(OBJDIR)/OpenGLCanvas_3c775a41.o: ../../Source/Processors/Visualization/OpenGLCanvas.cpp
-	-@mkdir -p $(OBJDIR)
-	@echo "Compiling OpenGLCanvas.cpp"
-	@$(CXX) $(CXXFLAGS) -o "$@" -c "$<"
-
-$(OBJDIR)/SpikeDetector_300d85e7.o: ../../Source/Processors/SpikeDetector.cpp
-	-@mkdir -p $(OBJDIR)
-	@echo "Compiling SpikeDetector.cpp"
-	@$(CXX) $(CXXFLAGS) -o "$@" -c "$<"
-
-$(OBJDIR)/AudioNode_94606ff3.o: ../../Source/Processors/AudioNode.cpp
-	-@mkdir -p $(OBJDIR)
-	@echo "Compiling AudioNode.cpp"
-	@$(CXX) $(CXXFLAGS) -o "$@" -c "$<"
-
-$(OBJDIR)/EventNode_95c842b7.o: ../../Source/Processors/EventNode.cpp
-	-@mkdir -p $(OBJDIR)
-	@echo "Compiling EventNode.cpp"
-	@$(CXX) $(CXXFLAGS) -o "$@" -c "$<"
-
-$(OBJDIR)/SerialInputEditor_c00f31f5.o: ../../Source/Processors/Editors/SerialInputEditor.cpp
-	-@mkdir -p $(OBJDIR)
-	@echo "Compiling SerialInputEditor.cpp"
-	@$(CXX) $(CXXFLAGS) -o "$@" -c "$<"
-
-$(OBJDIR)/ElectrodeButtons_a6064cc.o: ../../Source/Processors/Editors/ElectrodeButtons.cpp
-	-@mkdir -p $(OBJDIR)
-	@echo "Compiling ElectrodeButtons.cpp"
-	@$(CXX) $(CXXFLAGS) -o "$@" -c "$<"
-
-$(OBJDIR)/LfpTriggeredAverageEditor_101d75b.o: ../../Source/Processors/Editors/LfpTriggeredAverageEditor.cpp
-	-@mkdir -p $(OBJDIR)
-	@echo "Compiling LfpTriggeredAverageEditor.cpp"
-	@$(CXX) $(CXXFLAGS) -o "$@" -c "$<"
-
-$(OBJDIR)/ChannelMappingEditor_dd803b0.o: ../../Source/Processors/Editors/ChannelMappingEditor.cpp
-	-@mkdir -p $(OBJDIR)
-	@echo "Compiling ChannelMappingEditor.cpp"
-	@$(CXX) $(CXXFLAGS) -o "$@" -c "$<"
-
-$(OBJDIR)/FileReaderEditor_16fd7744.o: ../../Source/Processors/Editors/FileReaderEditor.cpp
-	-@mkdir -p $(OBJDIR)
-	@echo "Compiling FileReaderEditor.cpp"
-	@$(CXX) $(CXXFLAGS) -o "$@" -c "$<"
-
-$(OBJDIR)/PhaseDetectorEditor_f53aa520.o: ../../Source/Processors/Editors/PhaseDetectorEditor.cpp
-	-@mkdir -p $(OBJDIR)
-	@echo "Compiling PhaseDetectorEditor.cpp"
-	@$(CXX) $(CXXFLAGS) -o "$@" -c "$<"
-
-$(OBJDIR)/PulsePalOutputEditor_ab5be148.o: ../../Source/Processors/Editors/PulsePalOutputEditor.cpp
-	-@mkdir -p $(OBJDIR)
-	@echo "Compiling PulsePalOutputEditor.cpp"
-	@$(CXX) $(CXXFLAGS) -o "$@" -c "$<"
-
-$(OBJDIR)/RHD2000Editor_d7ddd6b.o: ../../Source/Processors/Editors/RHD2000Editor.cpp
-	-@mkdir -p $(OBJDIR)
-	@echo "Compiling RHD2000Editor.cpp"
-	@$(CXX) $(CXXFLAGS) -o "$@" -c "$<"
-
-$(OBJDIR)/RecordControlEditor_244084cb.o: ../../Source/Processors/Editors/RecordControlEditor.cpp
-	-@mkdir -p $(OBJDIR)
-	@echo "Compiling RecordControlEditor.cpp"
-	@$(CXX) $(CXXFLAGS) -o "$@" -c "$<"
-
-$(OBJDIR)/ReferenceNodeEditor_19ee0fac.o: ../../Source/Processors/Editors/ReferenceNodeEditor.cpp
-	-@mkdir -p $(OBJDIR)
-	@echo "Compiling ReferenceNodeEditor.cpp"
-	@$(CXX) $(CXXFLAGS) -o "$@" -c "$<"
-
-$(OBJDIR)/ResamplingNodeEditor_f2d6f061.o: ../../Source/Processors/Editors/ResamplingNodeEditor.cpp
-	-@mkdir -p $(OBJDIR)
-	@echo "Compiling ResamplingNodeEditor.cpp"
-	@$(CXX) $(CXXFLAGS) -o "$@" -c "$<"
-
-$(OBJDIR)/FPGAOutputEditor_cfe00f8a.o: ../../Source/Processors/Editors/FPGAOutputEditor.cpp
-	-@mkdir -p $(OBJDIR)
-	@echo "Compiling FPGAOutputEditor.cpp"
-	@$(CXX) $(CXXFLAGS) -o "$@" -c "$<"
-
-$(OBJDIR)/ArduinoOutputEditor_1118f008.o: ../../Source/Processors/Editors/ArduinoOutputEditor.cpp
-	-@mkdir -p $(OBJDIR)
-	@echo "Compiling ArduinoOutputEditor.cpp"
-	@$(CXX) $(CXXFLAGS) -o "$@" -c "$<"
-
-$(OBJDIR)/ChannelSelector_c1430874.o: ../../Source/Processors/Editors/ChannelSelector.cpp
-	-@mkdir -p $(OBJDIR)
-	@echo "Compiling ChannelSelector.cpp"
-	@$(CXX) $(CXXFLAGS) -o "$@" -c "$<"
-
-$(OBJDIR)/ParameterEditor_91f62ae8.o: ../../Source/Processors/Editors/ParameterEditor.cpp
-	-@mkdir -p $(OBJDIR)
-	@echo "Compiling ParameterEditor.cpp"
-	@$(CXX) $(CXXFLAGS) -o "$@" -c "$<"
-
-$(OBJDIR)/SpikeDisplayEditor_e1812c1.o: ../../Source/Processors/Editors/SpikeDisplayEditor.cpp
-	-@mkdir -p $(OBJDIR)
-	@echo "Compiling SpikeDisplayEditor.cpp"
-	@$(CXX) $(CXXFLAGS) -o "$@" -c "$<"
-
-$(OBJDIR)/VisualizerEditor_3672b003.o: ../../Source/Processors/Editors/VisualizerEditor.cpp
-	-@mkdir -p $(OBJDIR)
-	@echo "Compiling VisualizerEditor.cpp"
-	@$(CXX) $(CXXFLAGS) -o "$@" -c "$<"
-
-$(OBJDIR)/MergerEditor_d1fcc0df.o: ../../Source/Processors/Editors/MergerEditor.cpp
-	-@mkdir -p $(OBJDIR)
-	@echo "Compiling MergerEditor.cpp"
-	@$(CXX) $(CXXFLAGS) -o "$@" -c "$<"
-
-$(OBJDIR)/ImageIcon_c89b23a6.o: ../../Source/Processors/Editors/ImageIcon.cpp
-	-@mkdir -p $(OBJDIR)
-	@echo "Compiling ImageIcon.cpp"
-	@$(CXX) $(CXXFLAGS) -o "$@" -c "$<"
-
-$(OBJDIR)/WiFiOutputEditor_1d3ba5bb.o: ../../Source/Processors/Editors/WiFiOutputEditor.cpp
-	-@mkdir -p $(OBJDIR)
-	@echo "Compiling WiFiOutputEditor.cpp"
-	@$(CXX) $(CXXFLAGS) -o "$@" -c "$<"
-
-$(OBJDIR)/EventNodeEditor_2198733b.o: ../../Source/Processors/Editors/EventNodeEditor.cpp
-	-@mkdir -p $(OBJDIR)
-	@echo "Compiling EventNodeEditor.cpp"
-	@$(CXX) $(CXXFLAGS) -o "$@" -c "$<"
-
-$(OBJDIR)/SignalGeneratorEditor_3223ac0a.o: ../../Source/Processors/Editors/SignalGeneratorEditor.cpp
-	-@mkdir -p $(OBJDIR)
-	@echo "Compiling SignalGeneratorEditor.cpp"
-	@$(CXX) $(CXXFLAGS) -o "$@" -c "$<"
-
-$(OBJDIR)/LfpDisplayEditor_99d75351.o: ../../Source/Processors/Editors/LfpDisplayEditor.cpp
-	-@mkdir -p $(OBJDIR)
-	@echo "Compiling LfpDisplayEditor.cpp"
-	@$(CXX) $(CXXFLAGS) -o "$@" -c "$<"
-
-$(OBJDIR)/SourceNodeEditor_8d813122.o: ../../Source/Processors/Editors/SourceNodeEditor.cpp
-	-@mkdir -p $(OBJDIR)
-	@echo "Compiling SourceNodeEditor.cpp"
-	@$(CXX) $(CXXFLAGS) -o "$@" -c "$<"
-
-$(OBJDIR)/SplitterEditor_c2199b6c.o: ../../Source/Processors/Editors/SplitterEditor.cpp
-	-@mkdir -p $(OBJDIR)
-	@echo "Compiling SplitterEditor.cpp"
-	@$(CXX) $(CXXFLAGS) -o "$@" -c "$<"
-
-$(OBJDIR)/SpikeDetectorEditor_2fb63eeb.o: ../../Source/Processors/Editors/SpikeDetectorEditor.cpp
-	-@mkdir -p $(OBJDIR)
-	@echo "Compiling SpikeDetectorEditor.cpp"
-	@$(CXX) $(CXXFLAGS) -o "$@" -c "$<"
-
-$(OBJDIR)/AudioEditor_fb2c6555.o: ../../Source/Processors/Editors/AudioEditor.cpp
-	-@mkdir -p $(OBJDIR)
-	@echo "Compiling AudioEditor.cpp"
-	@$(CXX) $(CXXFLAGS) -o "$@" -c "$<"
-
-$(OBJDIR)/FilterEditor_dfe1f39d.o: ../../Source/Processors/Editors/FilterEditor.cpp
-	-@mkdir -p $(OBJDIR)
-	@echo "Compiling FilterEditor.cpp"
-	@$(CXX) $(CXXFLAGS) -o "$@" -c "$<"
-
-$(OBJDIR)/GenericEditor_becb2ad6.o: ../../Source/Processors/Editors/GenericEditor.cpp
-	-@mkdir -p $(OBJDIR)
-	@echo "Compiling GenericEditor.cpp"
-	@$(CXX) $(CXXFLAGS) -o "$@" -c "$<"
-
-$(OBJDIR)/okFrontPanelDLL_87687880.o: ../../Source/Processors/DataThreads/rhythm-api/okFrontPanelDLL.cpp
-	-@mkdir -p $(OBJDIR)
-	@echo "Compiling okFrontPanelDLL.cpp"
-	@$(CXX) $(CXXFLAGS) -o "$@" -c "$<"
-
-$(OBJDIR)/rhd2000datablock_722d8dae.o: ../../Source/Processors/DataThreads/rhythm-api/rhd2000datablock.cpp
-	-@mkdir -p $(OBJDIR)
-	@echo "Compiling rhd2000datablock.cpp"
-	@$(CXX) $(CXXFLAGS) -o "$@" -c "$<"
-
-$(OBJDIR)/rhd2000evalboard_e0b412d5.o: ../../Source/Processors/DataThreads/rhythm-api/rhd2000evalboard.cpp
-	-@mkdir -p $(OBJDIR)
-	@echo "Compiling rhd2000evalboard.cpp"
-	@$(CXX) $(CXXFLAGS) -o "$@" -c "$<"
-
-$(OBJDIR)/rhd2000registers_cf6cd63b.o: ../../Source/Processors/DataThreads/rhythm-api/rhd2000registers.cpp
-	-@mkdir -p $(OBJDIR)
-	@echo "Compiling rhd2000registers.cpp"
-	@$(CXX) $(CXXFLAGS) -o "$@" -c "$<"
-
-$(OBJDIR)/RHD2000Thread_23e0b041.o: ../../Source/Processors/DataThreads/RHD2000Thread.cpp
-	-@mkdir -p $(OBJDIR)
-	@echo "Compiling RHD2000Thread.cpp"
-	@$(CXX) $(CXXFLAGS) -o "$@" -c "$<"
-
-$(OBJDIR)/FileReaderThread_933ea08.o: ../../Source/Processors/DataThreads/FileReaderThread.cpp
-	-@mkdir -p $(OBJDIR)
-	@echo "Compiling FileReaderThread.cpp"
-	@$(CXX) $(CXXFLAGS) -o "$@" -c "$<"
-
-$(OBJDIR)/FPGAThread_a8dc34ed.o: ../../Source/Processors/DataThreads/FPGAThread.cpp
-	-@mkdir -p $(OBJDIR)
-	@echo "Compiling FPGAThread.cpp"
-	@$(CXX) $(CXXFLAGS) -o "$@" -c "$<"
-
-$(OBJDIR)/DataBuffer_6ae4f549.o: ../../Source/Processors/DataThreads/DataBuffer.cpp
-	-@mkdir -p $(OBJDIR)
-	@echo "Compiling DataBuffer.cpp"
-	@$(CXX) $(CXXFLAGS) -o "$@" -c "$<"
-
-$(OBJDIR)/DataThread_b2a47a13.o: ../../Source/Processors/DataThreads/DataThread.cpp
-	-@mkdir -p $(OBJDIR)
-	@echo "Compiling DataThread.cpp"
-	@$(CXX) $(CXXFLAGS) -o "$@" -c "$<"
-
-$(OBJDIR)/RecordNode_2b7a1a2.o: ../../Source/Processors/RecordNode.cpp
-	-@mkdir -p $(OBJDIR)
-	@echo "Compiling RecordNode.cpp"
-	@$(CXX) $(CXXFLAGS) -o "$@" -c "$<"
-
-$(OBJDIR)/SignalGenerator_a9cf4806.o: ../../Source/Processors/SignalGenerator.cpp
-	-@mkdir -p $(OBJDIR)
-	@echo "Compiling SignalGenerator.cpp"
-	@$(CXX) $(CXXFLAGS) -o "$@" -c "$<"
-
-$(OBJDIR)/ResamplingNode_27a58a6b.o: ../../Source/Processors/ResamplingNode.cpp
-	-@mkdir -p $(OBJDIR)
-	@echo "Compiling ResamplingNode.cpp"
-	@$(CXX) $(CXXFLAGS) -o "$@" -c "$<"
-
-$(OBJDIR)/FilterNode_817e9c9.o: ../../Source/Processors/FilterNode.cpp
-	-@mkdir -p $(OBJDIR)
-	@echo "Compiling FilterNode.cpp"
-	@$(CXX) $(CXXFLAGS) -o "$@" -c "$<"
-
-$(OBJDIR)/SourceNode_c2d6336c.o: ../../Source/Processors/SourceNode.cpp
-	-@mkdir -p $(OBJDIR)
-	@echo "Compiling SourceNode.cpp"
-	@$(CXX) $(CXXFLAGS) -o "$@" -c "$<"
-
-$(OBJDIR)/GenericProcessor_733760aa.o: ../../Source/Processors/GenericProcessor.cpp
-	-@mkdir -p $(OBJDIR)
-	@echo "Compiling GenericProcessor.cpp"
-	@$(CXX) $(CXXFLAGS) -o "$@" -c "$<"
-
-$(OBJDIR)/ProcessorGraph_68b34a0b.o: ../../Source/Processors/ProcessorGraph.cpp
-	-@mkdir -p $(OBJDIR)
-	@echo "Compiling ProcessorGraph.cpp"
-	@$(CXX) $(CXXFLAGS) -o "$@" -c "$<"
-
-<<<<<<< HEAD
-$(OBJDIR)/GraphViewer_e43fd2ce.o: ../../Source/UI/GraphViewer.cpp
-	-@mkdir -p $(OBJDIR)
-	@echo "Compiling GraphViewer.cpp"
-=======
-$(OBJDIR)/CustomArrowButton_206e4278.o: ../../Source/UI/CustomArrowButton.cpp
-	-@mkdir -p $(OBJDIR)
-	@echo "Compiling CustomArrowButton.cpp"
->>>>>>> 78d6deb8
-	@$(CXX) $(CXXFLAGS) -o "$@" -c "$<"
-
-$(OBJDIR)/EditorViewportButtons_29af2a5c.o: ../../Source/UI/EditorViewportButtons.cpp
-	-@mkdir -p $(OBJDIR)
-	@echo "Compiling EditorViewportButtons.cpp"
-	@$(CXX) $(CXXFLAGS) -o "$@" -c "$<"
-
-$(OBJDIR)/SignalChainManager_d2b643f0.o: ../../Source/UI/SignalChainManager.cpp
-	-@mkdir -p $(OBJDIR)
-	@echo "Compiling SignalChainManager.cpp"
-	@$(CXX) $(CXXFLAGS) -o "$@" -c "$<"
-
-$(OBJDIR)/EditorViewport_1d991caf.o: ../../Source/UI/EditorViewport.cpp
-	-@mkdir -p $(OBJDIR)
-	@echo "Compiling EditorViewport.cpp"
-	@$(CXX) $(CXXFLAGS) -o "$@" -c "$<"
-
-$(OBJDIR)/ProcessorList_1ad3f3de.o: ../../Source/UI/ProcessorList.cpp
-	-@mkdir -p $(OBJDIR)
-	@echo "Compiling ProcessorList.cpp"
-	@$(CXX) $(CXXFLAGS) -o "$@" -c "$<"
-
-$(OBJDIR)/CustomLookAndFeel_53a8fcdb.o: ../../Source/UI/CustomLookAndFeel.cpp
-	-@mkdir -p $(OBJDIR)
-	@echo "Compiling CustomLookAndFeel.cpp"
-	@$(CXX) $(CXXFLAGS) -o "$@" -c "$<"
-
-$(OBJDIR)/InfoLabel_a2051bf4.o: ../../Source/UI/InfoLabel.cpp
-	-@mkdir -p $(OBJDIR)
-	@echo "Compiling InfoLabel.cpp"
-	@$(CXX) $(CXXFLAGS) -o "$@" -c "$<"
-
-$(OBJDIR)/DataViewport_2cf95d2c.o: ../../Source/UI/DataViewport.cpp
-	-@mkdir -p $(OBJDIR)
-	@echo "Compiling DataViewport.cpp"
-	@$(CXX) $(CXXFLAGS) -o "$@" -c "$<"
-
-$(OBJDIR)/MessageCenter_748a1cca.o: ../../Source/UI/MessageCenter.cpp
-	-@mkdir -p $(OBJDIR)
-	@echo "Compiling MessageCenter.cpp"
-	@$(CXX) $(CXXFLAGS) -o "$@" -c "$<"
-
-$(OBJDIR)/ControlPanel_a895ede3.o: ../../Source/UI/ControlPanel.cpp
-	-@mkdir -p $(OBJDIR)
-	@echo "Compiling ControlPanel.cpp"
-	@$(CXX) $(CXXFLAGS) -o "$@" -c "$<"
-
-$(OBJDIR)/UIComponent_d667ba37.o: ../../Source/UI/UIComponent.cpp
-	-@mkdir -p $(OBJDIR)
-	@echo "Compiling UIComponent.cpp"
-	@$(CXX) $(CXXFLAGS) -o "$@" -c "$<"
-
-$(OBJDIR)/MainWindow_499ac812.o: ../../Source/MainWindow.cpp
-	-@mkdir -p $(OBJDIR)
-	@echo "Compiling MainWindow.cpp"
-	@$(CXX) $(CXXFLAGS) -o "$@" -c "$<"
-
-$(OBJDIR)/Main_90ebc5c2.o: ../../Source/Main.cpp
-	-@mkdir -p $(OBJDIR)
-	@echo "Compiling Main.cpp"
-	@$(CXX) $(CXXFLAGS) -o "$@" -c "$<"
-
-$(OBJDIR)/BinaryData_ce4232d4.o: ../../JuceLibraryCode/BinaryData.cpp
-	-@mkdir -p $(OBJDIR)
-	@echo "Compiling BinaryData.cpp"
-	@$(CXX) $(CXXFLAGS) -o "$@" -c "$<"
-
-$(OBJDIR)/juce_audio_basics_2442e4ea.o: ../../JuceLibraryCode/modules/juce_audio_basics/juce_audio_basics.cpp
-	-@mkdir -p $(OBJDIR)
-	@echo "Compiling juce_audio_basics.cpp"
-	@$(CXX) $(CXXFLAGS) -o "$@" -c "$<"
-
-$(OBJDIR)/juce_audio_devices_a4c8a728.o: ../../JuceLibraryCode/modules/juce_audio_devices/juce_audio_devices.cpp
-	-@mkdir -p $(OBJDIR)
-	@echo "Compiling juce_audio_devices.cpp"
-	@$(CXX) $(CXXFLAGS) -o "$@" -c "$<"
-
-$(OBJDIR)/juce_audio_formats_d349f0c8.o: ../../JuceLibraryCode/modules/juce_audio_formats/juce_audio_formats.cpp
-	-@mkdir -p $(OBJDIR)
-	@echo "Compiling juce_audio_formats.cpp"
-	@$(CXX) $(CXXFLAGS) -o "$@" -c "$<"
-
-$(OBJDIR)/juce_audio_processors_44a134a2.o: ../../JuceLibraryCode/modules/juce_audio_processors/juce_audio_processors.cpp
-	-@mkdir -p $(OBJDIR)
-	@echo "Compiling juce_audio_processors.cpp"
-	@$(CXX) $(CXXFLAGS) -o "$@" -c "$<"
-
-$(OBJDIR)/juce_audio_utils_f63b12e8.o: ../../JuceLibraryCode/modules/juce_audio_utils/juce_audio_utils.cpp
-	-@mkdir -p $(OBJDIR)
-	@echo "Compiling juce_audio_utils.cpp"
-	@$(CXX) $(CXXFLAGS) -o "$@" -c "$<"
-
-$(OBJDIR)/juce_core_aff681cc.o: ../../JuceLibraryCode/modules/juce_core/juce_core.cpp
-	-@mkdir -p $(OBJDIR)
-	@echo "Compiling juce_core.cpp"
-	@$(CXX) $(CXXFLAGS) -o "$@" -c "$<"
-
-$(OBJDIR)/juce_cryptography_25c7e826.o: ../../JuceLibraryCode/modules/juce_cryptography/juce_cryptography.cpp
-	-@mkdir -p $(OBJDIR)
-	@echo "Compiling juce_cryptography.cpp"
-	@$(CXX) $(CXXFLAGS) -o "$@" -c "$<"
-
-$(OBJDIR)/juce_data_structures_bdd6d488.o: ../../JuceLibraryCode/modules/juce_data_structures/juce_data_structures.cpp
-	-@mkdir -p $(OBJDIR)
-	@echo "Compiling juce_data_structures.cpp"
-	@$(CXX) $(CXXFLAGS) -o "$@" -c "$<"
-
-$(OBJDIR)/juce_events_79b2840.o: ../../JuceLibraryCode/modules/juce_events/juce_events.cpp
-	-@mkdir -p $(OBJDIR)
-	@echo "Compiling juce_events.cpp"
-	@$(CXX) $(CXXFLAGS) -o "$@" -c "$<"
-
-$(OBJDIR)/juce_graphics_c8f1e7a4.o: ../../JuceLibraryCode/modules/juce_graphics/juce_graphics.cpp
-	-@mkdir -p $(OBJDIR)
-	@echo "Compiling juce_graphics.cpp"
-	@$(CXX) $(CXXFLAGS) -o "$@" -c "$<"
-
-$(OBJDIR)/juce_gui_basics_a630dd20.o: ../../JuceLibraryCode/modules/juce_gui_basics/juce_gui_basics.cpp
-	-@mkdir -p $(OBJDIR)
-	@echo "Compiling juce_gui_basics.cpp"
-	@$(CXX) $(CXXFLAGS) -o "$@" -c "$<"
-
-$(OBJDIR)/juce_gui_extra_7767d6a8.o: ../../JuceLibraryCode/modules/juce_gui_extra/juce_gui_extra.cpp
-	-@mkdir -p $(OBJDIR)
-	@echo "Compiling juce_gui_extra.cpp"
-	@$(CXX) $(CXXFLAGS) -o "$@" -c "$<"
-
-$(OBJDIR)/juce_opengl_c7e3506c.o: ../../JuceLibraryCode/modules/juce_opengl/juce_opengl.cpp
-	-@mkdir -p $(OBJDIR)
-	@echo "Compiling juce_opengl.cpp"
-	@$(CXX) $(CXXFLAGS) -o "$@" -c "$<"
-
-$(OBJDIR)/juce_video_184321c8.o: ../../JuceLibraryCode/modules/juce_video/juce_video.cpp
-	-@mkdir -p $(OBJDIR)
-	@echo "Compiling juce_video.cpp"
-	@$(CXX) $(CXXFLAGS) -o "$@" -c "$<"
-
--include $(OBJECTS:%.o=%.d)
+# Automatically generated makefile, created by the Introjucer
+# Don't edit this file! Your changes will be overwritten when you re-save the Introjucer project!
+
+ifndef CONFIG
+  CONFIG=Debug
+endif
+
+ifeq ($(TARGET_ARCH),)
+  TARGET_ARCH := -march=native
+endif
+
+# (this disables dependency generation if multiple architectures are set)
+DEPFLAGS := $(if $(word 2, $(TARGET_ARCH)), , -MMD)
+
+ifeq ($(CONFIG),Debug)
+  BINDIR := build
+  LIBDIR := build
+  OBJDIR := build/intermediate/Debug
+  OUTDIR := build
+  CPPFLAGS := $(DEPFLAGS) -D "LINUX=1" -D "DEBUG=1" -D "_DEBUG=1" -D "JUCER_LINUX_MAKE_7346DA2A=1" -I /usr/include -I /usr/include/freetype2 -I ../../JuceLibraryCode
+  CFLAGS += $(CPPFLAGS) $(TARGET_ARCH) -g -ggdb -O3
+  CXXFLAGS += $(CFLAGS) -export-dynamic -g -pg
+  LDFLAGS += -L$(BINDIR) -L$(LIBDIR) -L/usr/X11R6/lib/ -lGL -lX11 -lXext -lXinerama -lasound -ldl -lfreetype -lpthread -lrt -pg -ldl -lXext
+  LDDEPS :=
+  RESFLAGS :=  -D "LINUX=1" -D "DEBUG=1" -D "_DEBUG=1" -D "JUCER_LINUX_MAKE_7346DA2A=1" -I /usr/include -I /usr/include/freetype2 -I ../../JuceLibraryCode
+  TARGET := open-ephys
+  BLDCMD = $(CXX) -o $(OUTDIR)/$(TARGET) $(OBJECTS) $(LDFLAGS) $(RESOURCES) $(TARGET_ARCH)
+endif
+
+ifeq ($(CONFIG),Release)
+  BINDIR := build
+  LIBDIR := build
+  OBJDIR := build/intermediate/Release
+  OUTDIR := build
+  CPPFLAGS := $(DEPFLAGS) -D "LINUX=1" -D "NDEBUG=1" -D "JUCER_LINUX_MAKE_7346DA2A=1" -I /usr/include -I /usr/include/freetype2 -I ../../JuceLibraryCode
+  CFLAGS += $(CPPFLAGS) $(TARGET_ARCH) -O3
+  CXXFLAGS += $(CFLAGS) -export-dynamic -g -pg
+  LDFLAGS += -L$(BINDIR) -L$(LIBDIR) -L/usr/X11R6/lib/ -lGL -lX11 -lXext -lXinerama -lasound -ldl -lfreetype -lpthread -lrt -pg -ldl -lXext
+  LDDEPS :=
+  RESFLAGS :=  -D "LINUX=1" -D "NDEBUG=1" -D "JUCER_LINUX_MAKE_7346DA2A=1" -I /usr/include -I /usr/include/freetype2 -I ../../JuceLibraryCode
+  TARGET := open-ephys-release
+  BLDCMD = $(CXX) -o $(OUTDIR)/$(TARGET) $(OBJECTS) $(LDFLAGS) $(RESOURCES) $(TARGET_ARCH)
+endif
+
+OBJECTS := \
+  $(OBJDIR)/AccessClass_de9602d5.o \
+  $(OBJDIR)/PracticalSocket_2574ecc8.o \
+  $(OBJDIR)/Bessel_63b88b81.o \
+  $(OBJDIR)/Biquad_479045c5.o \
+  $(OBJDIR)/Butterworth_a752fb81.o \
+  $(OBJDIR)/Cascade_7ab417a7.o \
+  $(OBJDIR)/ChebyshevI_f2af4063.o \
+  $(OBJDIR)/ChebyshevII_649cfe90.o \
+  $(OBJDIR)/Custom_e24db5a8.o \
+  $(OBJDIR)/Design_3ed2fd75.o \
+  $(OBJDIR)/Documentation_c5f0da2d.o \
+  $(OBJDIR)/Elliptic_8ad9a5b9.o \
+  $(OBJDIR)/Filter_e4029a2f.o \
+  $(OBJDIR)/Legendre_89451537.o \
+  $(OBJDIR)/Param_13628c80.o \
+  $(OBJDIR)/PoleFilter_e04f707.o \
+  $(OBJDIR)/RBJ_418b612d.o \
+  $(OBJDIR)/RootFinder_239a995f.o \
+  $(OBJDIR)/State_22979684.o \
+  $(OBJDIR)/AudioComponent_521bd9c9.o \
+  $(OBJDIR)/SerialInput_855a46b1.o \
+  $(OBJDIR)/LfpTriggeredAverageNode_ff52d7b9.o \
+  $(OBJDIR)/FileReader_18023b0e.o \
+  $(OBJDIR)/ChannelMappingNode_d9219b9c.o \
+  $(OBJDIR)/PulsePalOutput_9f4ef492.o \
+  $(OBJDIR)/ReferenceNode_519d3b68.o \
+  $(OBJDIR)/PhaseDetector_7193f7dc.o \
+  $(OBJDIR)/AudioResamplingNode_3dbffa2d.o \
+  $(OBJDIR)/Channel_33a3e5fe.o \
+  $(OBJDIR)/PulsePal_14932a18.o \
+  $(OBJDIR)/ofArduino_12f202a5.o \
+  $(OBJDIR)/ofSerial_c3b0a9e1.o \
+  $(OBJDIR)/EventDetector_4807aa7b.o \
+  $(OBJDIR)/FPGAOutput_73b5ffd4.o \
+  $(OBJDIR)/ArduinoOutput_391e90c4.o \
+  $(OBJDIR)/Parameter_ae008024.o \
+  $(OBJDIR)/SpikeDisplayNode_9c52e4ad.o \
+  $(OBJDIR)/WiFiOutput_fa464ec5.o \
+  $(OBJDIR)/LfpDisplayNode_30ef22fd.o \
+  $(OBJDIR)/RecordControl_3e1c6062.o \
+  $(OBJDIR)/Merger_2f90542e.o \
+  $(OBJDIR)/Splitter_6e27a57b.o \
+  $(OBJDIR)/LfpTriggeredAverageCanvas_50148944.o \
+  $(OBJDIR)/SpikeObject_24e8c655.o \
+  $(OBJDIR)/SpikeDisplayCanvas_b208ff6e.o \
+  $(OBJDIR)/DataWindow_83ce6754.o \
+  $(OBJDIR)/LfpDisplayCanvas_4a58e87e.o \
+  $(OBJDIR)/OpenGLCanvas_3c775a41.o \
+  $(OBJDIR)/SpikeDetector_300d85e7.o \
+  $(OBJDIR)/AudioNode_94606ff3.o \
+  $(OBJDIR)/EventNode_95c842b7.o \
+  $(OBJDIR)/SerialInputEditor_c00f31f5.o \
+  $(OBJDIR)/ElectrodeButtons_a6064cc.o \
+  $(OBJDIR)/LfpTriggeredAverageEditor_101d75b.o \
+  $(OBJDIR)/ChannelMappingEditor_dd803b0.o \
+  $(OBJDIR)/FileReaderEditor_16fd7744.o \
+  $(OBJDIR)/PhaseDetectorEditor_f53aa520.o \
+  $(OBJDIR)/PulsePalOutputEditor_ab5be148.o \
+  $(OBJDIR)/RHD2000Editor_d7ddd6b.o \
+  $(OBJDIR)/RecordControlEditor_244084cb.o \
+  $(OBJDIR)/ReferenceNodeEditor_19ee0fac.o \
+  $(OBJDIR)/ResamplingNodeEditor_f2d6f061.o \
+  $(OBJDIR)/FPGAOutputEditor_cfe00f8a.o \
+  $(OBJDIR)/ArduinoOutputEditor_1118f008.o \
+  $(OBJDIR)/ChannelSelector_c1430874.o \
+  $(OBJDIR)/ParameterEditor_91f62ae8.o \
+  $(OBJDIR)/SpikeDisplayEditor_e1812c1.o \
+  $(OBJDIR)/VisualizerEditor_3672b003.o \
+  $(OBJDIR)/MergerEditor_d1fcc0df.o \
+  $(OBJDIR)/ImageIcon_c89b23a6.o \
+  $(OBJDIR)/WiFiOutputEditor_1d3ba5bb.o \
+  $(OBJDIR)/EventNodeEditor_2198733b.o \
+  $(OBJDIR)/SignalGeneratorEditor_3223ac0a.o \
+  $(OBJDIR)/LfpDisplayEditor_99d75351.o \
+  $(OBJDIR)/SourceNodeEditor_8d813122.o \
+  $(OBJDIR)/SplitterEditor_c2199b6c.o \
+  $(OBJDIR)/SpikeDetectorEditor_2fb63eeb.o \
+  $(OBJDIR)/AudioEditor_fb2c6555.o \
+  $(OBJDIR)/FilterEditor_dfe1f39d.o \
+  $(OBJDIR)/GenericEditor_becb2ad6.o \
+  $(OBJDIR)/okFrontPanelDLL_87687880.o \
+  $(OBJDIR)/rhd2000datablock_722d8dae.o \
+  $(OBJDIR)/rhd2000evalboard_e0b412d5.o \
+  $(OBJDIR)/rhd2000registers_cf6cd63b.o \
+  $(OBJDIR)/RHD2000Thread_23e0b041.o \
+  $(OBJDIR)/FileReaderThread_933ea08.o \
+  $(OBJDIR)/FPGAThread_a8dc34ed.o \
+  $(OBJDIR)/DataBuffer_6ae4f549.o \
+  $(OBJDIR)/DataThread_b2a47a13.o \
+  $(OBJDIR)/RecordNode_2b7a1a2.o \
+  $(OBJDIR)/SignalGenerator_a9cf4806.o \
+  $(OBJDIR)/ResamplingNode_27a58a6b.o \
+  $(OBJDIR)/FilterNode_817e9c9.o \
+  $(OBJDIR)/SourceNode_c2d6336c.o \
+  $(OBJDIR)/GenericProcessor_733760aa.o \
+  $(OBJDIR)/ProcessorGraph_68b34a0b.o \
+  $(OBJDIR)/GraphViewer_e43fd2ce.o \
+  $(OBJDIR)/CustomArrowButton_206e4278.o \
+  $(OBJDIR)/EditorViewportButtons_29af2a5c.o \
+  $(OBJDIR)/SignalChainManager_d2b643f0.o \
+  $(OBJDIR)/EditorViewport_1d991caf.o \
+  $(OBJDIR)/ProcessorList_1ad3f3de.o \
+  $(OBJDIR)/CustomLookAndFeel_53a8fcdb.o \
+  $(OBJDIR)/InfoLabel_a2051bf4.o \
+  $(OBJDIR)/DataViewport_2cf95d2c.o \
+  $(OBJDIR)/MessageCenter_748a1cca.o \
+  $(OBJDIR)/ControlPanel_a895ede3.o \
+  $(OBJDIR)/UIComponent_d667ba37.o \
+  $(OBJDIR)/MainWindow_499ac812.o \
+  $(OBJDIR)/Main_90ebc5c2.o \
+  $(OBJDIR)/BinaryData_ce4232d4.o \
+  $(OBJDIR)/juce_audio_basics_2442e4ea.o \
+  $(OBJDIR)/juce_audio_devices_a4c8a728.o \
+  $(OBJDIR)/juce_audio_formats_d349f0c8.o \
+  $(OBJDIR)/juce_audio_processors_44a134a2.o \
+  $(OBJDIR)/juce_audio_utils_f63b12e8.o \
+  $(OBJDIR)/juce_core_aff681cc.o \
+  $(OBJDIR)/juce_cryptography_25c7e826.o \
+  $(OBJDIR)/juce_data_structures_bdd6d488.o \
+  $(OBJDIR)/juce_events_79b2840.o \
+  $(OBJDIR)/juce_graphics_c8f1e7a4.o \
+  $(OBJDIR)/juce_gui_basics_a630dd20.o \
+  $(OBJDIR)/juce_gui_extra_7767d6a8.o \
+  $(OBJDIR)/juce_opengl_c7e3506c.o \
+  $(OBJDIR)/juce_video_184321c8.o \
+
+.PHONY: clean
+
+$(OUTDIR)/$(TARGET): $(OBJECTS) $(LDDEPS) $(RESOURCES)
+	@echo Linking open-ephys
+	-@mkdir -p $(BINDIR)
+	-@mkdir -p $(LIBDIR)
+	-@mkdir -p $(OUTDIR)
+	@$(BLDCMD)
+
+clean:
+	@echo Cleaning open-ephys
+	-@rm -f $(OUTDIR)/$(TARGET)
+	-@rm -rf $(OBJDIR)/*
+	-@rm -rf $(OBJDIR)
+
+strip:
+	@echo Stripping open-ephys
+	-@strip --strip-unneeded $(OUTDIR)/$(TARGET)
+
+$(OBJDIR)/AccessClass_de9602d5.o: ../../Source/AccessClass.cpp
+	-@mkdir -p $(OBJDIR)
+	@echo "Compiling AccessClass.cpp"
+	@$(CXX) $(CXXFLAGS) -o "$@" -c "$<"
+
+$(OBJDIR)/PracticalSocket_2574ecc8.o: ../../Source/Network/PracticalSocket.cpp
+	-@mkdir -p $(OBJDIR)
+	@echo "Compiling PracticalSocket.cpp"
+	@$(CXX) $(CXXFLAGS) -o "$@" -c "$<"
+
+$(OBJDIR)/Bessel_63b88b81.o: ../../Source/Dsp/Bessel.cpp
+	-@mkdir -p $(OBJDIR)
+	@echo "Compiling Bessel.cpp"
+	@$(CXX) $(CXXFLAGS) -o "$@" -c "$<"
+
+$(OBJDIR)/Biquad_479045c5.o: ../../Source/Dsp/Biquad.cpp
+	-@mkdir -p $(OBJDIR)
+	@echo "Compiling Biquad.cpp"
+	@$(CXX) $(CXXFLAGS) -o "$@" -c "$<"
+
+$(OBJDIR)/Butterworth_a752fb81.o: ../../Source/Dsp/Butterworth.cpp
+	-@mkdir -p $(OBJDIR)
+	@echo "Compiling Butterworth.cpp"
+	@$(CXX) $(CXXFLAGS) -o "$@" -c "$<"
+
+$(OBJDIR)/Cascade_7ab417a7.o: ../../Source/Dsp/Cascade.cpp
+	-@mkdir -p $(OBJDIR)
+	@echo "Compiling Cascade.cpp"
+	@$(CXX) $(CXXFLAGS) -o "$@" -c "$<"
+
+$(OBJDIR)/ChebyshevI_f2af4063.o: ../../Source/Dsp/ChebyshevI.cpp
+	-@mkdir -p $(OBJDIR)
+	@echo "Compiling ChebyshevI.cpp"
+	@$(CXX) $(CXXFLAGS) -o "$@" -c "$<"
+
+$(OBJDIR)/ChebyshevII_649cfe90.o: ../../Source/Dsp/ChebyshevII.cpp
+	-@mkdir -p $(OBJDIR)
+	@echo "Compiling ChebyshevII.cpp"
+	@$(CXX) $(CXXFLAGS) -o "$@" -c "$<"
+
+$(OBJDIR)/Custom_e24db5a8.o: ../../Source/Dsp/Custom.cpp
+	-@mkdir -p $(OBJDIR)
+	@echo "Compiling Custom.cpp"
+	@$(CXX) $(CXXFLAGS) -o "$@" -c "$<"
+
+$(OBJDIR)/Design_3ed2fd75.o: ../../Source/Dsp/Design.cpp
+	-@mkdir -p $(OBJDIR)
+	@echo "Compiling Design.cpp"
+	@$(CXX) $(CXXFLAGS) -o "$@" -c "$<"
+
+$(OBJDIR)/Documentation_c5f0da2d.o: ../../Source/Dsp/Documentation.cpp
+	-@mkdir -p $(OBJDIR)
+	@echo "Compiling Documentation.cpp"
+	@$(CXX) $(CXXFLAGS) -o "$@" -c "$<"
+
+$(OBJDIR)/Elliptic_8ad9a5b9.o: ../../Source/Dsp/Elliptic.cpp
+	-@mkdir -p $(OBJDIR)
+	@echo "Compiling Elliptic.cpp"
+	@$(CXX) $(CXXFLAGS) -o "$@" -c "$<"
+
+$(OBJDIR)/Filter_e4029a2f.o: ../../Source/Dsp/Filter.cpp
+	-@mkdir -p $(OBJDIR)
+	@echo "Compiling Filter.cpp"
+	@$(CXX) $(CXXFLAGS) -o "$@" -c "$<"
+
+$(OBJDIR)/Legendre_89451537.o: ../../Source/Dsp/Legendre.cpp
+	-@mkdir -p $(OBJDIR)
+	@echo "Compiling Legendre.cpp"
+	@$(CXX) $(CXXFLAGS) -o "$@" -c "$<"
+
+$(OBJDIR)/Param_13628c80.o: ../../Source/Dsp/Param.cpp
+	-@mkdir -p $(OBJDIR)
+	@echo "Compiling Param.cpp"
+	@$(CXX) $(CXXFLAGS) -o "$@" -c "$<"
+
+$(OBJDIR)/PoleFilter_e04f707.o: ../../Source/Dsp/PoleFilter.cpp
+	-@mkdir -p $(OBJDIR)
+	@echo "Compiling PoleFilter.cpp"
+	@$(CXX) $(CXXFLAGS) -o "$@" -c "$<"
+
+$(OBJDIR)/RBJ_418b612d.o: ../../Source/Dsp/RBJ.cpp
+	-@mkdir -p $(OBJDIR)
+	@echo "Compiling RBJ.cpp"
+	@$(CXX) $(CXXFLAGS) -o "$@" -c "$<"
+
+$(OBJDIR)/RootFinder_239a995f.o: ../../Source/Dsp/RootFinder.cpp
+	-@mkdir -p $(OBJDIR)
+	@echo "Compiling RootFinder.cpp"
+	@$(CXX) $(CXXFLAGS) -o "$@" -c "$<"
+
+$(OBJDIR)/State_22979684.o: ../../Source/Dsp/State.cpp
+	-@mkdir -p $(OBJDIR)
+	@echo "Compiling State.cpp"
+	@$(CXX) $(CXXFLAGS) -o "$@" -c "$<"
+
+$(OBJDIR)/AudioComponent_521bd9c9.o: ../../Source/Audio/AudioComponent.cpp
+	-@mkdir -p $(OBJDIR)
+	@echo "Compiling AudioComponent.cpp"
+	@$(CXX) $(CXXFLAGS) -o "$@" -c "$<"
+
+$(OBJDIR)/SerialInput_855a46b1.o: ../../Source/Processors/SerialInput.cpp
+	-@mkdir -p $(OBJDIR)
+	@echo "Compiling SerialInput.cpp"
+	@$(CXX) $(CXXFLAGS) -o "$@" -c "$<"
+
+$(OBJDIR)/LfpTriggeredAverageNode_ff52d7b9.o: ../../Source/Processors/LfpTriggeredAverageNode.cpp
+	-@mkdir -p $(OBJDIR)
+	@echo "Compiling LfpTriggeredAverageNode.cpp"
+	@$(CXX) $(CXXFLAGS) -o "$@" -c "$<"
+
+$(OBJDIR)/FileReader_18023b0e.o: ../../Source/Processors/FileReader.cpp
+	-@mkdir -p $(OBJDIR)
+	@echo "Compiling FileReader.cpp"
+	@$(CXX) $(CXXFLAGS) -o "$@" -c "$<"
+
+$(OBJDIR)/ChannelMappingNode_d9219b9c.o: ../../Source/Processors/ChannelMappingNode.cpp
+	-@mkdir -p $(OBJDIR)
+	@echo "Compiling ChannelMappingNode.cpp"
+	@$(CXX) $(CXXFLAGS) -o "$@" -c "$<"
+
+$(OBJDIR)/PulsePalOutput_9f4ef492.o: ../../Source/Processors/PulsePalOutput.cpp
+	-@mkdir -p $(OBJDIR)
+	@echo "Compiling PulsePalOutput.cpp"
+	@$(CXX) $(CXXFLAGS) -o "$@" -c "$<"
+
+$(OBJDIR)/ReferenceNode_519d3b68.o: ../../Source/Processors/ReferenceNode.cpp
+	-@mkdir -p $(OBJDIR)
+	@echo "Compiling ReferenceNode.cpp"
+	@$(CXX) $(CXXFLAGS) -o "$@" -c "$<"
+
+$(OBJDIR)/PhaseDetector_7193f7dc.o: ../../Source/Processors/PhaseDetector.cpp
+	-@mkdir -p $(OBJDIR)
+	@echo "Compiling PhaseDetector.cpp"
+	@$(CXX) $(CXXFLAGS) -o "$@" -c "$<"
+
+$(OBJDIR)/AudioResamplingNode_3dbffa2d.o: ../../Source/Processors/AudioResamplingNode.cpp
+	-@mkdir -p $(OBJDIR)
+	@echo "Compiling AudioResamplingNode.cpp"
+	@$(CXX) $(CXXFLAGS) -o "$@" -c "$<"
+
+$(OBJDIR)/Channel_33a3e5fe.o: ../../Source/Processors/Channel.cpp
+	-@mkdir -p $(OBJDIR)
+	@echo "Compiling Channel.cpp"
+	@$(CXX) $(CXXFLAGS) -o "$@" -c "$<"
+
+$(OBJDIR)/PulsePal_14932a18.o: ../../Source/Processors/Serial/PulsePal.cpp
+	-@mkdir -p $(OBJDIR)
+	@echo "Compiling PulsePal.cpp"
+	@$(CXX) $(CXXFLAGS) -o "$@" -c "$<"
+
+$(OBJDIR)/ofArduino_12f202a5.o: ../../Source/Processors/Serial/ofArduino.cpp
+	-@mkdir -p $(OBJDIR)
+	@echo "Compiling ofArduino.cpp"
+	@$(CXX) $(CXXFLAGS) -o "$@" -c "$<"
+
+$(OBJDIR)/ofSerial_c3b0a9e1.o: ../../Source/Processors/Serial/ofSerial.cpp
+	-@mkdir -p $(OBJDIR)
+	@echo "Compiling ofSerial.cpp"
+	@$(CXX) $(CXXFLAGS) -o "$@" -c "$<"
+
+$(OBJDIR)/EventDetector_4807aa7b.o: ../../Source/Processors/EventDetector.cpp
+	-@mkdir -p $(OBJDIR)
+	@echo "Compiling EventDetector.cpp"
+	@$(CXX) $(CXXFLAGS) -o "$@" -c "$<"
+
+$(OBJDIR)/FPGAOutput_73b5ffd4.o: ../../Source/Processors/FPGAOutput.cpp
+	-@mkdir -p $(OBJDIR)
+	@echo "Compiling FPGAOutput.cpp"
+	@$(CXX) $(CXXFLAGS) -o "$@" -c "$<"
+
+$(OBJDIR)/ArduinoOutput_391e90c4.o: ../../Source/Processors/ArduinoOutput.cpp
+	-@mkdir -p $(OBJDIR)
+	@echo "Compiling ArduinoOutput.cpp"
+	@$(CXX) $(CXXFLAGS) -o "$@" -c "$<"
+
+$(OBJDIR)/Parameter_ae008024.o: ../../Source/Processors/Parameter.cpp
+	-@mkdir -p $(OBJDIR)
+	@echo "Compiling Parameter.cpp"
+	@$(CXX) $(CXXFLAGS) -o "$@" -c "$<"
+
+$(OBJDIR)/SpikeDisplayNode_9c52e4ad.o: ../../Source/Processors/SpikeDisplayNode.cpp
+	-@mkdir -p $(OBJDIR)
+	@echo "Compiling SpikeDisplayNode.cpp"
+	@$(CXX) $(CXXFLAGS) -o "$@" -c "$<"
+
+$(OBJDIR)/WiFiOutput_fa464ec5.o: ../../Source/Processors/WiFiOutput.cpp
+	-@mkdir -p $(OBJDIR)
+	@echo "Compiling WiFiOutput.cpp"
+	@$(CXX) $(CXXFLAGS) -o "$@" -c "$<"
+
+$(OBJDIR)/LfpDisplayNode_30ef22fd.o: ../../Source/Processors/LfpDisplayNode.cpp
+	-@mkdir -p $(OBJDIR)
+	@echo "Compiling LfpDisplayNode.cpp"
+	@$(CXX) $(CXXFLAGS) -o "$@" -c "$<"
+
+$(OBJDIR)/RecordControl_3e1c6062.o: ../../Source/Processors/Utilities/RecordControl.cpp
+	-@mkdir -p $(OBJDIR)
+	@echo "Compiling RecordControl.cpp"
+	@$(CXX) $(CXXFLAGS) -o "$@" -c "$<"
+
+$(OBJDIR)/Merger_2f90542e.o: ../../Source/Processors/Utilities/Merger.cpp
+	-@mkdir -p $(OBJDIR)
+	@echo "Compiling Merger.cpp"
+	@$(CXX) $(CXXFLAGS) -o "$@" -c "$<"
+
+$(OBJDIR)/Splitter_6e27a57b.o: ../../Source/Processors/Utilities/Splitter.cpp
+	-@mkdir -p $(OBJDIR)
+	@echo "Compiling Splitter.cpp"
+	@$(CXX) $(CXXFLAGS) -o "$@" -c "$<"
+
+$(OBJDIR)/LfpTriggeredAverageCanvas_50148944.o: ../../Source/Processors/Visualization/LfpTriggeredAverageCanvas.cpp
+	-@mkdir -p $(OBJDIR)
+	@echo "Compiling LfpTriggeredAverageCanvas.cpp"
+	@$(CXX) $(CXXFLAGS) -o "$@" -c "$<"
+
+$(OBJDIR)/SpikeObject_24e8c655.o: ../../Source/Processors/Visualization/SpikeObject.cpp
+	-@mkdir -p $(OBJDIR)
+	@echo "Compiling SpikeObject.cpp"
+	@$(CXX) $(CXXFLAGS) -o "$@" -c "$<"
+
+$(OBJDIR)/SpikeDisplayCanvas_b208ff6e.o: ../../Source/Processors/Visualization/SpikeDisplayCanvas.cpp
+	-@mkdir -p $(OBJDIR)
+	@echo "Compiling SpikeDisplayCanvas.cpp"
+	@$(CXX) $(CXXFLAGS) -o "$@" -c "$<"
+
+$(OBJDIR)/DataWindow_83ce6754.o: ../../Source/Processors/Visualization/DataWindow.cpp
+	-@mkdir -p $(OBJDIR)
+	@echo "Compiling DataWindow.cpp"
+	@$(CXX) $(CXXFLAGS) -o "$@" -c "$<"
+
+$(OBJDIR)/LfpDisplayCanvas_4a58e87e.o: ../../Source/Processors/Visualization/LfpDisplayCanvas.cpp
+	-@mkdir -p $(OBJDIR)
+	@echo "Compiling LfpDisplayCanvas.cpp"
+	@$(CXX) $(CXXFLAGS) -o "$@" -c "$<"
+
+$(OBJDIR)/OpenGLCanvas_3c775a41.o: ../../Source/Processors/Visualization/OpenGLCanvas.cpp
+	-@mkdir -p $(OBJDIR)
+	@echo "Compiling OpenGLCanvas.cpp"
+	@$(CXX) $(CXXFLAGS) -o "$@" -c "$<"
+
+$(OBJDIR)/SpikeDetector_300d85e7.o: ../../Source/Processors/SpikeDetector.cpp
+	-@mkdir -p $(OBJDIR)
+	@echo "Compiling SpikeDetector.cpp"
+	@$(CXX) $(CXXFLAGS) -o "$@" -c "$<"
+
+$(OBJDIR)/AudioNode_94606ff3.o: ../../Source/Processors/AudioNode.cpp
+	-@mkdir -p $(OBJDIR)
+	@echo "Compiling AudioNode.cpp"
+	@$(CXX) $(CXXFLAGS) -o "$@" -c "$<"
+
+$(OBJDIR)/EventNode_95c842b7.o: ../../Source/Processors/EventNode.cpp
+	-@mkdir -p $(OBJDIR)
+	@echo "Compiling EventNode.cpp"
+	@$(CXX) $(CXXFLAGS) -o "$@" -c "$<"
+
+$(OBJDIR)/SerialInputEditor_c00f31f5.o: ../../Source/Processors/Editors/SerialInputEditor.cpp
+	-@mkdir -p $(OBJDIR)
+	@echo "Compiling SerialInputEditor.cpp"
+	@$(CXX) $(CXXFLAGS) -o "$@" -c "$<"
+
+$(OBJDIR)/ElectrodeButtons_a6064cc.o: ../../Source/Processors/Editors/ElectrodeButtons.cpp
+	-@mkdir -p $(OBJDIR)
+	@echo "Compiling ElectrodeButtons.cpp"
+	@$(CXX) $(CXXFLAGS) -o "$@" -c "$<"
+
+$(OBJDIR)/LfpTriggeredAverageEditor_101d75b.o: ../../Source/Processors/Editors/LfpTriggeredAverageEditor.cpp
+	-@mkdir -p $(OBJDIR)
+	@echo "Compiling LfpTriggeredAverageEditor.cpp"
+	@$(CXX) $(CXXFLAGS) -o "$@" -c "$<"
+
+$(OBJDIR)/ChannelMappingEditor_dd803b0.o: ../../Source/Processors/Editors/ChannelMappingEditor.cpp
+	-@mkdir -p $(OBJDIR)
+	@echo "Compiling ChannelMappingEditor.cpp"
+	@$(CXX) $(CXXFLAGS) -o "$@" -c "$<"
+
+$(OBJDIR)/FileReaderEditor_16fd7744.o: ../../Source/Processors/Editors/FileReaderEditor.cpp
+	-@mkdir -p $(OBJDIR)
+	@echo "Compiling FileReaderEditor.cpp"
+	@$(CXX) $(CXXFLAGS) -o "$@" -c "$<"
+
+$(OBJDIR)/PhaseDetectorEditor_f53aa520.o: ../../Source/Processors/Editors/PhaseDetectorEditor.cpp
+	-@mkdir -p $(OBJDIR)
+	@echo "Compiling PhaseDetectorEditor.cpp"
+	@$(CXX) $(CXXFLAGS) -o "$@" -c "$<"
+
+$(OBJDIR)/PulsePalOutputEditor_ab5be148.o: ../../Source/Processors/Editors/PulsePalOutputEditor.cpp
+	-@mkdir -p $(OBJDIR)
+	@echo "Compiling PulsePalOutputEditor.cpp"
+	@$(CXX) $(CXXFLAGS) -o "$@" -c "$<"
+
+$(OBJDIR)/RHD2000Editor_d7ddd6b.o: ../../Source/Processors/Editors/RHD2000Editor.cpp
+	-@mkdir -p $(OBJDIR)
+	@echo "Compiling RHD2000Editor.cpp"
+	@$(CXX) $(CXXFLAGS) -o "$@" -c "$<"
+
+$(OBJDIR)/RecordControlEditor_244084cb.o: ../../Source/Processors/Editors/RecordControlEditor.cpp
+	-@mkdir -p $(OBJDIR)
+	@echo "Compiling RecordControlEditor.cpp"
+	@$(CXX) $(CXXFLAGS) -o "$@" -c "$<"
+
+$(OBJDIR)/ReferenceNodeEditor_19ee0fac.o: ../../Source/Processors/Editors/ReferenceNodeEditor.cpp
+	-@mkdir -p $(OBJDIR)
+	@echo "Compiling ReferenceNodeEditor.cpp"
+	@$(CXX) $(CXXFLAGS) -o "$@" -c "$<"
+
+$(OBJDIR)/ResamplingNodeEditor_f2d6f061.o: ../../Source/Processors/Editors/ResamplingNodeEditor.cpp
+	-@mkdir -p $(OBJDIR)
+	@echo "Compiling ResamplingNodeEditor.cpp"
+	@$(CXX) $(CXXFLAGS) -o "$@" -c "$<"
+
+$(OBJDIR)/FPGAOutputEditor_cfe00f8a.o: ../../Source/Processors/Editors/FPGAOutputEditor.cpp
+	-@mkdir -p $(OBJDIR)
+	@echo "Compiling FPGAOutputEditor.cpp"
+	@$(CXX) $(CXXFLAGS) -o "$@" -c "$<"
+
+$(OBJDIR)/ArduinoOutputEditor_1118f008.o: ../../Source/Processors/Editors/ArduinoOutputEditor.cpp
+	-@mkdir -p $(OBJDIR)
+	@echo "Compiling ArduinoOutputEditor.cpp"
+	@$(CXX) $(CXXFLAGS) -o "$@" -c "$<"
+
+$(OBJDIR)/ChannelSelector_c1430874.o: ../../Source/Processors/Editors/ChannelSelector.cpp
+	-@mkdir -p $(OBJDIR)
+	@echo "Compiling ChannelSelector.cpp"
+	@$(CXX) $(CXXFLAGS) -o "$@" -c "$<"
+
+$(OBJDIR)/ParameterEditor_91f62ae8.o: ../../Source/Processors/Editors/ParameterEditor.cpp
+	-@mkdir -p $(OBJDIR)
+	@echo "Compiling ParameterEditor.cpp"
+	@$(CXX) $(CXXFLAGS) -o "$@" -c "$<"
+
+$(OBJDIR)/SpikeDisplayEditor_e1812c1.o: ../../Source/Processors/Editors/SpikeDisplayEditor.cpp
+	-@mkdir -p $(OBJDIR)
+	@echo "Compiling SpikeDisplayEditor.cpp"
+	@$(CXX) $(CXXFLAGS) -o "$@" -c "$<"
+
+$(OBJDIR)/VisualizerEditor_3672b003.o: ../../Source/Processors/Editors/VisualizerEditor.cpp
+	-@mkdir -p $(OBJDIR)
+	@echo "Compiling VisualizerEditor.cpp"
+	@$(CXX) $(CXXFLAGS) -o "$@" -c "$<"
+
+$(OBJDIR)/MergerEditor_d1fcc0df.o: ../../Source/Processors/Editors/MergerEditor.cpp
+	-@mkdir -p $(OBJDIR)
+	@echo "Compiling MergerEditor.cpp"
+	@$(CXX) $(CXXFLAGS) -o "$@" -c "$<"
+
+$(OBJDIR)/ImageIcon_c89b23a6.o: ../../Source/Processors/Editors/ImageIcon.cpp
+	-@mkdir -p $(OBJDIR)
+	@echo "Compiling ImageIcon.cpp"
+	@$(CXX) $(CXXFLAGS) -o "$@" -c "$<"
+
+$(OBJDIR)/WiFiOutputEditor_1d3ba5bb.o: ../../Source/Processors/Editors/WiFiOutputEditor.cpp
+	-@mkdir -p $(OBJDIR)
+	@echo "Compiling WiFiOutputEditor.cpp"
+	@$(CXX) $(CXXFLAGS) -o "$@" -c "$<"
+
+$(OBJDIR)/EventNodeEditor_2198733b.o: ../../Source/Processors/Editors/EventNodeEditor.cpp
+	-@mkdir -p $(OBJDIR)
+	@echo "Compiling EventNodeEditor.cpp"
+	@$(CXX) $(CXXFLAGS) -o "$@" -c "$<"
+
+$(OBJDIR)/SignalGeneratorEditor_3223ac0a.o: ../../Source/Processors/Editors/SignalGeneratorEditor.cpp
+	-@mkdir -p $(OBJDIR)
+	@echo "Compiling SignalGeneratorEditor.cpp"
+	@$(CXX) $(CXXFLAGS) -o "$@" -c "$<"
+
+$(OBJDIR)/LfpDisplayEditor_99d75351.o: ../../Source/Processors/Editors/LfpDisplayEditor.cpp
+	-@mkdir -p $(OBJDIR)
+	@echo "Compiling LfpDisplayEditor.cpp"
+	@$(CXX) $(CXXFLAGS) -o "$@" -c "$<"
+
+$(OBJDIR)/SourceNodeEditor_8d813122.o: ../../Source/Processors/Editors/SourceNodeEditor.cpp
+	-@mkdir -p $(OBJDIR)
+	@echo "Compiling SourceNodeEditor.cpp"
+	@$(CXX) $(CXXFLAGS) -o "$@" -c "$<"
+
+$(OBJDIR)/SplitterEditor_c2199b6c.o: ../../Source/Processors/Editors/SplitterEditor.cpp
+	-@mkdir -p $(OBJDIR)
+	@echo "Compiling SplitterEditor.cpp"
+	@$(CXX) $(CXXFLAGS) -o "$@" -c "$<"
+
+$(OBJDIR)/SpikeDetectorEditor_2fb63eeb.o: ../../Source/Processors/Editors/SpikeDetectorEditor.cpp
+	-@mkdir -p $(OBJDIR)
+	@echo "Compiling SpikeDetectorEditor.cpp"
+	@$(CXX) $(CXXFLAGS) -o "$@" -c "$<"
+
+$(OBJDIR)/AudioEditor_fb2c6555.o: ../../Source/Processors/Editors/AudioEditor.cpp
+	-@mkdir -p $(OBJDIR)
+	@echo "Compiling AudioEditor.cpp"
+	@$(CXX) $(CXXFLAGS) -o "$@" -c "$<"
+
+$(OBJDIR)/FilterEditor_dfe1f39d.o: ../../Source/Processors/Editors/FilterEditor.cpp
+	-@mkdir -p $(OBJDIR)
+	@echo "Compiling FilterEditor.cpp"
+	@$(CXX) $(CXXFLAGS) -o "$@" -c "$<"
+
+$(OBJDIR)/GenericEditor_becb2ad6.o: ../../Source/Processors/Editors/GenericEditor.cpp
+	-@mkdir -p $(OBJDIR)
+	@echo "Compiling GenericEditor.cpp"
+	@$(CXX) $(CXXFLAGS) -o "$@" -c "$<"
+
+$(OBJDIR)/okFrontPanelDLL_87687880.o: ../../Source/Processors/DataThreads/rhythm-api/okFrontPanelDLL.cpp
+	-@mkdir -p $(OBJDIR)
+	@echo "Compiling okFrontPanelDLL.cpp"
+	@$(CXX) $(CXXFLAGS) -o "$@" -c "$<"
+
+$(OBJDIR)/rhd2000datablock_722d8dae.o: ../../Source/Processors/DataThreads/rhythm-api/rhd2000datablock.cpp
+	-@mkdir -p $(OBJDIR)
+	@echo "Compiling rhd2000datablock.cpp"
+	@$(CXX) $(CXXFLAGS) -o "$@" -c "$<"
+
+$(OBJDIR)/rhd2000evalboard_e0b412d5.o: ../../Source/Processors/DataThreads/rhythm-api/rhd2000evalboard.cpp
+	-@mkdir -p $(OBJDIR)
+	@echo "Compiling rhd2000evalboard.cpp"
+	@$(CXX) $(CXXFLAGS) -o "$@" -c "$<"
+
+$(OBJDIR)/rhd2000registers_cf6cd63b.o: ../../Source/Processors/DataThreads/rhythm-api/rhd2000registers.cpp
+	-@mkdir -p $(OBJDIR)
+	@echo "Compiling rhd2000registers.cpp"
+	@$(CXX) $(CXXFLAGS) -o "$@" -c "$<"
+
+$(OBJDIR)/RHD2000Thread_23e0b041.o: ../../Source/Processors/DataThreads/RHD2000Thread.cpp
+	-@mkdir -p $(OBJDIR)
+	@echo "Compiling RHD2000Thread.cpp"
+	@$(CXX) $(CXXFLAGS) -o "$@" -c "$<"
+
+$(OBJDIR)/FileReaderThread_933ea08.o: ../../Source/Processors/DataThreads/FileReaderThread.cpp
+	-@mkdir -p $(OBJDIR)
+	@echo "Compiling FileReaderThread.cpp"
+	@$(CXX) $(CXXFLAGS) -o "$@" -c "$<"
+
+$(OBJDIR)/FPGAThread_a8dc34ed.o: ../../Source/Processors/DataThreads/FPGAThread.cpp
+	-@mkdir -p $(OBJDIR)
+	@echo "Compiling FPGAThread.cpp"
+	@$(CXX) $(CXXFLAGS) -o "$@" -c "$<"
+
+$(OBJDIR)/DataBuffer_6ae4f549.o: ../../Source/Processors/DataThreads/DataBuffer.cpp
+	-@mkdir -p $(OBJDIR)
+	@echo "Compiling DataBuffer.cpp"
+	@$(CXX) $(CXXFLAGS) -o "$@" -c "$<"
+
+$(OBJDIR)/DataThread_b2a47a13.o: ../../Source/Processors/DataThreads/DataThread.cpp
+	-@mkdir -p $(OBJDIR)
+	@echo "Compiling DataThread.cpp"
+	@$(CXX) $(CXXFLAGS) -o "$@" -c "$<"
+
+$(OBJDIR)/RecordNode_2b7a1a2.o: ../../Source/Processors/RecordNode.cpp
+	-@mkdir -p $(OBJDIR)
+	@echo "Compiling RecordNode.cpp"
+	@$(CXX) $(CXXFLAGS) -o "$@" -c "$<"
+
+$(OBJDIR)/SignalGenerator_a9cf4806.o: ../../Source/Processors/SignalGenerator.cpp
+	-@mkdir -p $(OBJDIR)
+	@echo "Compiling SignalGenerator.cpp"
+	@$(CXX) $(CXXFLAGS) -o "$@" -c "$<"
+
+$(OBJDIR)/ResamplingNode_27a58a6b.o: ../../Source/Processors/ResamplingNode.cpp
+	-@mkdir -p $(OBJDIR)
+	@echo "Compiling ResamplingNode.cpp"
+	@$(CXX) $(CXXFLAGS) -o "$@" -c "$<"
+
+$(OBJDIR)/FilterNode_817e9c9.o: ../../Source/Processors/FilterNode.cpp
+	-@mkdir -p $(OBJDIR)
+	@echo "Compiling FilterNode.cpp"
+	@$(CXX) $(CXXFLAGS) -o "$@" -c "$<"
+
+$(OBJDIR)/SourceNode_c2d6336c.o: ../../Source/Processors/SourceNode.cpp
+	-@mkdir -p $(OBJDIR)
+	@echo "Compiling SourceNode.cpp"
+	@$(CXX) $(CXXFLAGS) -o "$@" -c "$<"
+
+$(OBJDIR)/GenericProcessor_733760aa.o: ../../Source/Processors/GenericProcessor.cpp
+	-@mkdir -p $(OBJDIR)
+	@echo "Compiling GenericProcessor.cpp"
+	@$(CXX) $(CXXFLAGS) -o "$@" -c "$<"
+
+$(OBJDIR)/ProcessorGraph_68b34a0b.o: ../../Source/Processors/ProcessorGraph.cpp
+	-@mkdir -p $(OBJDIR)
+	@echo "Compiling ProcessorGraph.cpp"
+	@$(CXX) $(CXXFLAGS) -o "$@" -c "$<"
+
+$(OBJDIR)/GraphViewer_e43fd2ce.o: ../../Source/UI/GraphViewer.cpp
+	-@mkdir -p $(OBJDIR)
+	@echo "Compiling GraphViewer.cpp"
+	@$(CXX) $(CXXFLAGS) -o "$@" -c "$<"
+
+$(OBJDIR)/CustomArrowButton_206e4278.o: ../../Source/UI/CustomArrowButton.cpp
+	-@mkdir -p $(OBJDIR)
+	@echo "Compiling CustomArrowButton.cpp"
+	@$(CXX) $(CXXFLAGS) -o "$@" -c "$<"
+
+$(OBJDIR)/EditorViewportButtons_29af2a5c.o: ../../Source/UI/EditorViewportButtons.cpp
+	-@mkdir -p $(OBJDIR)
+	@echo "Compiling EditorViewportButtons.cpp"
+	@$(CXX) $(CXXFLAGS) -o "$@" -c "$<"
+
+$(OBJDIR)/SignalChainManager_d2b643f0.o: ../../Source/UI/SignalChainManager.cpp
+	-@mkdir -p $(OBJDIR)
+	@echo "Compiling SignalChainManager.cpp"
+	@$(CXX) $(CXXFLAGS) -o "$@" -c "$<"
+
+$(OBJDIR)/EditorViewport_1d991caf.o: ../../Source/UI/EditorViewport.cpp
+	-@mkdir -p $(OBJDIR)
+	@echo "Compiling EditorViewport.cpp"
+	@$(CXX) $(CXXFLAGS) -o "$@" -c "$<"
+
+$(OBJDIR)/ProcessorList_1ad3f3de.o: ../../Source/UI/ProcessorList.cpp
+	-@mkdir -p $(OBJDIR)
+	@echo "Compiling ProcessorList.cpp"
+	@$(CXX) $(CXXFLAGS) -o "$@" -c "$<"
+
+$(OBJDIR)/CustomLookAndFeel_53a8fcdb.o: ../../Source/UI/CustomLookAndFeel.cpp
+	-@mkdir -p $(OBJDIR)
+	@echo "Compiling CustomLookAndFeel.cpp"
+	@$(CXX) $(CXXFLAGS) -o "$@" -c "$<"
+
+$(OBJDIR)/InfoLabel_a2051bf4.o: ../../Source/UI/InfoLabel.cpp
+	-@mkdir -p $(OBJDIR)
+	@echo "Compiling InfoLabel.cpp"
+	@$(CXX) $(CXXFLAGS) -o "$@" -c "$<"
+
+$(OBJDIR)/DataViewport_2cf95d2c.o: ../../Source/UI/DataViewport.cpp
+	-@mkdir -p $(OBJDIR)
+	@echo "Compiling DataViewport.cpp"
+	@$(CXX) $(CXXFLAGS) -o "$@" -c "$<"
+
+$(OBJDIR)/MessageCenter_748a1cca.o: ../../Source/UI/MessageCenter.cpp
+	-@mkdir -p $(OBJDIR)
+	@echo "Compiling MessageCenter.cpp"
+	@$(CXX) $(CXXFLAGS) -o "$@" -c "$<"
+
+$(OBJDIR)/ControlPanel_a895ede3.o: ../../Source/UI/ControlPanel.cpp
+	-@mkdir -p $(OBJDIR)
+	@echo "Compiling ControlPanel.cpp"
+	@$(CXX) $(CXXFLAGS) -o "$@" -c "$<"
+
+$(OBJDIR)/UIComponent_d667ba37.o: ../../Source/UI/UIComponent.cpp
+	-@mkdir -p $(OBJDIR)
+	@echo "Compiling UIComponent.cpp"
+	@$(CXX) $(CXXFLAGS) -o "$@" -c "$<"
+
+$(OBJDIR)/MainWindow_499ac812.o: ../../Source/MainWindow.cpp
+	-@mkdir -p $(OBJDIR)
+	@echo "Compiling MainWindow.cpp"
+	@$(CXX) $(CXXFLAGS) -o "$@" -c "$<"
+
+$(OBJDIR)/Main_90ebc5c2.o: ../../Source/Main.cpp
+	-@mkdir -p $(OBJDIR)
+	@echo "Compiling Main.cpp"
+	@$(CXX) $(CXXFLAGS) -o "$@" -c "$<"
+
+$(OBJDIR)/BinaryData_ce4232d4.o: ../../JuceLibraryCode/BinaryData.cpp
+	-@mkdir -p $(OBJDIR)
+	@echo "Compiling BinaryData.cpp"
+	@$(CXX) $(CXXFLAGS) -o "$@" -c "$<"
+
+$(OBJDIR)/juce_audio_basics_2442e4ea.o: ../../JuceLibraryCode/modules/juce_audio_basics/juce_audio_basics.cpp
+	-@mkdir -p $(OBJDIR)
+	@echo "Compiling juce_audio_basics.cpp"
+	@$(CXX) $(CXXFLAGS) -o "$@" -c "$<"
+
+$(OBJDIR)/juce_audio_devices_a4c8a728.o: ../../JuceLibraryCode/modules/juce_audio_devices/juce_audio_devices.cpp
+	-@mkdir -p $(OBJDIR)
+	@echo "Compiling juce_audio_devices.cpp"
+	@$(CXX) $(CXXFLAGS) -o "$@" -c "$<"
+
+$(OBJDIR)/juce_audio_formats_d349f0c8.o: ../../JuceLibraryCode/modules/juce_audio_formats/juce_audio_formats.cpp
+	-@mkdir -p $(OBJDIR)
+	@echo "Compiling juce_audio_formats.cpp"
+	@$(CXX) $(CXXFLAGS) -o "$@" -c "$<"
+
+$(OBJDIR)/juce_audio_processors_44a134a2.o: ../../JuceLibraryCode/modules/juce_audio_processors/juce_audio_processors.cpp
+	-@mkdir -p $(OBJDIR)
+	@echo "Compiling juce_audio_processors.cpp"
+	@$(CXX) $(CXXFLAGS) -o "$@" -c "$<"
+
+$(OBJDIR)/juce_audio_utils_f63b12e8.o: ../../JuceLibraryCode/modules/juce_audio_utils/juce_audio_utils.cpp
+	-@mkdir -p $(OBJDIR)
+	@echo "Compiling juce_audio_utils.cpp"
+	@$(CXX) $(CXXFLAGS) -o "$@" -c "$<"
+
+$(OBJDIR)/juce_core_aff681cc.o: ../../JuceLibraryCode/modules/juce_core/juce_core.cpp
+	-@mkdir -p $(OBJDIR)
+	@echo "Compiling juce_core.cpp"
+	@$(CXX) $(CXXFLAGS) -o "$@" -c "$<"
+
+$(OBJDIR)/juce_cryptography_25c7e826.o: ../../JuceLibraryCode/modules/juce_cryptography/juce_cryptography.cpp
+	-@mkdir -p $(OBJDIR)
+	@echo "Compiling juce_cryptography.cpp"
+	@$(CXX) $(CXXFLAGS) -o "$@" -c "$<"
+
+$(OBJDIR)/juce_data_structures_bdd6d488.o: ../../JuceLibraryCode/modules/juce_data_structures/juce_data_structures.cpp
+	-@mkdir -p $(OBJDIR)
+	@echo "Compiling juce_data_structures.cpp"
+	@$(CXX) $(CXXFLAGS) -o "$@" -c "$<"
+
+$(OBJDIR)/juce_events_79b2840.o: ../../JuceLibraryCode/modules/juce_events/juce_events.cpp
+	-@mkdir -p $(OBJDIR)
+	@echo "Compiling juce_events.cpp"
+	@$(CXX) $(CXXFLAGS) -o "$@" -c "$<"
+
+$(OBJDIR)/juce_graphics_c8f1e7a4.o: ../../JuceLibraryCode/modules/juce_graphics/juce_graphics.cpp
+	-@mkdir -p $(OBJDIR)
+	@echo "Compiling juce_graphics.cpp"
+	@$(CXX) $(CXXFLAGS) -o "$@" -c "$<"
+
+$(OBJDIR)/juce_gui_basics_a630dd20.o: ../../JuceLibraryCode/modules/juce_gui_basics/juce_gui_basics.cpp
+	-@mkdir -p $(OBJDIR)
+	@echo "Compiling juce_gui_basics.cpp"
+	@$(CXX) $(CXXFLAGS) -o "$@" -c "$<"
+
+$(OBJDIR)/juce_gui_extra_7767d6a8.o: ../../JuceLibraryCode/modules/juce_gui_extra/juce_gui_extra.cpp
+	-@mkdir -p $(OBJDIR)
+	@echo "Compiling juce_gui_extra.cpp"
+	@$(CXX) $(CXXFLAGS) -o "$@" -c "$<"
+
+$(OBJDIR)/juce_opengl_c7e3506c.o: ../../JuceLibraryCode/modules/juce_opengl/juce_opengl.cpp
+	-@mkdir -p $(OBJDIR)
+	@echo "Compiling juce_opengl.cpp"
+	@$(CXX) $(CXXFLAGS) -o "$@" -c "$<"
+
+$(OBJDIR)/juce_video_184321c8.o: ../../JuceLibraryCode/modules/juce_video/juce_video.cpp
+	-@mkdir -p $(OBJDIR)
+	@echo "Compiling juce_video.cpp"
+	@$(CXX) $(CXXFLAGS) -o "$@" -c "$<"
+
+-include $(OBJECTS:%.o=%.d)