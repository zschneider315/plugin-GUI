<?xml version="1.0" encoding="utf-8"?>

<Project ToolsVersion="12.0" xmlns="http://schemas.microsoft.com/developer/msbuild/2003">
  <ItemGroup>
    <Filter Include="open-ephys">
      <UniqueIdentifier>{09327587-4EDB-7847-7714-99A7CCA19DD2}</UniqueIdentifier>
    </Filter>
    <Filter Include="open-ephys\Resources">
      <UniqueIdentifier>{4FB3688D-1CC4-C459-F92E-F1764A198374}</UniqueIdentifier>
    </Filter>
    <Filter Include="open-ephys\Resources\Fonts">
      <UniqueIdentifier>{1DC91498-AFB8-F53B-37B4-DA354ACC7637}</UniqueIdentifier>
    </Filter>
    <Filter Include="open-ephys\Resources\Images">
      <UniqueIdentifier>{0CFBAC61-A902-EBAE-20AE-E5199135B6E5}</UniqueIdentifier>
    </Filter>
    <Filter Include="open-ephys\Resources\Images\Icons">
      <UniqueIdentifier>{75E4141A-653A-06D6-ED9C-A35FBA8EA1DC}</UniqueIdentifier>
    </Filter>
    <Filter Include="open-ephys\Resources\Images\Buttons">
      <UniqueIdentifier>{787A3382-81B7-4512-0559-E369ACB28986}</UniqueIdentifier>
    </Filter>
    <Filter Include="open-ephys\Source">
      <UniqueIdentifier>{02B8D40A-0071-792E-592F-8A30DD87BAE6}</UniqueIdentifier>
    </Filter>
    <Filter Include="open-ephys\Source\Network">
      <UniqueIdentifier>{F426EB08-DE72-34FB-F5F1-D8D077A9C12D}</UniqueIdentifier>
    </Filter>
    <Filter Include="open-ephys\Source\Audio">
      <UniqueIdentifier>{DC7BD6F0-2EB6-B7BF-B84C-66EF8EE93230}</UniqueIdentifier>
    </Filter>
    <Filter Include="open-ephys\Source\Processors">
      <UniqueIdentifier>{3DDEC88C-BAA5-2DDA-A59F-0FB74070AB82}</UniqueIdentifier>
    </Filter>
    <Filter Include="open-ephys\Source\Processors\ArduinoOutput">
      <UniqueIdentifier>{26D17857-B604-0035-CFB5-C3FFD320BD99}</UniqueIdentifier>
    </Filter>
    <Filter Include="open-ephys\Source\Processors\AudioNode">
      <UniqueIdentifier>{117683A8-B332-1FBB-1FA0-8C6C7D231B69}</UniqueIdentifier>
    </Filter>
    <Filter Include="open-ephys\Source\Processors\Channel">
      <UniqueIdentifier>{7374BFF8-0BFC-382A-1DC3-F4B934CF25BC}</UniqueIdentifier>
    </Filter>
    <Filter Include="open-ephys\Source\Processors\ChannelMappingNode">
      <UniqueIdentifier>{CFA4FC13-DA1B-011C-D897-0FF0B7D1301B}</UniqueIdentifier>
    </Filter>
    <Filter Include="open-ephys\Source\Processors\DataThreads">
      <UniqueIdentifier>{AA123918-8642-2612-7B72-C63DA032271B}</UniqueIdentifier>
    </Filter>
    <Filter Include="open-ephys\Source\Processors\DataThreads\rhythm-api">
      <UniqueIdentifier>{EF1534B7-662E-9844-D11F-1D1003B02E4A}</UniqueIdentifier>
    </Filter>
    <Filter Include="open-ephys\Source\Processors\Dsp">
      <UniqueIdentifier>{9C1026A0-8DA9-8D8D-AC1D-22880764350D}</UniqueIdentifier>
    </Filter>
    <Filter Include="open-ephys\Source\Processors\Editors">
      <UniqueIdentifier>{E65874A6-23B2-9D76-B12A-15730E2192BC}</UniqueIdentifier>
    </Filter>
    <Filter Include="open-ephys\Source\Processors\EventDetector">
      <UniqueIdentifier>{FDD5B79A-1AA4-7745-BB6E-E09A6DFC328E}</UniqueIdentifier>
    </Filter>
    <Filter Include="open-ephys\Source\Processors\EventNode">
      <UniqueIdentifier>{3BDCC6CD-7B1F-ED1C-7442-F2B0CD1A86C8}</UniqueIdentifier>
    </Filter>
    <Filter Include="open-ephys\Source\Processors\FileReader">
      <UniqueIdentifier>{59F490B2-F5D9-601B-01AE-368632E3C9D7}</UniqueIdentifier>
    </Filter>
    <Filter Include="open-ephys\Source\Processors\FilterNode">
      <UniqueIdentifier>{189BB62E-5852-A4F3-AC79-704FAAE02870}</UniqueIdentifier>
    </Filter>
    <Filter Include="open-ephys\Source\Processors\GenericProcessor">
      <UniqueIdentifier>{223ADE1C-7B16-1075-5D22-4771767BF960}</UniqueIdentifier>
    </Filter>
    <Filter Include="open-ephys\Source\Processors\LfpDisplayNode">
      <UniqueIdentifier>{6F781BCA-7DB6-E933-BDDB-D2EAA51713B0}</UniqueIdentifier>
    </Filter>
    <Filter Include="open-ephys\Source\Processors\Merger">
      <UniqueIdentifier>{144C1CD2-E387-1D24-EFF3-C5238BD84182}</UniqueIdentifier>
    </Filter>
    <Filter Include="open-ephys\Source\Processors\MessageCenter">
      <UniqueIdentifier>{BC6AF028-A7C2-7914-7DCA-A3F145C7DF5F}</UniqueIdentifier>
    </Filter>
    <Filter Include="open-ephys\Source\Processors\Parameter">
      <UniqueIdentifier>{1A622D55-9AE3-2A07-5AC5-237BFA2278DD}</UniqueIdentifier>
    </Filter>
    <Filter Include="open-ephys\Source\Processors\PhaseDetector">
      <UniqueIdentifier>{C9BE6651-5B98-F5D3-047F-E021EE143E00}</UniqueIdentifier>
    </Filter>
    <Filter Include="open-ephys\Source\Processors\ProcessorGraph">
      <UniqueIdentifier>{6A13AFE9-16FA-463C-B758-8702F1EA4F8B}</UniqueIdentifier>
    </Filter>
    <Filter Include="open-ephys\Source\Processors\PulsePalOutput">
      <UniqueIdentifier>{75B4E291-E4EA-812C-4963-E760993C4B0D}</UniqueIdentifier>
    </Filter>
    <Filter Include="open-ephys\Source\Processors\RecordControl">
      <UniqueIdentifier>{2DF3655B-132B-CD8A-6483-C2F4C74C6D42}</UniqueIdentifier>
    </Filter>
    <Filter Include="open-ephys\Source\Processors\RecordNode">
      <UniqueIdentifier>{185877A6-9FE6-DD2E-BC41-93EE3C608CFC}</UniqueIdentifier>
    </Filter>
<<<<<<< HEAD
    <Filter Include="open-ephys\Source\Processors\NetworkEvents">
      <UniqueIdentifier>{C41A0CBC-4C1C-5AC2-CAED-3EC41B4BAB37}</UniqueIdentifier>
    </Filter>
    <Filter Include="open-ephys\Source\Processors\PSTH">
      <UniqueIdentifier>{2714D3F1-1A51-5CEC-5EE2-26686D9EEAF8}</UniqueIdentifier>
    </Filter>
    <Filter Include="open-ephys\Source\Processors\ReferenceNode">
      <UniqueIdentifier>{763A6B4C-B0C6-BA22-7FAB-0DEEF8D66097}</UniqueIdentifier>
    </Filter>
=======
>>>>>>> b5bb82d9
    <Filter Include="open-ephys\Source\Processors\ResamplingNode">
      <UniqueIdentifier>{3135385A-1E61-FB08-3E00-D5C52DFB1BC9}</UniqueIdentifier>
    </Filter>
    <Filter Include="open-ephys\Source\Processors\Serial">
      <UniqueIdentifier>{58FEEDBF-D0C4-32AB-FC79-00C612892B6D}</UniqueIdentifier>
    </Filter>
    <Filter Include="open-ephys\Source\Processors\SerialInput">
      <UniqueIdentifier>{AC7C03CC-B7F3-EF83-085E-AB894624CAFC}</UniqueIdentifier>
    </Filter>
    <Filter Include="open-ephys\Source\Processors\SignalGenerator">
      <UniqueIdentifier>{98080044-1FF9-22CA-70D0-745170D30FD6}</UniqueIdentifier>
    </Filter>
    <Filter Include="open-ephys\Source\Processors\SourceNode">
      <UniqueIdentifier>{83A3043C-94AE-ADED-C72B-394EB4BAE6B4}</UniqueIdentifier>
    </Filter>
    <Filter Include="open-ephys\Source\Processors\SpikeDetector">
      <UniqueIdentifier>{2D5F5EA7-422D-75BE-FA59-68F2C55B89E8}</UniqueIdentifier>
    </Filter>
    <Filter Include="open-ephys\Source\Processors\SpikeDisplayNode">
      <UniqueIdentifier>{818E5C85-5930-DC8D-A3C2-0443F4C35B47}</UniqueIdentifier>
    </Filter>
    <Filter Include="open-ephys\Source\Processors\SpikeSorter">
      <UniqueIdentifier>{11B5BECA-5948-83BC-3C0F-DEB527800990}</UniqueIdentifier>
    </Filter>
    <Filter Include="open-ephys\Source\Processors\Splitter">
      <UniqueIdentifier>{2AAA8664-72AA-EC5C-92E2-3392067B058F}</UniqueIdentifier>
    </Filter>
    <Filter Include="open-ephys\Source\Processors\Visualization">
      <UniqueIdentifier>{851942D5-FED6-A7B2-6FAB-C278A247FE7A}</UniqueIdentifier>
    </Filter>
    <Filter Include="open-ephys\Source\UI">
      <UniqueIdentifier>{717A0FE3-E079-E4BD-8F50-15A1953825C5}</UniqueIdentifier>
    </Filter>
    <Filter Include="Juce Modules">
      <UniqueIdentifier>{422C46B7-0467-2DB0-BF3C-16DFCAFD69AC}</UniqueIdentifier>
    </Filter>
    <Filter Include="Juce Modules\juce_audio_basics">
      <UniqueIdentifier>{3247ED97-A75A-F50B-8CCC-46155E895806}</UniqueIdentifier>
    </Filter>
    <Filter Include="Juce Modules\juce_audio_basics\buffers">
      <UniqueIdentifier>{A33A1E1D-AC2C-6382-8681-48B0FC374C60}</UniqueIdentifier>
    </Filter>
    <Filter Include="Juce Modules\juce_audio_basics\midi">
      <UniqueIdentifier>{3FD908F5-98C8-9A61-FC03-0BAF8913CBB0}</UniqueIdentifier>
    </Filter>
    <Filter Include="Juce Modules\juce_audio_basics\effects">
      <UniqueIdentifier>{11A75801-B027-40BD-4993-023023ACCBF7}</UniqueIdentifier>
    </Filter>
    <Filter Include="Juce Modules\juce_audio_basics\sources">
      <UniqueIdentifier>{EF2CAB40-0432-429B-C517-86ADF136BB8A}</UniqueIdentifier>
    </Filter>
    <Filter Include="Juce Modules\juce_audio_basics\synthesisers">
      <UniqueIdentifier>{8F7EC212-3168-AD81-5064-C45BA838C408}</UniqueIdentifier>
    </Filter>
    <Filter Include="Juce Modules\juce_audio_devices">
      <UniqueIdentifier>{CACD7B50-4DB3-76AF-A6E8-90DF94F8F594}</UniqueIdentifier>
    </Filter>
    <Filter Include="Juce Modules\juce_audio_devices\audio_io">
      <UniqueIdentifier>{9D270B31-2425-8FDB-84A4-6A2288FF5B2F}</UniqueIdentifier>
    </Filter>
    <Filter Include="Juce Modules\juce_audio_devices\midi_io">
      <UniqueIdentifier>{0F766DD4-A277-CB86-5647-42498C8B41E1}</UniqueIdentifier>
    </Filter>
    <Filter Include="Juce Modules\juce_audio_devices\sources">
      <UniqueIdentifier>{D64942B4-6984-3623-3347-45D472AE1C61}</UniqueIdentifier>
    </Filter>
    <Filter Include="Juce Modules\juce_audio_devices\audio_cd">
      <UniqueIdentifier>{45C2CE26-EC4B-BA52-58F3-297C408E1483}</UniqueIdentifier>
    </Filter>
    <Filter Include="Juce Modules\juce_audio_devices\native">
      <UniqueIdentifier>{01603E05-423B-5FC3-1BEE-E15ED33B5688}</UniqueIdentifier>
    </Filter>
    <Filter Include="Juce Modules\juce_audio_formats">
      <UniqueIdentifier>{65CB28F8-0422-A8F3-9A17-959E12A1F8E2}</UniqueIdentifier>
    </Filter>
    <Filter Include="Juce Modules\juce_audio_formats\format">
      <UniqueIdentifier>{2FE25F4C-E9DF-04A5-CAED-6E4B7CF28C59}</UniqueIdentifier>
    </Filter>
    <Filter Include="Juce Modules\juce_audio_formats\codecs">
      <UniqueIdentifier>{0CD9E281-DDD0-91EC-6F77-EA9D9D5E0E1A}</UniqueIdentifier>
    </Filter>
    <Filter Include="Juce Modules\juce_audio_formats\sampler">
      <UniqueIdentifier>{40C5CA7C-AEBB-05B1-11CE-AE41D87B5CCB}</UniqueIdentifier>
    </Filter>
    <Filter Include="Juce Modules\juce_audio_processors">
      <UniqueIdentifier>{0B0E7392-324B-088C-FBEB-5FE999D61782}</UniqueIdentifier>
    </Filter>
    <Filter Include="Juce Modules\juce_audio_processors\processors">
      <UniqueIdentifier>{77E2C34E-A4D6-EDB5-A107-7CB3CEF0E8EF}</UniqueIdentifier>
    </Filter>
    <Filter Include="Juce Modules\juce_audio_processors\format">
      <UniqueIdentifier>{20254EFE-6CBD-31A7-2119-92B1E0E0E311}</UniqueIdentifier>
    </Filter>
    <Filter Include="Juce Modules\juce_audio_processors\format_types">
      <UniqueIdentifier>{70796D73-6D30-8A1B-4732-7C021E47C05A}</UniqueIdentifier>
    </Filter>
    <Filter Include="Juce Modules\juce_audio_processors\scanning">
      <UniqueIdentifier>{EB8DD942-E2CB-869F-D381-E02A65BA790B}</UniqueIdentifier>
    </Filter>
    <Filter Include="Juce Modules\juce_audio_utils">
      <UniqueIdentifier>{B63F69FD-8A40-8E1E-E7ED-419B8DC1C12B}</UniqueIdentifier>
    </Filter>
    <Filter Include="Juce Modules\juce_audio_utils\gui">
      <UniqueIdentifier>{8167E753-09C7-5D1C-EF2B-32D297557443}</UniqueIdentifier>
    </Filter>
    <Filter Include="Juce Modules\juce_audio_utils\players">
      <UniqueIdentifier>{AEDCB7F7-7A36-5392-8E9A-715F5BDE35CB}</UniqueIdentifier>
    </Filter>
    <Filter Include="Juce Modules\juce_core">
      <UniqueIdentifier>{95CA1506-2B94-0DEE-0C8D-85EDEBBC4E88}</UniqueIdentifier>
    </Filter>
    <Filter Include="Juce Modules\juce_core\text">
      <UniqueIdentifier>{244D11B0-2D68-3C08-A0B7-0D12469BC3AA}</UniqueIdentifier>
    </Filter>
    <Filter Include="Juce Modules\juce_core\maths">
      <UniqueIdentifier>{476C69CE-0B67-6B85-E888-45D91E37A29E}</UniqueIdentifier>
    </Filter>
    <Filter Include="Juce Modules\juce_core\memory">
      <UniqueIdentifier>{7C5AD030-F8CC-6E85-0AF6-196B3ED40AC6}</UniqueIdentifier>
    </Filter>
    <Filter Include="Juce Modules\juce_core\containers">
      <UniqueIdentifier>{0608ADE9-66EF-1A19-6D57-12D07F76EB53}</UniqueIdentifier>
    </Filter>
    <Filter Include="Juce Modules\juce_core\threads">
      <UniqueIdentifier>{05F3DB8A-499C-6ACA-282F-5BF8455A0DE1}</UniqueIdentifier>
    </Filter>
    <Filter Include="Juce Modules\juce_core\time">
      <UniqueIdentifier>{C9F6D785-BF78-5AA1-B479-111C65397864}</UniqueIdentifier>
    </Filter>
    <Filter Include="Juce Modules\juce_core\files">
      <UniqueIdentifier>{C8F726FC-26BF-2E6B-4ED5-55A7FE316D7D}</UniqueIdentifier>
    </Filter>
    <Filter Include="Juce Modules\juce_core\network">
      <UniqueIdentifier>{DA0DC4AC-B511-A2D4-199A-C93454D6F114}</UniqueIdentifier>
    </Filter>
    <Filter Include="Juce Modules\juce_core\streams">
      <UniqueIdentifier>{91929C6F-7902-B87D-5260-2F6CBF8ACD93}</UniqueIdentifier>
    </Filter>
    <Filter Include="Juce Modules\juce_core\logging">
      <UniqueIdentifier>{C294408A-2005-2E9E-7AC0-8D3ABE8AC175}</UniqueIdentifier>
    </Filter>
    <Filter Include="Juce Modules\juce_core\system">
      <UniqueIdentifier>{4634FFAE-9586-A970-364C-4FDDA635F99F}</UniqueIdentifier>
    </Filter>
    <Filter Include="Juce Modules\juce_core\xml">
      <UniqueIdentifier>{F2B2F310-F30F-7166-42A9-9BF9C230DA78}</UniqueIdentifier>
    </Filter>
    <Filter Include="Juce Modules\juce_core\javascript">
      <UniqueIdentifier>{1B67A7C0-86E0-53F6-6AE3-7AD93B8DC95B}</UniqueIdentifier>
    </Filter>
    <Filter Include="Juce Modules\juce_core\zip">
      <UniqueIdentifier>{F03654BC-34D8-F975-BEA3-750CC2783D23}</UniqueIdentifier>
    </Filter>
    <Filter Include="Juce Modules\juce_core\unit_tests">
      <UniqueIdentifier>{4927C7A1-9235-4AA1-93CD-B4E67E6F1E5F}</UniqueIdentifier>
    </Filter>
    <Filter Include="Juce Modules\juce_core\misc">
      <UniqueIdentifier>{FA891A58-9FDA-9651-43C4-714A19B5D08D}</UniqueIdentifier>
    </Filter>
    <Filter Include="Juce Modules\juce_core\native">
      <UniqueIdentifier>{C79A4D23-7866-8F3E-AC39-BD68C52A9259}</UniqueIdentifier>
    </Filter>
    <Filter Include="Juce Modules\juce_cryptography">
      <UniqueIdentifier>{3C7C8F35-6C08-9866-6663-6FEFE2EFC9FC}</UniqueIdentifier>
    </Filter>
    <Filter Include="Juce Modules\juce_cryptography\encryption">
      <UniqueIdentifier>{7703D2CE-C32A-936A-0EEF-949FE6E52EB5}</UniqueIdentifier>
    </Filter>
    <Filter Include="Juce Modules\juce_cryptography\hashing">
      <UniqueIdentifier>{8D283B6C-13BA-9EF6-1B18-B1C393786943}</UniqueIdentifier>
    </Filter>
    <Filter Include="Juce Modules\juce_data_structures">
      <UniqueIdentifier>{928D8FCC-5E00-174B-6538-93E8D75AB396}</UniqueIdentifier>
    </Filter>
    <Filter Include="Juce Modules\juce_data_structures\values">
      <UniqueIdentifier>{1988E68A-A964-64CA-0E0C-26FF9BC5176C}</UniqueIdentifier>
    </Filter>
    <Filter Include="Juce Modules\juce_data_structures\undomanager">
      <UniqueIdentifier>{3DF036EA-3B80-553B-2494-3AAC835CAE75}</UniqueIdentifier>
    </Filter>
    <Filter Include="Juce Modules\juce_data_structures\app_properties">
      <UniqueIdentifier>{358AEA11-3F96-36AE-7B32-71373B5C5396}</UniqueIdentifier>
    </Filter>
    <Filter Include="Juce Modules\juce_events">
      <UniqueIdentifier>{F2A38F45-6E55-E147-2E52-64A89FDD9D59}</UniqueIdentifier>
    </Filter>
    <Filter Include="Juce Modules\juce_events\messages">
      <UniqueIdentifier>{6172822C-01A5-E824-12DA-FA43FA934D35}</UniqueIdentifier>
    </Filter>
    <Filter Include="Juce Modules\juce_events\timers">
      <UniqueIdentifier>{41DC3BE3-D629-8A17-C32B-F5B4008B5FAD}</UniqueIdentifier>
    </Filter>
    <Filter Include="Juce Modules\juce_events\broadcasters">
      <UniqueIdentifier>{B098BC87-3298-7E6B-12DC-D26C09CDCAED}</UniqueIdentifier>
    </Filter>
    <Filter Include="Juce Modules\juce_events\interprocess">
      <UniqueIdentifier>{6322B88F-984A-C3CD-6263-38D7AA49B6EC}</UniqueIdentifier>
    </Filter>
    <Filter Include="Juce Modules\juce_events\native">
      <UniqueIdentifier>{73C1E759-AD90-59A3-942E-2D10FAA29107}</UniqueIdentifier>
    </Filter>
    <Filter Include="Juce Modules\juce_graphics">
      <UniqueIdentifier>{EE1AE8C3-0908-8F53-A4E5-D930C7C97C26}</UniqueIdentifier>
    </Filter>
    <Filter Include="Juce Modules\juce_graphics\colour">
      <UniqueIdentifier>{4926B3FF-E797-F586-857A-69D9703FA2D1}</UniqueIdentifier>
    </Filter>
    <Filter Include="Juce Modules\juce_graphics\contexts">
      <UniqueIdentifier>{EBC65085-3AD5-280C-1A29-2B1683643AA1}</UniqueIdentifier>
    </Filter>
    <Filter Include="Juce Modules\juce_graphics\images">
      <UniqueIdentifier>{413F481F-075C-2958-115C-D8268682FCB7}</UniqueIdentifier>
    </Filter>
    <Filter Include="Juce Modules\juce_graphics\image_formats">
      <UniqueIdentifier>{69E1179D-76EC-26DC-C3E6-6602ED26D783}</UniqueIdentifier>
    </Filter>
    <Filter Include="Juce Modules\juce_graphics\geometry">
      <UniqueIdentifier>{C1A1A236-AB01-173E-96C3-0706BFF93B1E}</UniqueIdentifier>
    </Filter>
    <Filter Include="Juce Modules\juce_graphics\placement">
      <UniqueIdentifier>{1182303F-ECA3-166D-AC0C-92C5E762CB93}</UniqueIdentifier>
    </Filter>
    <Filter Include="Juce Modules\juce_graphics\fonts">
      <UniqueIdentifier>{26ECA2AF-7368-C6CC-58EF-017ECD1862D0}</UniqueIdentifier>
    </Filter>
    <Filter Include="Juce Modules\juce_graphics\effects">
      <UniqueIdentifier>{E37D25CD-4350-4614-055B-7ABC55E67895}</UniqueIdentifier>
    </Filter>
    <Filter Include="Juce Modules\juce_graphics\native">
      <UniqueIdentifier>{FFC6E1CC-C772-75E6-5087-FB5D4E016799}</UniqueIdentifier>
    </Filter>
    <Filter Include="Juce Modules\juce_gui_basics">
      <UniqueIdentifier>{8E43579F-C185-266D-DD67-F8B95BD80F2F}</UniqueIdentifier>
    </Filter>
    <Filter Include="Juce Modules\juce_gui_basics\components">
      <UniqueIdentifier>{2CB59E7C-D0E4-7D27-2ACF-C7ABADEE936D}</UniqueIdentifier>
    </Filter>
    <Filter Include="Juce Modules\juce_gui_basics\mouse">
      <UniqueIdentifier>{796B7886-44A7-34CC-9B95-BF4FB2C7B6F4}</UniqueIdentifier>
    </Filter>
    <Filter Include="Juce Modules\juce_gui_basics\keyboard">
      <UniqueIdentifier>{A92719C7-70BE-57C4-CE9E-A9BC9DFEB757}</UniqueIdentifier>
    </Filter>
    <Filter Include="Juce Modules\juce_gui_basics\widgets">
      <UniqueIdentifier>{75F1F352-251A-75E0-D941-8431588F5C1E}</UniqueIdentifier>
    </Filter>
    <Filter Include="Juce Modules\juce_gui_basics\windows">
      <UniqueIdentifier>{DB6E3D09-66DA-12DA-BAE8-A5BFFA7A14AC}</UniqueIdentifier>
    </Filter>
    <Filter Include="Juce Modules\juce_gui_basics\menus">
      <UniqueIdentifier>{7BCEAB87-62FD-0327-EB5D-679E54EDB9B1}</UniqueIdentifier>
    </Filter>
    <Filter Include="Juce Modules\juce_gui_basics\layout">
      <UniqueIdentifier>{E980FADB-6E3F-B93C-DE02-CE4271C9BA93}</UniqueIdentifier>
    </Filter>
    <Filter Include="Juce Modules\juce_gui_basics\buttons">
      <UniqueIdentifier>{C3B2EB8A-1A2F-306F-AA78-3E9D1593788B}</UniqueIdentifier>
    </Filter>
    <Filter Include="Juce Modules\juce_gui_basics\positioning">
      <UniqueIdentifier>{7A53E6F1-1343-33B8-4CA8-1D7B714A0E76}</UniqueIdentifier>
    </Filter>
    <Filter Include="Juce Modules\juce_gui_basics\drawables">
      <UniqueIdentifier>{5A0AA36E-3957-E413-14C6-31CBE15271DF}</UniqueIdentifier>
    </Filter>
    <Filter Include="Juce Modules\juce_gui_basics\properties">
      <UniqueIdentifier>{D7E3D10F-3ED8-DFC5-6DB3-E4ACBF8678FB}</UniqueIdentifier>
    </Filter>
    <Filter Include="Juce Modules\juce_gui_basics\lookandfeel">
      <UniqueIdentifier>{F408DCA2-D5E2-0A3A-A064-A1D045889BC1}</UniqueIdentifier>
    </Filter>
    <Filter Include="Juce Modules\juce_gui_basics\filebrowser">
      <UniqueIdentifier>{5FDBD6B1-9BBD-392F-4DA5-FEA40A9370C4}</UniqueIdentifier>
    </Filter>
    <Filter Include="Juce Modules\juce_gui_basics\commands">
      <UniqueIdentifier>{46535B56-3737-2BE8-E3A0-571BCBEB2DA4}</UniqueIdentifier>
    </Filter>
    <Filter Include="Juce Modules\juce_gui_basics\misc">
      <UniqueIdentifier>{C2B9505B-27B4-F650-12BD-F477D4BBCBAA}</UniqueIdentifier>
    </Filter>
    <Filter Include="Juce Modules\juce_gui_basics\application">
      <UniqueIdentifier>{61712B09-5783-ADFA-2001-5A0C3D7764EB}</UniqueIdentifier>
    </Filter>
    <Filter Include="Juce Modules\juce_gui_basics\native">
      <UniqueIdentifier>{8A80BA78-D3A8-C0F8-7FFD-61AA028CE852}</UniqueIdentifier>
    </Filter>
    <Filter Include="Juce Modules\juce_gui_extra">
      <UniqueIdentifier>{8EC9572F-3CCA-E930-74B6-CB6139DE0E17}</UniqueIdentifier>
    </Filter>
    <Filter Include="Juce Modules\juce_gui_extra\code_editor">
      <UniqueIdentifier>{C60A6FCA-9462-922E-AD8D-69F10C9049AF}</UniqueIdentifier>
    </Filter>
    <Filter Include="Juce Modules\juce_gui_extra\documents">
      <UniqueIdentifier>{D56498EE-E354-1F00-5EEE-8CF7944BEAFB}</UniqueIdentifier>
    </Filter>
    <Filter Include="Juce Modules\juce_gui_extra\embedding">
      <UniqueIdentifier>{61B2920C-494D-D8CB-C0C7-5DBF3D76D164}</UniqueIdentifier>
    </Filter>
    <Filter Include="Juce Modules\juce_gui_extra\lookandfeel">
      <UniqueIdentifier>{4980B18D-FEDE-B773-F254-E3B5207D81F0}</UniqueIdentifier>
    </Filter>
    <Filter Include="Juce Modules\juce_gui_extra\misc">
      <UniqueIdentifier>{66C9B809-8739-A217-C78D-A15D6089B8E3}</UniqueIdentifier>
    </Filter>
    <Filter Include="Juce Modules\juce_gui_extra\native">
      <UniqueIdentifier>{C413328B-5D81-89EE-F4F3-75752E700DE4}</UniqueIdentifier>
    </Filter>
    <Filter Include="Juce Modules\juce_opengl">
      <UniqueIdentifier>{639E16C5-DA8B-ADBA-6E24-7B596378EAB2}</UniqueIdentifier>
    </Filter>
    <Filter Include="Juce Modules\juce_opengl\opengl">
      <UniqueIdentifier>{2D8D0E19-E676-83EB-38D9-F73500DD6B79}</UniqueIdentifier>
    </Filter>
    <Filter Include="Juce Modules\juce_opengl\native">
      <UniqueIdentifier>{151B49D8-6102-F802-1C07-D59931BC0574}</UniqueIdentifier>
    </Filter>
    <Filter Include="Juce Modules\juce_video">
      <UniqueIdentifier>{72A923E2-C729-DB92-D7BF-A9D4AFAE5896}</UniqueIdentifier>
    </Filter>
    <Filter Include="Juce Modules\juce_video\playback">
      <UniqueIdentifier>{0E43EA8A-95EE-4253-E1B7-160F38ACBB00}</UniqueIdentifier>
    </Filter>
    <Filter Include="Juce Modules\juce_video\capture">
      <UniqueIdentifier>{7F11E7D2-54C0-2A36-5F15-BEC0A5374A08}</UniqueIdentifier>
    </Filter>
    <Filter Include="Juce Modules\juce_video\native">
      <UniqueIdentifier>{EE985DEA-CD83-8132-7219-542BB1DAD560}</UniqueIdentifier>
    </Filter>
    <Filter Include="Juce Library Code">
      <UniqueIdentifier>{8B4D1BAA-6DB4-CAEC-A0FA-271F354D5C61}</UniqueIdentifier>
    </Filter>
  </ItemGroup>
  <ItemGroup>
    <ClCompile Include="..\..\Source\AccessClass.cpp">
      <Filter>open-ephys\Source</Filter>
    </ClCompile>
    <ClCompile Include="..\..\Source\Network\PracticalSocket.cpp">
      <Filter>open-ephys\Source\Network</Filter>
    </ClCompile>
    <ClCompile Include="..\..\Source\Audio\AudioComponent.cpp">
      <Filter>open-ephys\Source\Audio</Filter>
    </ClCompile>
    <ClCompile Include="..\..\Source\Processors\ArduinoOutput\ArduinoOutput.cpp">
      <Filter>open-ephys\Source\Processors\ArduinoOutput</Filter>
    </ClCompile>
    <ClCompile Include="..\..\Source\Processors\ArduinoOutput\ArduinoOutputEditor.cpp">
      <Filter>open-ephys\Source\Processors\ArduinoOutput</Filter>
    </ClCompile>
    <ClCompile Include="..\..\Source\Processors\AudioNode\AudioEditor.cpp">
      <Filter>open-ephys\Source\Processors\AudioNode</Filter>
    </ClCompile>
    <ClCompile Include="..\..\Source\Processors\AudioNode\AudioNode.cpp">
      <Filter>open-ephys\Source\Processors\AudioNode</Filter>
    </ClCompile>
    <ClCompile Include="..\..\Source\Processors\Channel\Channel.cpp">
      <Filter>open-ephys\Source\Processors\Channel</Filter>
    </ClCompile>
    <ClCompile Include="..\..\Source\Processors\ChannelMappingNode\ChannelMappingEditor.cpp">
      <Filter>open-ephys\Source\Processors\ChannelMappingNode</Filter>
    </ClCompile>
    <ClCompile Include="..\..\Source\Processors\ChannelMappingNode\ChannelMappingNode.cpp">
      <Filter>open-ephys\Source\Processors\ChannelMappingNode</Filter>
    </ClCompile>
    <ClCompile Include="..\..\Source\Processors\DataThreads\EcubeEditor.cpp">
      <Filter>open-ephys\Source\Processors\DataThreads</Filter>
    </ClCompile>
    <ClCompile Include="..\..\Source\Processors\DataThreads\RHD2000Editor.cpp">
      <Filter>open-ephys\Source\Processors\DataThreads</Filter>
    </ClCompile>
    <ClCompile Include="..\..\Source\Processors\DataThreads\EcubeThread.cpp">
      <Filter>open-ephys\Source\Processors\DataThreads</Filter>
    </ClCompile>
    <ClCompile Include="..\..\Source\Processors\DataThreads\rhythm-api\okFrontPanelDLL.cpp">
      <Filter>open-ephys\Source\Processors\DataThreads\rhythm-api</Filter>
    </ClCompile>
    <ClCompile Include="..\..\Source\Processors\DataThreads\rhythm-api\rhd2000datablock.cpp">
      <Filter>open-ephys\Source\Processors\DataThreads\rhythm-api</Filter>
    </ClCompile>
    <ClCompile Include="..\..\Source\Processors\DataThreads\rhythm-api\rhd2000evalboard.cpp">
      <Filter>open-ephys\Source\Processors\DataThreads\rhythm-api</Filter>
    </ClCompile>
    <ClCompile Include="..\..\Source\Processors\DataThreads\rhythm-api\rhd2000registers.cpp">
      <Filter>open-ephys\Source\Processors\DataThreads\rhythm-api</Filter>
    </ClCompile>
    <ClCompile Include="..\..\Source\Processors\DataThreads\RHD2000Thread.cpp">
      <Filter>open-ephys\Source\Processors\DataThreads</Filter>
    </ClCompile>
    <ClCompile Include="..\..\Source\Processors\DataThreads\DataBuffer.cpp">
      <Filter>open-ephys\Source\Processors\DataThreads</Filter>
    </ClCompile>
    <ClCompile Include="..\..\Source\Processors\DataThreads\DataThread.cpp">
      <Filter>open-ephys\Source\Processors\DataThreads</Filter>
    </ClCompile>
    <ClCompile Include="..\..\Source\Processors\Dsp\Bessel.cpp">
      <Filter>open-ephys\Source\Processors\Dsp</Filter>
    </ClCompile>
    <ClCompile Include="..\..\Source\Processors\Dsp\Biquad.cpp">
      <Filter>open-ephys\Source\Processors\Dsp</Filter>
    </ClCompile>
    <ClCompile Include="..\..\Source\Processors\Dsp\Butterworth.cpp">
      <Filter>open-ephys\Source\Processors\Dsp</Filter>
    </ClCompile>
    <ClCompile Include="..\..\Source\Processors\Dsp\Cascade.cpp">
      <Filter>open-ephys\Source\Processors\Dsp</Filter>
    </ClCompile>
    <ClCompile Include="..\..\Source\Processors\Dsp\ChebyshevI.cpp">
      <Filter>open-ephys\Source\Processors\Dsp</Filter>
    </ClCompile>
    <ClCompile Include="..\..\Source\Processors\Dsp\ChebyshevII.cpp">
      <Filter>open-ephys\Source\Processors\Dsp</Filter>
    </ClCompile>
    <ClCompile Include="..\..\Source\Processors\Dsp\Custom.cpp">
      <Filter>open-ephys\Source\Processors\Dsp</Filter>
    </ClCompile>
    <ClCompile Include="..\..\Source\Processors\Dsp\Design.cpp">
      <Filter>open-ephys\Source\Processors\Dsp</Filter>
    </ClCompile>
    <ClCompile Include="..\..\Source\Processors\Dsp\Documentation.cpp">
      <Filter>open-ephys\Source\Processors\Dsp</Filter>
    </ClCompile>
    <ClCompile Include="..\..\Source\Processors\Dsp\Elliptic.cpp">
      <Filter>open-ephys\Source\Processors\Dsp</Filter>
    </ClCompile>
    <ClCompile Include="..\..\Source\Processors\Dsp\Filter.cpp">
      <Filter>open-ephys\Source\Processors\Dsp</Filter>
    </ClCompile>
    <ClCompile Include="..\..\Source\Processors\Dsp\Legendre.cpp">
      <Filter>open-ephys\Source\Processors\Dsp</Filter>
    </ClCompile>
    <ClCompile Include="..\..\Source\Processors\Dsp\Param.cpp">
      <Filter>open-ephys\Source\Processors\Dsp</Filter>
    </ClCompile>
    <ClCompile Include="..\..\Source\Processors\Dsp\PoleFilter.cpp">
      <Filter>open-ephys\Source\Processors\Dsp</Filter>
    </ClCompile>
    <ClCompile Include="..\..\Source\Processors\Dsp\RBJ.cpp">
      <Filter>open-ephys\Source\Processors\Dsp</Filter>
    </ClCompile>
    <ClCompile Include="..\..\Source\Processors\Dsp\RootFinder.cpp">
      <Filter>open-ephys\Source\Processors\Dsp</Filter>
    </ClCompile>
    <ClCompile Include="..\..\Source\Processors\Dsp\State.cpp">
      <Filter>open-ephys\Source\Processors\Dsp</Filter>
    </ClCompile>
    <ClCompile Include="..\..\Source\Processors\Editors\ChannelSelector.cpp">
      <Filter>open-ephys\Source\Processors\Editors</Filter>
    </ClCompile>
    <ClCompile Include="..\..\Source\Processors\Editors\ElectrodeButtons.cpp">
      <Filter>open-ephys\Source\Processors\Editors</Filter>
    </ClCompile>
    <ClCompile Include="..\..\Source\Processors\Editors\GenericEditor.cpp">
      <Filter>open-ephys\Source\Processors\Editors</Filter>
    </ClCompile>
    <ClCompile Include="..\..\Source\Processors\Editors\ImageIcon.cpp">
      <Filter>open-ephys\Source\Processors\Editors</Filter>
    </ClCompile>
    <ClCompile Include="..\..\Source\Processors\Editors\VisualizerEditor.cpp">
      <Filter>open-ephys\Source\Processors\Editors</Filter>
    </ClCompile>
    <ClCompile Include="..\..\Source\Processors\Editors\NetworkEventsEditor.cpp">
      <Filter>open-ephys\Source\Processors\Editors</Filter>
    </ClCompile>
    <ClCompile Include="..\..\Source\Processors\Editors\PeriStimulusTimeHistogramEditor.cpp">
      <Filter>open-ephys\Source\Processors\Editors</Filter>
    </ClCompile>
    <ClCompile Include="..\..\Source\Processors\EventDetector\EventDetector.cpp">
      <Filter>open-ephys\Source\Processors\EventDetector</Filter>
    </ClCompile>
    <ClCompile Include="..\..\Source\Processors\EventNode\EventNode.cpp">
      <Filter>open-ephys\Source\Processors\EventNode</Filter>
    </ClCompile>
    <ClCompile Include="..\..\Source\Processors\EventNode\EventNodeEditor.cpp">
      <Filter>open-ephys\Source\Processors\EventNode</Filter>
    </ClCompile>
    <ClCompile Include="..\..\Source\Processors\FileReader\KwikFileSource.cpp">
      <Filter>open-ephys\Source\Processors\FileReader</Filter>
    </ClCompile>
    <ClCompile Include="..\..\Source\Processors\FileReader\FileSource.cpp">
      <Filter>open-ephys\Source\Processors\FileReader</Filter>
    </ClCompile>
    <ClCompile Include="..\..\Source\Processors\FileReader\FileReader.cpp">
      <Filter>open-ephys\Source\Processors\FileReader</Filter>
    </ClCompile>
    <ClCompile Include="..\..\Source\Processors\FileReader\FileReaderEditor.cpp">
      <Filter>open-ephys\Source\Processors\FileReader</Filter>
    </ClCompile>
    <ClCompile Include="..\..\Source\Processors\FilterNode\FilterEditor.cpp">
      <Filter>open-ephys\Source\Processors\FilterNode</Filter>
    </ClCompile>
    <ClCompile Include="..\..\Source\Processors\FilterNode\FilterNode.cpp">
      <Filter>open-ephys\Source\Processors\FilterNode</Filter>
    </ClCompile>
    <ClCompile Include="..\..\Source\Processors\GenericProcessor\GenericProcessor.cpp">
      <Filter>open-ephys\Source\Processors\GenericProcessor</Filter>
    </ClCompile>
    <ClCompile Include="..\..\Source\Processors\LfpDisplayNode\LfpDisplayCanvas.cpp">
      <Filter>open-ephys\Source\Processors\LfpDisplayNode</Filter>
    </ClCompile>
    <ClCompile Include="..\..\Source\Processors\LfpDisplayNode\LfpDisplayEditor.cpp">
      <Filter>open-ephys\Source\Processors\LfpDisplayNode</Filter>
    </ClCompile>
    <ClCompile Include="..\..\Source\Processors\LfpDisplayNode\LfpDisplayNode.cpp">
      <Filter>open-ephys\Source\Processors\LfpDisplayNode</Filter>
    </ClCompile>
    <ClCompile Include="..\..\Source\Processors\Merger\Merger.cpp">
      <Filter>open-ephys\Source\Processors\Merger</Filter>
    </ClCompile>
    <ClCompile Include="..\..\Source\Processors\Merger\MergerEditor.cpp">
      <Filter>open-ephys\Source\Processors\Merger</Filter>
    </ClCompile>
    <ClCompile Include="..\..\Source\Processors\MessageCenter\MessageCenter.cpp">
      <Filter>open-ephys\Source\Processors\MessageCenter</Filter>
    </ClCompile>
    <ClCompile Include="..\..\Source\Processors\MessageCenter\MessageCenterEditor.cpp">
      <Filter>open-ephys\Source\Processors\MessageCenter</Filter>
    </ClCompile>
    <ClCompile Include="..\..\Source\Processors\Parameter\ParameterEditor.cpp">
      <Filter>open-ephys\Source\Processors\Parameter</Filter>
    </ClCompile>
    <ClCompile Include="..\..\Source\Processors\Parameter\Parameter.cpp">
      <Filter>open-ephys\Source\Processors\Parameter</Filter>
    </ClCompile>
    <ClCompile Include="..\..\Source\Processors\PhaseDetector\PhaseDetector.cpp">
      <Filter>open-ephys\Source\Processors\PhaseDetector</Filter>
    </ClCompile>
    <ClCompile Include="..\..\Source\Processors\PhaseDetector\PhaseDetectorEditor.cpp">
      <Filter>open-ephys\Source\Processors\PhaseDetector</Filter>
    </ClCompile>
    <ClCompile Include="..\..\Source\Processors\ProcessorGraph\ProcessorGraph.cpp">
      <Filter>open-ephys\Source\Processors\ProcessorGraph</Filter>
    </ClCompile>
    <ClCompile Include="..\..\Source\Processors\PulsePalOutput\PulsePalOutput.cpp">
      <Filter>open-ephys\Source\Processors\PulsePalOutput</Filter>
    </ClCompile>
    <ClCompile Include="..\..\Source\Processors\PulsePalOutput\PulsePalOutputEditor.cpp">
      <Filter>open-ephys\Source\Processors\PulsePalOutput</Filter>
    </ClCompile>
    <ClCompile Include="..\..\Source\Processors\RecordControl\RecordControl.cpp">
      <Filter>open-ephys\Source\Processors\RecordControl</Filter>
    </ClCompile>
    <ClCompile Include="..\..\Source\Processors\RecordControl\RecordControlEditor.cpp">
      <Filter>open-ephys\Source\Processors\RecordControl</Filter>
    </ClCompile>
    <ClCompile Include="..\..\Source\Processors\RecordNode\EngineConfigWindow.cpp">
      <Filter>open-ephys\Source\Processors\RecordNode</Filter>
    </ClCompile>
    <ClCompile Include="..\..\Source\Processors\RecordNode\HDF5FileFormat.cpp">
      <Filter>open-ephys\Source\Processors\RecordNode</Filter>
    </ClCompile>
    <ClCompile Include="..\..\Source\Processors\RecordNode\HDF5Recording.cpp">
      <Filter>open-ephys\Source\Processors\RecordNode</Filter>
    </ClCompile>
    <ClCompile Include="..\..\Source\Processors\RecordNode\OriginalRecording.cpp">
      <Filter>open-ephys\Source\Processors\RecordNode</Filter>
    </ClCompile>
    <ClCompile Include="..\..\Source\Processors\RecordNode\RecordEngine.cpp">
      <Filter>open-ephys\Source\Processors\RecordNode</Filter>
    </ClCompile>
    <ClCompile Include="..\..\Source\Processors\RecordNode\RecordNode.cpp">
      <Filter>open-ephys\Source\Processors\RecordNode</Filter>
    </ClCompile>
<<<<<<< HEAD
    <ClCompile Include="..\..\Source\Processors\NetworkEvents\NetworkEvents.cpp">
      <Filter>open-ephys\Source\Processors\NetworkEvents</Filter>
    </ClCompile>
    <ClCompile Include="..\..\Source\Processors\PSTH\PeriStimulusTimeHistogramNode.cpp">
      <Filter>open-ephys\Source\Processors\PSTH</Filter>
    </ClCompile>
    <ClCompile Include="..\..\Source\Processors\PSTH\tictoc.cpp">
      <Filter>open-ephys\Source\Processors\PSTH</Filter>
    </ClCompile>
    <ClCompile Include="..\..\Source\Processors\PSTH\TrialCircularBuffer.cpp">
      <Filter>open-ephys\Source\Processors\PSTH</Filter>
    </ClCompile>
    <ClCompile Include="..\..\Source\Processors\ReferenceNode\ReferenceNode.cpp">
      <Filter>open-ephys\Source\Processors\ReferenceNode</Filter>
    </ClCompile>
    <ClCompile Include="..\..\Source\Processors\ReferenceNode\ReferenceNodeEditor.cpp">
      <Filter>open-ephys\Source\Processors\ReferenceNode</Filter>
    </ClCompile>
=======
>>>>>>> b5bb82d9
    <ClCompile Include="..\..\Source\Processors\ResamplingNode\ResamplingNode.cpp">
      <Filter>open-ephys\Source\Processors\ResamplingNode</Filter>
    </ClCompile>
    <ClCompile Include="..\..\Source\Processors\ResamplingNode\ResamplingNodeEditor.cpp">
      <Filter>open-ephys\Source\Processors\ResamplingNode</Filter>
    </ClCompile>
    <ClCompile Include="..\..\Source\Processors\Serial\PulsePal.cpp">
      <Filter>open-ephys\Source\Processors\Serial</Filter>
    </ClCompile>
    <ClCompile Include="..\..\Source\Processors\Serial\ofArduino.cpp">
      <Filter>open-ephys\Source\Processors\Serial</Filter>
    </ClCompile>
    <ClCompile Include="..\..\Source\Processors\Serial\ofSerial.cpp">
      <Filter>open-ephys\Source\Processors\Serial</Filter>
    </ClCompile>
    <ClCompile Include="..\..\Source\Processors\SerialInput\SerialInput.cpp">
      <Filter>open-ephys\Source\Processors\SerialInput</Filter>
    </ClCompile>
    <ClCompile Include="..\..\Source\Processors\SerialInput\SerialInputEditor.cpp">
      <Filter>open-ephys\Source\Processors\SerialInput</Filter>
    </ClCompile>
    <ClCompile Include="..\..\Source\Processors\SignalGenerator\SignalGenerator.cpp">
      <Filter>open-ephys\Source\Processors\SignalGenerator</Filter>
    </ClCompile>
    <ClCompile Include="..\..\Source\Processors\SignalGenerator\SignalGeneratorEditor.cpp">
      <Filter>open-ephys\Source\Processors\SignalGenerator</Filter>
    </ClCompile>
    <ClCompile Include="..\..\Source\Processors\SourceNode\SourceNode.cpp">
      <Filter>open-ephys\Source\Processors\SourceNode</Filter>
    </ClCompile>
    <ClCompile Include="..\..\Source\Processors\SourceNode\SourceNodeEditor.cpp">
      <Filter>open-ephys\Source\Processors\SourceNode</Filter>
    </ClCompile>
    <ClCompile Include="..\..\Source\Processors\SpikeDetector\SpikeDetector.cpp">
      <Filter>open-ephys\Source\Processors\SpikeDetector</Filter>
    </ClCompile>
    <ClCompile Include="..\..\Source\Processors\SpikeDetector\SpikeDetectorEditor.cpp">
      <Filter>open-ephys\Source\Processors\SpikeDetector</Filter>
    </ClCompile>
    <ClCompile Include="..\..\Source\Processors\SpikeDisplayNode\SpikeDisplayCanvas.cpp">
      <Filter>open-ephys\Source\Processors\SpikeDisplayNode</Filter>
    </ClCompile>
    <ClCompile Include="..\..\Source\Processors\SpikeDisplayNode\SpikeDisplayEditor.cpp">
      <Filter>open-ephys\Source\Processors\SpikeDisplayNode</Filter>
    </ClCompile>
    <ClCompile Include="..\..\Source\Processors\SpikeDisplayNode\SpikeDisplayNode.cpp">
      <Filter>open-ephys\Source\Processors\SpikeDisplayNode</Filter>
    </ClCompile>
    <ClCompile Include="..\..\Source\Processors\SpikeSorter\SpikeSortBoxes.cpp">
      <Filter>open-ephys\Source\Processors\SpikeSorter</Filter>
    </ClCompile>
    <ClCompile Include="..\..\Source\Processors\SpikeSorter\SpikeSorter.cpp">
      <Filter>open-ephys\Source\Processors\SpikeSorter</Filter>
    </ClCompile>
    <ClCompile Include="..\..\Source\Processors\SpikeSorter\SpikeSorterCanvas.cpp">
      <Filter>open-ephys\Source\Processors\SpikeSorter</Filter>
    </ClCompile>
    <ClCompile Include="..\..\Source\Processors\SpikeSorter\SpikeSorterEditor.cpp">
      <Filter>open-ephys\Source\Processors\SpikeSorter</Filter>
    </ClCompile>
    <ClCompile Include="..\..\Source\Processors\Splitter\Splitter.cpp">
      <Filter>open-ephys\Source\Processors\Splitter</Filter>
    </ClCompile>
    <ClCompile Include="..\..\Source\Processors\Splitter\SplitterEditor.cpp">
      <Filter>open-ephys\Source\Processors\Splitter</Filter>
    </ClCompile>
    <ClCompile Include="..\..\Source\Processors\Visualization\DataWindow.cpp">
      <Filter>open-ephys\Source\Processors\Visualization</Filter>
    </ClCompile>
    <ClCompile Include="..\..\Source\Processors\Visualization\SpikeObject.cpp">
      <Filter>open-ephys\Source\Processors\Visualization</Filter>
    </ClCompile>
<<<<<<< HEAD
    <ClCompile Include="..\..\Source\Processors\Visualization\MatlabLikePlot.cpp">
      <Filter>open-ephys\Source\Processors\Visualization</Filter>
    </ClCompile>
    <ClCompile Include="..\..\Source\Processors\WiFiOutput\WiFiOutput.cpp">
      <Filter>open-ephys\Source\Processors\WiFiOutput</Filter>
    </ClCompile>
    <ClCompile Include="..\..\Source\Processors\WiFiOutput\WiFiOutputEditor.cpp">
      <Filter>open-ephys\Source\Processors\WiFiOutput</Filter>
    </ClCompile>
=======
>>>>>>> b5bb82d9
    <ClCompile Include="..\..\Source\UI\EcubeDialogComponent.cpp">
      <Filter>open-ephys\Source\UI</Filter>
    </ClCompile>
    <ClCompile Include="..\..\Source\UI\CustomArrowButton.cpp">
      <Filter>open-ephys\Source\UI</Filter>
    </ClCompile>
    <ClCompile Include="..\..\Source\UI\GraphViewer.cpp">
      <Filter>open-ephys\Source\UI</Filter>
    </ClCompile>
    <ClCompile Include="..\..\Source\UI\EditorViewportButtons.cpp">
      <Filter>open-ephys\Source\UI</Filter>
    </ClCompile>
    <ClCompile Include="..\..\Source\UI\SignalChainManager.cpp">
      <Filter>open-ephys\Source\UI</Filter>
    </ClCompile>
    <ClCompile Include="..\..\Source\UI\EditorViewport.cpp">
      <Filter>open-ephys\Source\UI</Filter>
    </ClCompile>
    <ClCompile Include="..\..\Source\UI\ProcessorList.cpp">
      <Filter>open-ephys\Source\UI</Filter>
    </ClCompile>
    <ClCompile Include="..\..\Source\UI\CustomLookAndFeel.cpp">
      <Filter>open-ephys\Source\UI</Filter>
    </ClCompile>
    <ClCompile Include="..\..\Source\UI\InfoLabel.cpp">
      <Filter>open-ephys\Source\UI</Filter>
    </ClCompile>
    <ClCompile Include="..\..\Source\UI\DataViewport.cpp">
      <Filter>open-ephys\Source\UI</Filter>
    </ClCompile>
    <ClCompile Include="..\..\Source\UI\ControlPanel.cpp">
      <Filter>open-ephys\Source\UI</Filter>
    </ClCompile>
    <ClCompile Include="..\..\Source\UI\UIComponent.cpp">
      <Filter>open-ephys\Source\UI</Filter>
    </ClCompile>
    <ClCompile Include="..\..\Source\MainWindow.cpp">
      <Filter>open-ephys\Source</Filter>
    </ClCompile>
    <ClCompile Include="..\..\Source\Main.cpp">
      <Filter>open-ephys\Source</Filter>
    </ClCompile>
    <ClCompile Include="..\..\JuceLibraryCode\modules\juce_audio_basics\buffers\juce_AudioDataConverters.cpp">
      <Filter>Juce Modules\juce_audio_basics\buffers</Filter>
    </ClCompile>
    <ClCompile Include="..\..\JuceLibraryCode\modules\juce_audio_basics\buffers\juce_AudioSampleBuffer.cpp">
      <Filter>Juce Modules\juce_audio_basics\buffers</Filter>
    </ClCompile>
    <ClCompile Include="..\..\JuceLibraryCode\modules\juce_audio_basics\buffers\juce_FloatVectorOperations.cpp">
      <Filter>Juce Modules\juce_audio_basics\buffers</Filter>
    </ClCompile>
    <ClCompile Include="..\..\JuceLibraryCode\modules\juce_audio_basics\midi\juce_MidiBuffer.cpp">
      <Filter>Juce Modules\juce_audio_basics\midi</Filter>
    </ClCompile>
    <ClCompile Include="..\..\JuceLibraryCode\modules\juce_audio_basics\midi\juce_MidiFile.cpp">
      <Filter>Juce Modules\juce_audio_basics\midi</Filter>
    </ClCompile>
    <ClCompile Include="..\..\JuceLibraryCode\modules\juce_audio_basics\midi\juce_MidiKeyboardState.cpp">
      <Filter>Juce Modules\juce_audio_basics\midi</Filter>
    </ClCompile>
    <ClCompile Include="..\..\JuceLibraryCode\modules\juce_audio_basics\midi\juce_MidiMessage.cpp">
      <Filter>Juce Modules\juce_audio_basics\midi</Filter>
    </ClCompile>
    <ClCompile Include="..\..\JuceLibraryCode\modules\juce_audio_basics\midi\juce_MidiMessageSequence.cpp">
      <Filter>Juce Modules\juce_audio_basics\midi</Filter>
    </ClCompile>
    <ClCompile Include="..\..\JuceLibraryCode\modules\juce_audio_basics\effects\juce_IIRFilter.cpp">
      <Filter>Juce Modules\juce_audio_basics\effects</Filter>
    </ClCompile>
    <ClCompile Include="..\..\JuceLibraryCode\modules\juce_audio_basics\effects\juce_LagrangeInterpolator.cpp">
      <Filter>Juce Modules\juce_audio_basics\effects</Filter>
    </ClCompile>
    <ClCompile Include="..\..\JuceLibraryCode\modules\juce_audio_basics\sources\juce_BufferingAudioSource.cpp">
      <Filter>Juce Modules\juce_audio_basics\sources</Filter>
    </ClCompile>
    <ClCompile Include="..\..\JuceLibraryCode\modules\juce_audio_basics\sources\juce_ChannelRemappingAudioSource.cpp">
      <Filter>Juce Modules\juce_audio_basics\sources</Filter>
    </ClCompile>
    <ClCompile Include="..\..\JuceLibraryCode\modules\juce_audio_basics\sources\juce_IIRFilterAudioSource.cpp">
      <Filter>Juce Modules\juce_audio_basics\sources</Filter>
    </ClCompile>
    <ClCompile Include="..\..\JuceLibraryCode\modules\juce_audio_basics\sources\juce_MixerAudioSource.cpp">
      <Filter>Juce Modules\juce_audio_basics\sources</Filter>
    </ClCompile>
    <ClCompile Include="..\..\JuceLibraryCode\modules\juce_audio_basics\sources\juce_ResamplingAudioSource.cpp">
      <Filter>Juce Modules\juce_audio_basics\sources</Filter>
    </ClCompile>
    <ClCompile Include="..\..\JuceLibraryCode\modules\juce_audio_basics\sources\juce_ReverbAudioSource.cpp">
      <Filter>Juce Modules\juce_audio_basics\sources</Filter>
    </ClCompile>
    <ClCompile Include="..\..\JuceLibraryCode\modules\juce_audio_basics\sources\juce_ToneGeneratorAudioSource.cpp">
      <Filter>Juce Modules\juce_audio_basics\sources</Filter>
    </ClCompile>
    <ClCompile Include="..\..\JuceLibraryCode\modules\juce_audio_basics\synthesisers\juce_Synthesiser.cpp">
      <Filter>Juce Modules\juce_audio_basics\synthesisers</Filter>
    </ClCompile>
    <ClCompile Include="..\..\JuceLibraryCode\modules\juce_audio_devices\audio_io\juce_AudioDeviceManager.cpp">
      <Filter>Juce Modules\juce_audio_devices\audio_io</Filter>
    </ClCompile>
    <ClCompile Include="..\..\JuceLibraryCode\modules\juce_audio_devices\audio_io\juce_AudioIODevice.cpp">
      <Filter>Juce Modules\juce_audio_devices\audio_io</Filter>
    </ClCompile>
    <ClCompile Include="..\..\JuceLibraryCode\modules\juce_audio_devices\audio_io\juce_AudioIODeviceType.cpp">
      <Filter>Juce Modules\juce_audio_devices\audio_io</Filter>
    </ClCompile>
    <ClCompile Include="..\..\JuceLibraryCode\modules\juce_audio_devices\midi_io\juce_MidiMessageCollector.cpp">
      <Filter>Juce Modules\juce_audio_devices\midi_io</Filter>
    </ClCompile>
    <ClCompile Include="..\..\JuceLibraryCode\modules\juce_audio_devices\midi_io\juce_MidiOutput.cpp">
      <Filter>Juce Modules\juce_audio_devices\midi_io</Filter>
    </ClCompile>
    <ClCompile Include="..\..\JuceLibraryCode\modules\juce_audio_devices\sources\juce_AudioSourcePlayer.cpp">
      <Filter>Juce Modules\juce_audio_devices\sources</Filter>
    </ClCompile>
    <ClCompile Include="..\..\JuceLibraryCode\modules\juce_audio_devices\sources\juce_AudioTransportSource.cpp">
      <Filter>Juce Modules\juce_audio_devices\sources</Filter>
    </ClCompile>
    <ClCompile Include="..\..\JuceLibraryCode\modules\juce_audio_devices\audio_cd\juce_AudioCDReader.cpp">
      <Filter>Juce Modules\juce_audio_devices\audio_cd</Filter>
    </ClCompile>
    <ClCompile Include="..\..\JuceLibraryCode\modules\juce_audio_devices\native\juce_android_Audio.cpp">
      <Filter>Juce Modules\juce_audio_devices\native</Filter>
    </ClCompile>
    <ClCompile Include="..\..\JuceLibraryCode\modules\juce_audio_devices\native\juce_android_Midi.cpp">
      <Filter>Juce Modules\juce_audio_devices\native</Filter>
    </ClCompile>
    <ClCompile Include="..\..\JuceLibraryCode\modules\juce_audio_devices\native\juce_android_OpenSL.cpp">
      <Filter>Juce Modules\juce_audio_devices\native</Filter>
    </ClCompile>
    <ClCompile Include="..\..\JuceLibraryCode\modules\juce_audio_devices\native\juce_ios_Audio.cpp">
      <Filter>Juce Modules\juce_audio_devices\native</Filter>
    </ClCompile>
    <ClCompile Include="..\..\JuceLibraryCode\modules\juce_audio_devices\native\juce_linux_ALSA.cpp">
      <Filter>Juce Modules\juce_audio_devices\native</Filter>
    </ClCompile>
    <ClCompile Include="..\..\JuceLibraryCode\modules\juce_audio_devices\native\juce_linux_AudioCDReader.cpp">
      <Filter>Juce Modules\juce_audio_devices\native</Filter>
    </ClCompile>
    <ClCompile Include="..\..\JuceLibraryCode\modules\juce_audio_devices\native\juce_linux_JackAudio.cpp">
      <Filter>Juce Modules\juce_audio_devices\native</Filter>
    </ClCompile>
    <ClCompile Include="..\..\JuceLibraryCode\modules\juce_audio_devices\native\juce_linux_Midi.cpp">
      <Filter>Juce Modules\juce_audio_devices\native</Filter>
    </ClCompile>
    <ClCompile Include="..\..\JuceLibraryCode\modules\juce_audio_devices\native\juce_mac_AudioCDBurner.mm">
      <Filter>Juce Modules\juce_audio_devices\native</Filter>
    </ClCompile>
    <ClCompile Include="..\..\JuceLibraryCode\modules\juce_audio_devices\native\juce_mac_AudioCDReader.mm">
      <Filter>Juce Modules\juce_audio_devices\native</Filter>
    </ClCompile>
    <ClCompile Include="..\..\JuceLibraryCode\modules\juce_audio_devices\native\juce_mac_CoreAudio.cpp">
      <Filter>Juce Modules\juce_audio_devices\native</Filter>
    </ClCompile>
    <ClCompile Include="..\..\JuceLibraryCode\modules\juce_audio_devices\native\juce_mac_CoreMidi.cpp">
      <Filter>Juce Modules\juce_audio_devices\native</Filter>
    </ClCompile>
    <ClCompile Include="..\..\JuceLibraryCode\modules\juce_audio_devices\native\juce_win32_ASIO.cpp">
      <Filter>Juce Modules\juce_audio_devices\native</Filter>
    </ClCompile>
    <ClCompile Include="..\..\JuceLibraryCode\modules\juce_audio_devices\native\juce_win32_AudioCDBurner.cpp">
      <Filter>Juce Modules\juce_audio_devices\native</Filter>
    </ClCompile>
    <ClCompile Include="..\..\JuceLibraryCode\modules\juce_audio_devices\native\juce_win32_AudioCDReader.cpp">
      <Filter>Juce Modules\juce_audio_devices\native</Filter>
    </ClCompile>
    <ClCompile Include="..\..\JuceLibraryCode\modules\juce_audio_devices\native\juce_win32_DirectSound.cpp">
      <Filter>Juce Modules\juce_audio_devices\native</Filter>
    </ClCompile>
    <ClCompile Include="..\..\JuceLibraryCode\modules\juce_audio_devices\native\juce_win32_Midi.cpp">
      <Filter>Juce Modules\juce_audio_devices\native</Filter>
    </ClCompile>
    <ClCompile Include="..\..\JuceLibraryCode\modules\juce_audio_devices\native\juce_win32_WASAPI.cpp">
      <Filter>Juce Modules\juce_audio_devices\native</Filter>
    </ClCompile>
    <ClCompile Include="..\..\JuceLibraryCode\modules\juce_audio_formats\format\juce_AudioFormat.cpp">
      <Filter>Juce Modules\juce_audio_formats\format</Filter>
    </ClCompile>
    <ClCompile Include="..\..\JuceLibraryCode\modules\juce_audio_formats\format\juce_AudioFormatManager.cpp">
      <Filter>Juce Modules\juce_audio_formats\format</Filter>
    </ClCompile>
    <ClCompile Include="..\..\JuceLibraryCode\modules\juce_audio_formats\format\juce_AudioFormatReader.cpp">
      <Filter>Juce Modules\juce_audio_formats\format</Filter>
    </ClCompile>
    <ClCompile Include="..\..\JuceLibraryCode\modules\juce_audio_formats\format\juce_AudioFormatReaderSource.cpp">
      <Filter>Juce Modules\juce_audio_formats\format</Filter>
    </ClCompile>
    <ClCompile Include="..\..\JuceLibraryCode\modules\juce_audio_formats\format\juce_AudioFormatWriter.cpp">
      <Filter>Juce Modules\juce_audio_formats\format</Filter>
    </ClCompile>
    <ClCompile Include="..\..\JuceLibraryCode\modules\juce_audio_formats\format\juce_AudioSubsectionReader.cpp">
      <Filter>Juce Modules\juce_audio_formats\format</Filter>
    </ClCompile>
    <ClCompile Include="..\..\JuceLibraryCode\modules\juce_audio_formats\format\juce_BufferingAudioFormatReader.cpp">
      <Filter>Juce Modules\juce_audio_formats\format</Filter>
    </ClCompile>
    <ClCompile Include="..\..\JuceLibraryCode\modules\juce_audio_formats\codecs\juce_AiffAudioFormat.cpp">
      <Filter>Juce Modules\juce_audio_formats\codecs</Filter>
    </ClCompile>
    <ClCompile Include="..\..\JuceLibraryCode\modules\juce_audio_formats\codecs\juce_CoreAudioFormat.cpp">
      <Filter>Juce Modules\juce_audio_formats\codecs</Filter>
    </ClCompile>
    <ClCompile Include="..\..\JuceLibraryCode\modules\juce_audio_formats\codecs\juce_FlacAudioFormat.cpp">
      <Filter>Juce Modules\juce_audio_formats\codecs</Filter>
    </ClCompile>
    <ClCompile Include="..\..\JuceLibraryCode\modules\juce_audio_formats\codecs\juce_LAMEEncoderAudioFormat.cpp">
      <Filter>Juce Modules\juce_audio_formats\codecs</Filter>
    </ClCompile>
    <ClCompile Include="..\..\JuceLibraryCode\modules\juce_audio_formats\codecs\juce_MP3AudioFormat.cpp">
      <Filter>Juce Modules\juce_audio_formats\codecs</Filter>
    </ClCompile>
    <ClCompile Include="..\..\JuceLibraryCode\modules\juce_audio_formats\codecs\juce_OggVorbisAudioFormat.cpp">
      <Filter>Juce Modules\juce_audio_formats\codecs</Filter>
    </ClCompile>
    <ClCompile Include="..\..\JuceLibraryCode\modules\juce_audio_formats\codecs\juce_QuickTimeAudioFormat.cpp">
      <Filter>Juce Modules\juce_audio_formats\codecs</Filter>
    </ClCompile>
    <ClCompile Include="..\..\JuceLibraryCode\modules\juce_audio_formats\codecs\juce_WavAudioFormat.cpp">
      <Filter>Juce Modules\juce_audio_formats\codecs</Filter>
    </ClCompile>
    <ClCompile Include="..\..\JuceLibraryCode\modules\juce_audio_formats\codecs\juce_WindowsMediaAudioFormat.cpp">
      <Filter>Juce Modules\juce_audio_formats\codecs</Filter>
    </ClCompile>
    <ClCompile Include="..\..\JuceLibraryCode\modules\juce_audio_formats\sampler\juce_Sampler.cpp">
      <Filter>Juce Modules\juce_audio_formats\sampler</Filter>
    </ClCompile>
    <ClCompile Include="..\..\JuceLibraryCode\modules\juce_audio_processors\processors\juce_AudioProcessor.cpp">
      <Filter>Juce Modules\juce_audio_processors\processors</Filter>
    </ClCompile>
    <ClCompile Include="..\..\JuceLibraryCode\modules\juce_audio_processors\processors\juce_AudioProcessorEditor.cpp">
      <Filter>Juce Modules\juce_audio_processors\processors</Filter>
    </ClCompile>
    <ClCompile Include="..\..\JuceLibraryCode\modules\juce_audio_processors\processors\juce_AudioProcessorGraph.cpp">
      <Filter>Juce Modules\juce_audio_processors\processors</Filter>
    </ClCompile>
    <ClCompile Include="..\..\JuceLibraryCode\modules\juce_audio_processors\processors\juce_GenericAudioProcessorEditor.cpp">
      <Filter>Juce Modules\juce_audio_processors\processors</Filter>
    </ClCompile>
    <ClCompile Include="..\..\JuceLibraryCode\modules\juce_audio_processors\processors\juce_PluginDescription.cpp">
      <Filter>Juce Modules\juce_audio_processors\processors</Filter>
    </ClCompile>
    <ClCompile Include="..\..\JuceLibraryCode\modules\juce_audio_processors\format\juce_AudioPluginFormat.cpp">
      <Filter>Juce Modules\juce_audio_processors\format</Filter>
    </ClCompile>
    <ClCompile Include="..\..\JuceLibraryCode\modules\juce_audio_processors\format\juce_AudioPluginFormatManager.cpp">
      <Filter>Juce Modules\juce_audio_processors\format</Filter>
    </ClCompile>
    <ClCompile Include="..\..\JuceLibraryCode\modules\juce_audio_processors\format_types\juce_AudioUnitPluginFormat.mm">
      <Filter>Juce Modules\juce_audio_processors\format_types</Filter>
    </ClCompile>
    <ClCompile Include="..\..\JuceLibraryCode\modules\juce_audio_processors\format_types\juce_LADSPAPluginFormat.cpp">
      <Filter>Juce Modules\juce_audio_processors\format_types</Filter>
    </ClCompile>
    <ClCompile Include="..\..\JuceLibraryCode\modules\juce_audio_processors\format_types\juce_VST3PluginFormat.cpp">
      <Filter>Juce Modules\juce_audio_processors\format_types</Filter>
    </ClCompile>
    <ClCompile Include="..\..\JuceLibraryCode\modules\juce_audio_processors\format_types\juce_VSTPluginFormat.cpp">
      <Filter>Juce Modules\juce_audio_processors\format_types</Filter>
    </ClCompile>
    <ClCompile Include="..\..\JuceLibraryCode\modules\juce_audio_processors\scanning\juce_KnownPluginList.cpp">
      <Filter>Juce Modules\juce_audio_processors\scanning</Filter>
    </ClCompile>
    <ClCompile Include="..\..\JuceLibraryCode\modules\juce_audio_processors\scanning\juce_PluginDirectoryScanner.cpp">
      <Filter>Juce Modules\juce_audio_processors\scanning</Filter>
    </ClCompile>
    <ClCompile Include="..\..\JuceLibraryCode\modules\juce_audio_processors\scanning\juce_PluginListComponent.cpp">
      <Filter>Juce Modules\juce_audio_processors\scanning</Filter>
    </ClCompile>
    <ClCompile Include="..\..\JuceLibraryCode\modules\juce_audio_utils\gui\juce_AudioDeviceSelectorComponent.cpp">
      <Filter>Juce Modules\juce_audio_utils\gui</Filter>
    </ClCompile>
    <ClCompile Include="..\..\JuceLibraryCode\modules\juce_audio_utils\gui\juce_AudioThumbnail.cpp">
      <Filter>Juce Modules\juce_audio_utils\gui</Filter>
    </ClCompile>
    <ClCompile Include="..\..\JuceLibraryCode\modules\juce_audio_utils\gui\juce_AudioThumbnailCache.cpp">
      <Filter>Juce Modules\juce_audio_utils\gui</Filter>
    </ClCompile>
    <ClCompile Include="..\..\JuceLibraryCode\modules\juce_audio_utils\gui\juce_MidiKeyboardComponent.cpp">
      <Filter>Juce Modules\juce_audio_utils\gui</Filter>
    </ClCompile>
    <ClCompile Include="..\..\JuceLibraryCode\modules\juce_audio_utils\players\juce_AudioProcessorPlayer.cpp">
      <Filter>Juce Modules\juce_audio_utils\players</Filter>
    </ClCompile>
    <ClCompile Include="..\..\JuceLibraryCode\modules\juce_core\text\juce_CharacterFunctions.cpp">
      <Filter>Juce Modules\juce_core\text</Filter>
    </ClCompile>
    <ClCompile Include="..\..\JuceLibraryCode\modules\juce_core\text\juce_Identifier.cpp">
      <Filter>Juce Modules\juce_core\text</Filter>
    </ClCompile>
    <ClCompile Include="..\..\JuceLibraryCode\modules\juce_core\text\juce_LocalisedStrings.cpp">
      <Filter>Juce Modules\juce_core\text</Filter>
    </ClCompile>
    <ClCompile Include="..\..\JuceLibraryCode\modules\juce_core\text\juce_String.cpp">
      <Filter>Juce Modules\juce_core\text</Filter>
    </ClCompile>
    <ClCompile Include="..\..\JuceLibraryCode\modules\juce_core\text\juce_StringArray.cpp">
      <Filter>Juce Modules\juce_core\text</Filter>
    </ClCompile>
    <ClCompile Include="..\..\JuceLibraryCode\modules\juce_core\text\juce_StringPairArray.cpp">
      <Filter>Juce Modules\juce_core\text</Filter>
    </ClCompile>
    <ClCompile Include="..\..\JuceLibraryCode\modules\juce_core\text\juce_StringPool.cpp">
      <Filter>Juce Modules\juce_core\text</Filter>
    </ClCompile>
    <ClCompile Include="..\..\JuceLibraryCode\modules\juce_core\text\juce_TextDiff.cpp">
      <Filter>Juce Modules\juce_core\text</Filter>
    </ClCompile>
    <ClCompile Include="..\..\JuceLibraryCode\modules\juce_core\maths\juce_BigInteger.cpp">
      <Filter>Juce Modules\juce_core\maths</Filter>
    </ClCompile>
    <ClCompile Include="..\..\JuceLibraryCode\modules\juce_core\maths\juce_Expression.cpp">
      <Filter>Juce Modules\juce_core\maths</Filter>
    </ClCompile>
    <ClCompile Include="..\..\JuceLibraryCode\modules\juce_core\maths\juce_Random.cpp">
      <Filter>Juce Modules\juce_core\maths</Filter>
    </ClCompile>
    <ClCompile Include="..\..\JuceLibraryCode\modules\juce_core\memory\juce_MemoryBlock.cpp">
      <Filter>Juce Modules\juce_core\memory</Filter>
    </ClCompile>
    <ClCompile Include="..\..\JuceLibraryCode\modules\juce_core\containers\juce_AbstractFifo.cpp">
      <Filter>Juce Modules\juce_core\containers</Filter>
    </ClCompile>
    <ClCompile Include="..\..\JuceLibraryCode\modules\juce_core\containers\juce_DynamicObject.cpp">
      <Filter>Juce Modules\juce_core\containers</Filter>
    </ClCompile>
    <ClCompile Include="..\..\JuceLibraryCode\modules\juce_core\containers\juce_NamedValueSet.cpp">
      <Filter>Juce Modules\juce_core\containers</Filter>
    </ClCompile>
    <ClCompile Include="..\..\JuceLibraryCode\modules\juce_core\containers\juce_PropertySet.cpp">
      <Filter>Juce Modules\juce_core\containers</Filter>
    </ClCompile>
    <ClCompile Include="..\..\JuceLibraryCode\modules\juce_core\containers\juce_Variant.cpp">
      <Filter>Juce Modules\juce_core\containers</Filter>
    </ClCompile>
    <ClCompile Include="..\..\JuceLibraryCode\modules\juce_core\threads\juce_ChildProcess.cpp">
      <Filter>Juce Modules\juce_core\threads</Filter>
    </ClCompile>
    <ClCompile Include="..\..\JuceLibraryCode\modules\juce_core\threads\juce_HighResolutionTimer.cpp">
      <Filter>Juce Modules\juce_core\threads</Filter>
    </ClCompile>
    <ClCompile Include="..\..\JuceLibraryCode\modules\juce_core\threads\juce_ReadWriteLock.cpp">
      <Filter>Juce Modules\juce_core\threads</Filter>
    </ClCompile>
    <ClCompile Include="..\..\JuceLibraryCode\modules\juce_core\threads\juce_Thread.cpp">
      <Filter>Juce Modules\juce_core\threads</Filter>
    </ClCompile>
    <ClCompile Include="..\..\JuceLibraryCode\modules\juce_core\threads\juce_ThreadPool.cpp">
      <Filter>Juce Modules\juce_core\threads</Filter>
    </ClCompile>
    <ClCompile Include="..\..\JuceLibraryCode\modules\juce_core\threads\juce_TimeSliceThread.cpp">
      <Filter>Juce Modules\juce_core\threads</Filter>
    </ClCompile>
    <ClCompile Include="..\..\JuceLibraryCode\modules\juce_core\time\juce_PerformanceCounter.cpp">
      <Filter>Juce Modules\juce_core\time</Filter>
    </ClCompile>
    <ClCompile Include="..\..\JuceLibraryCode\modules\juce_core\time\juce_RelativeTime.cpp">
      <Filter>Juce Modules\juce_core\time</Filter>
    </ClCompile>
    <ClCompile Include="..\..\JuceLibraryCode\modules\juce_core\time\juce_Time.cpp">
      <Filter>Juce Modules\juce_core\time</Filter>
    </ClCompile>
    <ClCompile Include="..\..\JuceLibraryCode\modules\juce_core\files\juce_DirectoryIterator.cpp">
      <Filter>Juce Modules\juce_core\files</Filter>
    </ClCompile>
    <ClCompile Include="..\..\JuceLibraryCode\modules\juce_core\files\juce_File.cpp">
      <Filter>Juce Modules\juce_core\files</Filter>
    </ClCompile>
    <ClCompile Include="..\..\JuceLibraryCode\modules\juce_core\files\juce_FileFilter.cpp">
      <Filter>Juce Modules\juce_core\files</Filter>
    </ClCompile>
    <ClCompile Include="..\..\JuceLibraryCode\modules\juce_core\files\juce_FileInputStream.cpp">
      <Filter>Juce Modules\juce_core\files</Filter>
    </ClCompile>
    <ClCompile Include="..\..\JuceLibraryCode\modules\juce_core\files\juce_FileOutputStream.cpp">
      <Filter>Juce Modules\juce_core\files</Filter>
    </ClCompile>
    <ClCompile Include="..\..\JuceLibraryCode\modules\juce_core\files\juce_FileSearchPath.cpp">
      <Filter>Juce Modules\juce_core\files</Filter>
    </ClCompile>
    <ClCompile Include="..\..\JuceLibraryCode\modules\juce_core\files\juce_TemporaryFile.cpp">
      <Filter>Juce Modules\juce_core\files</Filter>
    </ClCompile>
    <ClCompile Include="..\..\JuceLibraryCode\modules\juce_core\files\juce_WildcardFileFilter.cpp">
      <Filter>Juce Modules\juce_core\files</Filter>
    </ClCompile>
    <ClCompile Include="..\..\JuceLibraryCode\modules\juce_core\network\juce_IPAddress.cpp">
      <Filter>Juce Modules\juce_core\network</Filter>
    </ClCompile>
    <ClCompile Include="..\..\JuceLibraryCode\modules\juce_core\network\juce_MACAddress.cpp">
      <Filter>Juce Modules\juce_core\network</Filter>
    </ClCompile>
    <ClCompile Include="..\..\JuceLibraryCode\modules\juce_core\network\juce_NamedPipe.cpp">
      <Filter>Juce Modules\juce_core\network</Filter>
    </ClCompile>
    <ClCompile Include="..\..\JuceLibraryCode\modules\juce_core\network\juce_Socket.cpp">
      <Filter>Juce Modules\juce_core\network</Filter>
    </ClCompile>
    <ClCompile Include="..\..\JuceLibraryCode\modules\juce_core\network\juce_URL.cpp">
      <Filter>Juce Modules\juce_core\network</Filter>
    </ClCompile>
    <ClCompile Include="..\..\JuceLibraryCode\modules\juce_core\streams\juce_BufferedInputStream.cpp">
      <Filter>Juce Modules\juce_core\streams</Filter>
    </ClCompile>
    <ClCompile Include="..\..\JuceLibraryCode\modules\juce_core\streams\juce_FileInputSource.cpp">
      <Filter>Juce Modules\juce_core\streams</Filter>
    </ClCompile>
    <ClCompile Include="..\..\JuceLibraryCode\modules\juce_core\streams\juce_InputStream.cpp">
      <Filter>Juce Modules\juce_core\streams</Filter>
    </ClCompile>
    <ClCompile Include="..\..\JuceLibraryCode\modules\juce_core\streams\juce_MemoryInputStream.cpp">
      <Filter>Juce Modules\juce_core\streams</Filter>
    </ClCompile>
    <ClCompile Include="..\..\JuceLibraryCode\modules\juce_core\streams\juce_MemoryOutputStream.cpp">
      <Filter>Juce Modules\juce_core\streams</Filter>
    </ClCompile>
    <ClCompile Include="..\..\JuceLibraryCode\modules\juce_core\streams\juce_OutputStream.cpp">
      <Filter>Juce Modules\juce_core\streams</Filter>
    </ClCompile>
    <ClCompile Include="..\..\JuceLibraryCode\modules\juce_core\streams\juce_SubregionStream.cpp">
      <Filter>Juce Modules\juce_core\streams</Filter>
    </ClCompile>
    <ClCompile Include="..\..\JuceLibraryCode\modules\juce_core\logging\juce_FileLogger.cpp">
      <Filter>Juce Modules\juce_core\logging</Filter>
    </ClCompile>
    <ClCompile Include="..\..\JuceLibraryCode\modules\juce_core\logging\juce_Logger.cpp">
      <Filter>Juce Modules\juce_core\logging</Filter>
    </ClCompile>
    <ClCompile Include="..\..\JuceLibraryCode\modules\juce_core\system\juce_SystemStats.cpp">
      <Filter>Juce Modules\juce_core\system</Filter>
    </ClCompile>
    <ClCompile Include="..\..\JuceLibraryCode\modules\juce_core\xml\juce_XmlDocument.cpp">
      <Filter>Juce Modules\juce_core\xml</Filter>
    </ClCompile>
    <ClCompile Include="..\..\JuceLibraryCode\modules\juce_core\xml\juce_XmlElement.cpp">
      <Filter>Juce Modules\juce_core\xml</Filter>
    </ClCompile>
    <ClCompile Include="..\..\JuceLibraryCode\modules\juce_core\javascript\juce_Javascript.cpp">
      <Filter>Juce Modules\juce_core\javascript</Filter>
    </ClCompile>
    <ClCompile Include="..\..\JuceLibraryCode\modules\juce_core\javascript\juce_JSON.cpp">
      <Filter>Juce Modules\juce_core\javascript</Filter>
    </ClCompile>
    <ClCompile Include="..\..\JuceLibraryCode\modules\juce_core\zip\juce_GZIPCompressorOutputStream.cpp">
      <Filter>Juce Modules\juce_core\zip</Filter>
    </ClCompile>
    <ClCompile Include="..\..\JuceLibraryCode\modules\juce_core\zip\juce_GZIPDecompressorInputStream.cpp">
      <Filter>Juce Modules\juce_core\zip</Filter>
    </ClCompile>
    <ClCompile Include="..\..\JuceLibraryCode\modules\juce_core\zip\juce_ZipFile.cpp">
      <Filter>Juce Modules\juce_core\zip</Filter>
    </ClCompile>
    <ClCompile Include="..\..\JuceLibraryCode\modules\juce_core\unit_tests\juce_UnitTest.cpp">
      <Filter>Juce Modules\juce_core\unit_tests</Filter>
    </ClCompile>
    <ClCompile Include="..\..\JuceLibraryCode\modules\juce_core\misc\juce_Result.cpp">
      <Filter>Juce Modules\juce_core\misc</Filter>
    </ClCompile>
    <ClCompile Include="..\..\JuceLibraryCode\modules\juce_core\misc\juce_Uuid.cpp">
      <Filter>Juce Modules\juce_core\misc</Filter>
    </ClCompile>
    <ClCompile Include="..\..\JuceLibraryCode\modules\juce_core\native\juce_android_Files.cpp">
      <Filter>Juce Modules\juce_core\native</Filter>
    </ClCompile>
    <ClCompile Include="..\..\JuceLibraryCode\modules\juce_core\native\juce_android_Misc.cpp">
      <Filter>Juce Modules\juce_core\native</Filter>
    </ClCompile>
    <ClCompile Include="..\..\JuceLibraryCode\modules\juce_core\native\juce_android_Network.cpp">
      <Filter>Juce Modules\juce_core\native</Filter>
    </ClCompile>
    <ClCompile Include="..\..\JuceLibraryCode\modules\juce_core\native\juce_android_SystemStats.cpp">
      <Filter>Juce Modules\juce_core\native</Filter>
    </ClCompile>
    <ClCompile Include="..\..\JuceLibraryCode\modules\juce_core\native\juce_android_Threads.cpp">
      <Filter>Juce Modules\juce_core\native</Filter>
    </ClCompile>
    <ClCompile Include="..\..\JuceLibraryCode\modules\juce_core\native\juce_linux_CommonFile.cpp">
      <Filter>Juce Modules\juce_core\native</Filter>
    </ClCompile>
    <ClCompile Include="..\..\JuceLibraryCode\modules\juce_core\native\juce_linux_Files.cpp">
      <Filter>Juce Modules\juce_core\native</Filter>
    </ClCompile>
    <ClCompile Include="..\..\JuceLibraryCode\modules\juce_core\native\juce_linux_Network.cpp">
      <Filter>Juce Modules\juce_core\native</Filter>
    </ClCompile>
    <ClCompile Include="..\..\JuceLibraryCode\modules\juce_core\native\juce_linux_SystemStats.cpp">
      <Filter>Juce Modules\juce_core\native</Filter>
    </ClCompile>
    <ClCompile Include="..\..\JuceLibraryCode\modules\juce_core\native\juce_linux_Threads.cpp">
      <Filter>Juce Modules\juce_core\native</Filter>
    </ClCompile>
    <ClCompile Include="..\..\JuceLibraryCode\modules\juce_core\native\juce_mac_Files.mm">
      <Filter>Juce Modules\juce_core\native</Filter>
    </ClCompile>
    <ClCompile Include="..\..\JuceLibraryCode\modules\juce_core\native\juce_mac_Network.mm">
      <Filter>Juce Modules\juce_core\native</Filter>
    </ClCompile>
    <ClCompile Include="..\..\JuceLibraryCode\modules\juce_core\native\juce_mac_Strings.mm">
      <Filter>Juce Modules\juce_core\native</Filter>
    </ClCompile>
    <ClCompile Include="..\..\JuceLibraryCode\modules\juce_core\native\juce_mac_SystemStats.mm">
      <Filter>Juce Modules\juce_core\native</Filter>
    </ClCompile>
    <ClCompile Include="..\..\JuceLibraryCode\modules\juce_core\native\juce_mac_Threads.mm">
      <Filter>Juce Modules\juce_core\native</Filter>
    </ClCompile>
    <ClCompile Include="..\..\JuceLibraryCode\modules\juce_core\native\juce_posix_NamedPipe.cpp">
      <Filter>Juce Modules\juce_core\native</Filter>
    </ClCompile>
    <ClCompile Include="..\..\JuceLibraryCode\modules\juce_core\native\juce_win32_Files.cpp">
      <Filter>Juce Modules\juce_core\native</Filter>
    </ClCompile>
    <ClCompile Include="..\..\JuceLibraryCode\modules\juce_core\native\juce_win32_Network.cpp">
      <Filter>Juce Modules\juce_core\native</Filter>
    </ClCompile>
    <ClCompile Include="..\..\JuceLibraryCode\modules\juce_core\native\juce_win32_Registry.cpp">
      <Filter>Juce Modules\juce_core\native</Filter>
    </ClCompile>
    <ClCompile Include="..\..\JuceLibraryCode\modules\juce_core\native\juce_win32_SystemStats.cpp">
      <Filter>Juce Modules\juce_core\native</Filter>
    </ClCompile>
    <ClCompile Include="..\..\JuceLibraryCode\modules\juce_core\native\juce_win32_Threads.cpp">
      <Filter>Juce Modules\juce_core\native</Filter>
    </ClCompile>
    <ClCompile Include="..\..\JuceLibraryCode\modules\juce_cryptography\encryption\juce_BlowFish.cpp">
      <Filter>Juce Modules\juce_cryptography\encryption</Filter>
    </ClCompile>
    <ClCompile Include="..\..\JuceLibraryCode\modules\juce_cryptography\encryption\juce_Primes.cpp">
      <Filter>Juce Modules\juce_cryptography\encryption</Filter>
    </ClCompile>
    <ClCompile Include="..\..\JuceLibraryCode\modules\juce_cryptography\encryption\juce_RSAKey.cpp">
      <Filter>Juce Modules\juce_cryptography\encryption</Filter>
    </ClCompile>
    <ClCompile Include="..\..\JuceLibraryCode\modules\juce_cryptography\hashing\juce_MD5.cpp">
      <Filter>Juce Modules\juce_cryptography\hashing</Filter>
    </ClCompile>
    <ClCompile Include="..\..\JuceLibraryCode\modules\juce_cryptography\hashing\juce_SHA256.cpp">
      <Filter>Juce Modules\juce_cryptography\hashing</Filter>
    </ClCompile>
    <ClCompile Include="..\..\JuceLibraryCode\modules\juce_data_structures\values\juce_Value.cpp">
      <Filter>Juce Modules\juce_data_structures\values</Filter>
    </ClCompile>
    <ClCompile Include="..\..\JuceLibraryCode\modules\juce_data_structures\values\juce_ValueTree.cpp">
      <Filter>Juce Modules\juce_data_structures\values</Filter>
    </ClCompile>
    <ClCompile Include="..\..\JuceLibraryCode\modules\juce_data_structures\undomanager\juce_UndoManager.cpp">
      <Filter>Juce Modules\juce_data_structures\undomanager</Filter>
    </ClCompile>
    <ClCompile Include="..\..\JuceLibraryCode\modules\juce_data_structures\app_properties\juce_ApplicationProperties.cpp">
      <Filter>Juce Modules\juce_data_structures\app_properties</Filter>
    </ClCompile>
    <ClCompile Include="..\..\JuceLibraryCode\modules\juce_data_structures\app_properties\juce_PropertiesFile.cpp">
      <Filter>Juce Modules\juce_data_structures\app_properties</Filter>
    </ClCompile>
    <ClCompile Include="..\..\JuceLibraryCode\modules\juce_events\messages\juce_ApplicationBase.cpp">
      <Filter>Juce Modules\juce_events\messages</Filter>
    </ClCompile>
    <ClCompile Include="..\..\JuceLibraryCode\modules\juce_events\messages\juce_DeletedAtShutdown.cpp">
      <Filter>Juce Modules\juce_events\messages</Filter>
    </ClCompile>
    <ClCompile Include="..\..\JuceLibraryCode\modules\juce_events\messages\juce_MessageListener.cpp">
      <Filter>Juce Modules\juce_events\messages</Filter>
    </ClCompile>
    <ClCompile Include="..\..\JuceLibraryCode\modules\juce_events\messages\juce_MessageManager.cpp">
      <Filter>Juce Modules\juce_events\messages</Filter>
    </ClCompile>
    <ClCompile Include="..\..\JuceLibraryCode\modules\juce_events\timers\juce_MultiTimer.cpp">
      <Filter>Juce Modules\juce_events\timers</Filter>
    </ClCompile>
    <ClCompile Include="..\..\JuceLibraryCode\modules\juce_events\timers\juce_Timer.cpp">
      <Filter>Juce Modules\juce_events\timers</Filter>
    </ClCompile>
    <ClCompile Include="..\..\JuceLibraryCode\modules\juce_events\broadcasters\juce_ActionBroadcaster.cpp">
      <Filter>Juce Modules\juce_events\broadcasters</Filter>
    </ClCompile>
    <ClCompile Include="..\..\JuceLibraryCode\modules\juce_events\broadcasters\juce_AsyncUpdater.cpp">
      <Filter>Juce Modules\juce_events\broadcasters</Filter>
    </ClCompile>
    <ClCompile Include="..\..\JuceLibraryCode\modules\juce_events\broadcasters\juce_ChangeBroadcaster.cpp">
      <Filter>Juce Modules\juce_events\broadcasters</Filter>
    </ClCompile>
    <ClCompile Include="..\..\JuceLibraryCode\modules\juce_events\interprocess\juce_ConnectedChildProcess.cpp">
      <Filter>Juce Modules\juce_events\interprocess</Filter>
    </ClCompile>
    <ClCompile Include="..\..\JuceLibraryCode\modules\juce_events\interprocess\juce_InterprocessConnection.cpp">
      <Filter>Juce Modules\juce_events\interprocess</Filter>
    </ClCompile>
    <ClCompile Include="..\..\JuceLibraryCode\modules\juce_events\interprocess\juce_InterprocessConnectionServer.cpp">
      <Filter>Juce Modules\juce_events\interprocess</Filter>
    </ClCompile>
    <ClCompile Include="..\..\JuceLibraryCode\modules\juce_events\native\juce_android_Messaging.cpp">
      <Filter>Juce Modules\juce_events\native</Filter>
    </ClCompile>
    <ClCompile Include="..\..\JuceLibraryCode\modules\juce_events\native\juce_ios_MessageManager.mm">
      <Filter>Juce Modules\juce_events\native</Filter>
    </ClCompile>
    <ClCompile Include="..\..\JuceLibraryCode\modules\juce_events\native\juce_linux_Messaging.cpp">
      <Filter>Juce Modules\juce_events\native</Filter>
    </ClCompile>
    <ClCompile Include="..\..\JuceLibraryCode\modules\juce_events\native\juce_mac_MessageManager.mm">
      <Filter>Juce Modules\juce_events\native</Filter>
    </ClCompile>
    <ClCompile Include="..\..\JuceLibraryCode\modules\juce_events\native\juce_win32_Messaging.cpp">
      <Filter>Juce Modules\juce_events\native</Filter>
    </ClCompile>
    <ClCompile Include="..\..\JuceLibraryCode\modules\juce_graphics\colour\juce_Colour.cpp">
      <Filter>Juce Modules\juce_graphics\colour</Filter>
    </ClCompile>
    <ClCompile Include="..\..\JuceLibraryCode\modules\juce_graphics\colour\juce_ColourGradient.cpp">
      <Filter>Juce Modules\juce_graphics\colour</Filter>
    </ClCompile>
    <ClCompile Include="..\..\JuceLibraryCode\modules\juce_graphics\colour\juce_Colours.cpp">
      <Filter>Juce Modules\juce_graphics\colour</Filter>
    </ClCompile>
    <ClCompile Include="..\..\JuceLibraryCode\modules\juce_graphics\colour\juce_FillType.cpp">
      <Filter>Juce Modules\juce_graphics\colour</Filter>
    </ClCompile>
    <ClCompile Include="..\..\JuceLibraryCode\modules\juce_graphics\contexts\juce_GraphicsContext.cpp">
      <Filter>Juce Modules\juce_graphics\contexts</Filter>
    </ClCompile>
    <ClCompile Include="..\..\JuceLibraryCode\modules\juce_graphics\contexts\juce_LowLevelGraphicsPostScriptRenderer.cpp">
      <Filter>Juce Modules\juce_graphics\contexts</Filter>
    </ClCompile>
    <ClCompile Include="..\..\JuceLibraryCode\modules\juce_graphics\contexts\juce_LowLevelGraphicsSoftwareRenderer.cpp">
      <Filter>Juce Modules\juce_graphics\contexts</Filter>
    </ClCompile>
    <ClCompile Include="..\..\JuceLibraryCode\modules\juce_graphics\images\juce_Image.cpp">
      <Filter>Juce Modules\juce_graphics\images</Filter>
    </ClCompile>
    <ClCompile Include="..\..\JuceLibraryCode\modules\juce_graphics\images\juce_ImageCache.cpp">
      <Filter>Juce Modules\juce_graphics\images</Filter>
    </ClCompile>
    <ClCompile Include="..\..\JuceLibraryCode\modules\juce_graphics\images\juce_ImageConvolutionKernel.cpp">
      <Filter>Juce Modules\juce_graphics\images</Filter>
    </ClCompile>
    <ClCompile Include="..\..\JuceLibraryCode\modules\juce_graphics\images\juce_ImageFileFormat.cpp">
      <Filter>Juce Modules\juce_graphics\images</Filter>
    </ClCompile>
    <ClCompile Include="..\..\JuceLibraryCode\modules\juce_graphics\image_formats\juce_GIFLoader.cpp">
      <Filter>Juce Modules\juce_graphics\image_formats</Filter>
    </ClCompile>
    <ClCompile Include="..\..\JuceLibraryCode\modules\juce_graphics\image_formats\juce_JPEGLoader.cpp">
      <Filter>Juce Modules\juce_graphics\image_formats</Filter>
    </ClCompile>
    <ClCompile Include="..\..\JuceLibraryCode\modules\juce_graphics\image_formats\juce_PNGLoader.cpp">
      <Filter>Juce Modules\juce_graphics\image_formats</Filter>
    </ClCompile>
    <ClCompile Include="..\..\JuceLibraryCode\modules\juce_graphics\geometry\juce_AffineTransform.cpp">
      <Filter>Juce Modules\juce_graphics\geometry</Filter>
    </ClCompile>
    <ClCompile Include="..\..\JuceLibraryCode\modules\juce_graphics\geometry\juce_EdgeTable.cpp">
      <Filter>Juce Modules\juce_graphics\geometry</Filter>
    </ClCompile>
    <ClCompile Include="..\..\JuceLibraryCode\modules\juce_graphics\geometry\juce_Path.cpp">
      <Filter>Juce Modules\juce_graphics\geometry</Filter>
    </ClCompile>
    <ClCompile Include="..\..\JuceLibraryCode\modules\juce_graphics\geometry\juce_PathIterator.cpp">
      <Filter>Juce Modules\juce_graphics\geometry</Filter>
    </ClCompile>
    <ClCompile Include="..\..\JuceLibraryCode\modules\juce_graphics\geometry\juce_PathStrokeType.cpp">
      <Filter>Juce Modules\juce_graphics\geometry</Filter>
    </ClCompile>
    <ClCompile Include="..\..\JuceLibraryCode\modules\juce_graphics\geometry\juce_RectangleList.cpp">
      <Filter>Juce Modules\juce_graphics\geometry</Filter>
    </ClCompile>
    <ClCompile Include="..\..\JuceLibraryCode\modules\juce_graphics\placement\juce_Justification.cpp">
      <Filter>Juce Modules\juce_graphics\placement</Filter>
    </ClCompile>
    <ClCompile Include="..\..\JuceLibraryCode\modules\juce_graphics\placement\juce_RectanglePlacement.cpp">
      <Filter>Juce Modules\juce_graphics\placement</Filter>
    </ClCompile>
    <ClCompile Include="..\..\JuceLibraryCode\modules\juce_graphics\fonts\juce_AttributedString.cpp">
      <Filter>Juce Modules\juce_graphics\fonts</Filter>
    </ClCompile>
    <ClCompile Include="..\..\JuceLibraryCode\modules\juce_graphics\fonts\juce_CustomTypeface.cpp">
      <Filter>Juce Modules\juce_graphics\fonts</Filter>
    </ClCompile>
    <ClCompile Include="..\..\JuceLibraryCode\modules\juce_graphics\fonts\juce_Font.cpp">
      <Filter>Juce Modules\juce_graphics\fonts</Filter>
    </ClCompile>
    <ClCompile Include="..\..\JuceLibraryCode\modules\juce_graphics\fonts\juce_GlyphArrangement.cpp">
      <Filter>Juce Modules\juce_graphics\fonts</Filter>
    </ClCompile>
    <ClCompile Include="..\..\JuceLibraryCode\modules\juce_graphics\fonts\juce_TextLayout.cpp">
      <Filter>Juce Modules\juce_graphics\fonts</Filter>
    </ClCompile>
    <ClCompile Include="..\..\JuceLibraryCode\modules\juce_graphics\fonts\juce_Typeface.cpp">
      <Filter>Juce Modules\juce_graphics\fonts</Filter>
    </ClCompile>
    <ClCompile Include="..\..\JuceLibraryCode\modules\juce_graphics\effects\juce_DropShadowEffect.cpp">
      <Filter>Juce Modules\juce_graphics\effects</Filter>
    </ClCompile>
    <ClCompile Include="..\..\JuceLibraryCode\modules\juce_graphics\effects\juce_GlowEffect.cpp">
      <Filter>Juce Modules\juce_graphics\effects</Filter>
    </ClCompile>
    <ClCompile Include="..\..\JuceLibraryCode\modules\juce_graphics\native\juce_android_Fonts.cpp">
      <Filter>Juce Modules\juce_graphics\native</Filter>
    </ClCompile>
    <ClCompile Include="..\..\JuceLibraryCode\modules\juce_graphics\native\juce_android_GraphicsContext.cpp">
      <Filter>Juce Modules\juce_graphics\native</Filter>
    </ClCompile>
    <ClCompile Include="..\..\JuceLibraryCode\modules\juce_graphics\native\juce_freetype_Fonts.cpp">
      <Filter>Juce Modules\juce_graphics\native</Filter>
    </ClCompile>
    <ClCompile Include="..\..\JuceLibraryCode\modules\juce_graphics\native\juce_linux_Fonts.cpp">
      <Filter>Juce Modules\juce_graphics\native</Filter>
    </ClCompile>
    <ClCompile Include="..\..\JuceLibraryCode\modules\juce_graphics\native\juce_mac_CoreGraphicsContext.mm">
      <Filter>Juce Modules\juce_graphics\native</Filter>
    </ClCompile>
    <ClCompile Include="..\..\JuceLibraryCode\modules\juce_graphics\native\juce_mac_Fonts.mm">
      <Filter>Juce Modules\juce_graphics\native</Filter>
    </ClCompile>
    <ClCompile Include="..\..\JuceLibraryCode\modules\juce_graphics\native\juce_win32_Direct2DGraphicsContext.cpp">
      <Filter>Juce Modules\juce_graphics\native</Filter>
    </ClCompile>
    <ClCompile Include="..\..\JuceLibraryCode\modules\juce_graphics\native\juce_win32_DirectWriteTypeface.cpp">
      <Filter>Juce Modules\juce_graphics\native</Filter>
    </ClCompile>
    <ClCompile Include="..\..\JuceLibraryCode\modules\juce_graphics\native\juce_win32_DirectWriteTypeLayout.cpp">
      <Filter>Juce Modules\juce_graphics\native</Filter>
    </ClCompile>
    <ClCompile Include="..\..\JuceLibraryCode\modules\juce_graphics\native\juce_win32_Fonts.cpp">
      <Filter>Juce Modules\juce_graphics\native</Filter>
    </ClCompile>
    <ClCompile Include="..\..\JuceLibraryCode\modules\juce_gui_basics\components\juce_Component.cpp">
      <Filter>Juce Modules\juce_gui_basics\components</Filter>
    </ClCompile>
    <ClCompile Include="..\..\JuceLibraryCode\modules\juce_gui_basics\components\juce_ComponentListener.cpp">
      <Filter>Juce Modules\juce_gui_basics\components</Filter>
    </ClCompile>
    <ClCompile Include="..\..\JuceLibraryCode\modules\juce_gui_basics\components\juce_Desktop.cpp">
      <Filter>Juce Modules\juce_gui_basics\components</Filter>
    </ClCompile>
    <ClCompile Include="..\..\JuceLibraryCode\modules\juce_gui_basics\components\juce_ModalComponentManager.cpp">
      <Filter>Juce Modules\juce_gui_basics\components</Filter>
    </ClCompile>
    <ClCompile Include="..\..\JuceLibraryCode\modules\juce_gui_basics\mouse\juce_ComponentDragger.cpp">
      <Filter>Juce Modules\juce_gui_basics\mouse</Filter>
    </ClCompile>
    <ClCompile Include="..\..\JuceLibraryCode\modules\juce_gui_basics\mouse\juce_DragAndDropContainer.cpp">
      <Filter>Juce Modules\juce_gui_basics\mouse</Filter>
    </ClCompile>
    <ClCompile Include="..\..\JuceLibraryCode\modules\juce_gui_basics\mouse\juce_MouseCursor.cpp">
      <Filter>Juce Modules\juce_gui_basics\mouse</Filter>
    </ClCompile>
    <ClCompile Include="..\..\JuceLibraryCode\modules\juce_gui_basics\mouse\juce_MouseEvent.cpp">
      <Filter>Juce Modules\juce_gui_basics\mouse</Filter>
    </ClCompile>
    <ClCompile Include="..\..\JuceLibraryCode\modules\juce_gui_basics\mouse\juce_MouseInactivityDetector.cpp">
      <Filter>Juce Modules\juce_gui_basics\mouse</Filter>
    </ClCompile>
    <ClCompile Include="..\..\JuceLibraryCode\modules\juce_gui_basics\mouse\juce_MouseInputSource.cpp">
      <Filter>Juce Modules\juce_gui_basics\mouse</Filter>
    </ClCompile>
    <ClCompile Include="..\..\JuceLibraryCode\modules\juce_gui_basics\mouse\juce_MouseListener.cpp">
      <Filter>Juce Modules\juce_gui_basics\mouse</Filter>
    </ClCompile>
    <ClCompile Include="..\..\JuceLibraryCode\modules\juce_gui_basics\keyboard\juce_CaretComponent.cpp">
      <Filter>Juce Modules\juce_gui_basics\keyboard</Filter>
    </ClCompile>
    <ClCompile Include="..\..\JuceLibraryCode\modules\juce_gui_basics\keyboard\juce_KeyboardFocusTraverser.cpp">
      <Filter>Juce Modules\juce_gui_basics\keyboard</Filter>
    </ClCompile>
    <ClCompile Include="..\..\JuceLibraryCode\modules\juce_gui_basics\keyboard\juce_KeyListener.cpp">
      <Filter>Juce Modules\juce_gui_basics\keyboard</Filter>
    </ClCompile>
    <ClCompile Include="..\..\JuceLibraryCode\modules\juce_gui_basics\keyboard\juce_KeyPress.cpp">
      <Filter>Juce Modules\juce_gui_basics\keyboard</Filter>
    </ClCompile>
    <ClCompile Include="..\..\JuceLibraryCode\modules\juce_gui_basics\keyboard\juce_ModifierKeys.cpp">
      <Filter>Juce Modules\juce_gui_basics\keyboard</Filter>
    </ClCompile>
    <ClCompile Include="..\..\JuceLibraryCode\modules\juce_gui_basics\widgets\juce_ComboBox.cpp">
      <Filter>Juce Modules\juce_gui_basics\widgets</Filter>
    </ClCompile>
    <ClCompile Include="..\..\JuceLibraryCode\modules\juce_gui_basics\widgets\juce_ImageComponent.cpp">
      <Filter>Juce Modules\juce_gui_basics\widgets</Filter>
    </ClCompile>
    <ClCompile Include="..\..\JuceLibraryCode\modules\juce_gui_basics\widgets\juce_Label.cpp">
      <Filter>Juce Modules\juce_gui_basics\widgets</Filter>
    </ClCompile>
    <ClCompile Include="..\..\JuceLibraryCode\modules\juce_gui_basics\widgets\juce_ListBox.cpp">
      <Filter>Juce Modules\juce_gui_basics\widgets</Filter>
    </ClCompile>
    <ClCompile Include="..\..\JuceLibraryCode\modules\juce_gui_basics\widgets\juce_ProgressBar.cpp">
      <Filter>Juce Modules\juce_gui_basics\widgets</Filter>
    </ClCompile>
    <ClCompile Include="..\..\JuceLibraryCode\modules\juce_gui_basics\widgets\juce_Slider.cpp">
      <Filter>Juce Modules\juce_gui_basics\widgets</Filter>
    </ClCompile>
    <ClCompile Include="..\..\JuceLibraryCode\modules\juce_gui_basics\widgets\juce_TableHeaderComponent.cpp">
      <Filter>Juce Modules\juce_gui_basics\widgets</Filter>
    </ClCompile>
    <ClCompile Include="..\..\JuceLibraryCode\modules\juce_gui_basics\widgets\juce_TableListBox.cpp">
      <Filter>Juce Modules\juce_gui_basics\widgets</Filter>
    </ClCompile>
    <ClCompile Include="..\..\JuceLibraryCode\modules\juce_gui_basics\widgets\juce_TextEditor.cpp">
      <Filter>Juce Modules\juce_gui_basics\widgets</Filter>
    </ClCompile>
    <ClCompile Include="..\..\JuceLibraryCode\modules\juce_gui_basics\widgets\juce_Toolbar.cpp">
      <Filter>Juce Modules\juce_gui_basics\widgets</Filter>
    </ClCompile>
    <ClCompile Include="..\..\JuceLibraryCode\modules\juce_gui_basics\widgets\juce_ToolbarItemComponent.cpp">
      <Filter>Juce Modules\juce_gui_basics\widgets</Filter>
    </ClCompile>
    <ClCompile Include="..\..\JuceLibraryCode\modules\juce_gui_basics\widgets\juce_ToolbarItemPalette.cpp">
      <Filter>Juce Modules\juce_gui_basics\widgets</Filter>
    </ClCompile>
    <ClCompile Include="..\..\JuceLibraryCode\modules\juce_gui_basics\widgets\juce_TreeView.cpp">
      <Filter>Juce Modules\juce_gui_basics\widgets</Filter>
    </ClCompile>
    <ClCompile Include="..\..\JuceLibraryCode\modules\juce_gui_basics\windows\juce_AlertWindow.cpp">
      <Filter>Juce Modules\juce_gui_basics\windows</Filter>
    </ClCompile>
    <ClCompile Include="..\..\JuceLibraryCode\modules\juce_gui_basics\windows\juce_CallOutBox.cpp">
      <Filter>Juce Modules\juce_gui_basics\windows</Filter>
    </ClCompile>
    <ClCompile Include="..\..\JuceLibraryCode\modules\juce_gui_basics\windows\juce_ComponentPeer.cpp">
      <Filter>Juce Modules\juce_gui_basics\windows</Filter>
    </ClCompile>
    <ClCompile Include="..\..\JuceLibraryCode\modules\juce_gui_basics\windows\juce_DialogWindow.cpp">
      <Filter>Juce Modules\juce_gui_basics\windows</Filter>
    </ClCompile>
    <ClCompile Include="..\..\JuceLibraryCode\modules\juce_gui_basics\windows\juce_DocumentWindow.cpp">
      <Filter>Juce Modules\juce_gui_basics\windows</Filter>
    </ClCompile>
    <ClCompile Include="..\..\JuceLibraryCode\modules\juce_gui_basics\windows\juce_ResizableWindow.cpp">
      <Filter>Juce Modules\juce_gui_basics\windows</Filter>
    </ClCompile>
    <ClCompile Include="..\..\JuceLibraryCode\modules\juce_gui_basics\windows\juce_ThreadWithProgressWindow.cpp">
      <Filter>Juce Modules\juce_gui_basics\windows</Filter>
    </ClCompile>
    <ClCompile Include="..\..\JuceLibraryCode\modules\juce_gui_basics\windows\juce_TooltipWindow.cpp">
      <Filter>Juce Modules\juce_gui_basics\windows</Filter>
    </ClCompile>
    <ClCompile Include="..\..\JuceLibraryCode\modules\juce_gui_basics\windows\juce_TopLevelWindow.cpp">
      <Filter>Juce Modules\juce_gui_basics\windows</Filter>
    </ClCompile>
    <ClCompile Include="..\..\JuceLibraryCode\modules\juce_gui_basics\menus\juce_MenuBarComponent.cpp">
      <Filter>Juce Modules\juce_gui_basics\menus</Filter>
    </ClCompile>
    <ClCompile Include="..\..\JuceLibraryCode\modules\juce_gui_basics\menus\juce_MenuBarModel.cpp">
      <Filter>Juce Modules\juce_gui_basics\menus</Filter>
    </ClCompile>
    <ClCompile Include="..\..\JuceLibraryCode\modules\juce_gui_basics\menus\juce_PopupMenu.cpp">
      <Filter>Juce Modules\juce_gui_basics\menus</Filter>
    </ClCompile>
    <ClCompile Include="..\..\JuceLibraryCode\modules\juce_gui_basics\layout\juce_ComponentAnimator.cpp">
      <Filter>Juce Modules\juce_gui_basics\layout</Filter>
    </ClCompile>
    <ClCompile Include="..\..\JuceLibraryCode\modules\juce_gui_basics\layout\juce_ComponentBoundsConstrainer.cpp">
      <Filter>Juce Modules\juce_gui_basics\layout</Filter>
    </ClCompile>
    <ClCompile Include="..\..\JuceLibraryCode\modules\juce_gui_basics\layout\juce_ComponentBuilder.cpp">
      <Filter>Juce Modules\juce_gui_basics\layout</Filter>
    </ClCompile>
    <ClCompile Include="..\..\JuceLibraryCode\modules\juce_gui_basics\layout\juce_ComponentMovementWatcher.cpp">
      <Filter>Juce Modules\juce_gui_basics\layout</Filter>
    </ClCompile>
    <ClCompile Include="..\..\JuceLibraryCode\modules\juce_gui_basics\layout\juce_ConcertinaPanel.cpp">
      <Filter>Juce Modules\juce_gui_basics\layout</Filter>
    </ClCompile>
    <ClCompile Include="..\..\JuceLibraryCode\modules\juce_gui_basics\layout\juce_GroupComponent.cpp">
      <Filter>Juce Modules\juce_gui_basics\layout</Filter>
    </ClCompile>
    <ClCompile Include="..\..\JuceLibraryCode\modules\juce_gui_basics\layout\juce_MultiDocumentPanel.cpp">
      <Filter>Juce Modules\juce_gui_basics\layout</Filter>
    </ClCompile>
    <ClCompile Include="..\..\JuceLibraryCode\modules\juce_gui_basics\layout\juce_ResizableBorderComponent.cpp">
      <Filter>Juce Modules\juce_gui_basics\layout</Filter>
    </ClCompile>
    <ClCompile Include="..\..\JuceLibraryCode\modules\juce_gui_basics\layout\juce_ResizableCornerComponent.cpp">
      <Filter>Juce Modules\juce_gui_basics\layout</Filter>
    </ClCompile>
    <ClCompile Include="..\..\JuceLibraryCode\modules\juce_gui_basics\layout\juce_ResizableEdgeComponent.cpp">
      <Filter>Juce Modules\juce_gui_basics\layout</Filter>
    </ClCompile>
    <ClCompile Include="..\..\JuceLibraryCode\modules\juce_gui_basics\layout\juce_ScrollBar.cpp">
      <Filter>Juce Modules\juce_gui_basics\layout</Filter>
    </ClCompile>
    <ClCompile Include="..\..\JuceLibraryCode\modules\juce_gui_basics\layout\juce_StretchableLayoutManager.cpp">
      <Filter>Juce Modules\juce_gui_basics\layout</Filter>
    </ClCompile>
    <ClCompile Include="..\..\JuceLibraryCode\modules\juce_gui_basics\layout\juce_StretchableLayoutResizerBar.cpp">
      <Filter>Juce Modules\juce_gui_basics\layout</Filter>
    </ClCompile>
    <ClCompile Include="..\..\JuceLibraryCode\modules\juce_gui_basics\layout\juce_StretchableObjectResizer.cpp">
      <Filter>Juce Modules\juce_gui_basics\layout</Filter>
    </ClCompile>
    <ClCompile Include="..\..\JuceLibraryCode\modules\juce_gui_basics\layout\juce_TabbedButtonBar.cpp">
      <Filter>Juce Modules\juce_gui_basics\layout</Filter>
    </ClCompile>
    <ClCompile Include="..\..\JuceLibraryCode\modules\juce_gui_basics\layout\juce_TabbedComponent.cpp">
      <Filter>Juce Modules\juce_gui_basics\layout</Filter>
    </ClCompile>
    <ClCompile Include="..\..\JuceLibraryCode\modules\juce_gui_basics\layout\juce_Viewport.cpp">
      <Filter>Juce Modules\juce_gui_basics\layout</Filter>
    </ClCompile>
    <ClCompile Include="..\..\JuceLibraryCode\modules\juce_gui_basics\buttons\juce_ArrowButton.cpp">
      <Filter>Juce Modules\juce_gui_basics\buttons</Filter>
    </ClCompile>
    <ClCompile Include="..\..\JuceLibraryCode\modules\juce_gui_basics\buttons\juce_Button.cpp">
      <Filter>Juce Modules\juce_gui_basics\buttons</Filter>
    </ClCompile>
    <ClCompile Include="..\..\JuceLibraryCode\modules\juce_gui_basics\buttons\juce_DrawableButton.cpp">
      <Filter>Juce Modules\juce_gui_basics\buttons</Filter>
    </ClCompile>
    <ClCompile Include="..\..\JuceLibraryCode\modules\juce_gui_basics\buttons\juce_HyperlinkButton.cpp">
      <Filter>Juce Modules\juce_gui_basics\buttons</Filter>
    </ClCompile>
    <ClCompile Include="..\..\JuceLibraryCode\modules\juce_gui_basics\buttons\juce_ImageButton.cpp">
      <Filter>Juce Modules\juce_gui_basics\buttons</Filter>
    </ClCompile>
    <ClCompile Include="..\..\JuceLibraryCode\modules\juce_gui_basics\buttons\juce_ShapeButton.cpp">
      <Filter>Juce Modules\juce_gui_basics\buttons</Filter>
    </ClCompile>
    <ClCompile Include="..\..\JuceLibraryCode\modules\juce_gui_basics\buttons\juce_TextButton.cpp">
      <Filter>Juce Modules\juce_gui_basics\buttons</Filter>
    </ClCompile>
    <ClCompile Include="..\..\JuceLibraryCode\modules\juce_gui_basics\buttons\juce_ToggleButton.cpp">
      <Filter>Juce Modules\juce_gui_basics\buttons</Filter>
    </ClCompile>
    <ClCompile Include="..\..\JuceLibraryCode\modules\juce_gui_basics\buttons\juce_ToolbarButton.cpp">
      <Filter>Juce Modules\juce_gui_basics\buttons</Filter>
    </ClCompile>
    <ClCompile Include="..\..\JuceLibraryCode\modules\juce_gui_basics\positioning\juce_MarkerList.cpp">
      <Filter>Juce Modules\juce_gui_basics\positioning</Filter>
    </ClCompile>
    <ClCompile Include="..\..\JuceLibraryCode\modules\juce_gui_basics\positioning\juce_RelativeCoordinate.cpp">
      <Filter>Juce Modules\juce_gui_basics\positioning</Filter>
    </ClCompile>
    <ClCompile Include="..\..\JuceLibraryCode\modules\juce_gui_basics\positioning\juce_RelativeCoordinatePositioner.cpp">
      <Filter>Juce Modules\juce_gui_basics\positioning</Filter>
    </ClCompile>
    <ClCompile Include="..\..\JuceLibraryCode\modules\juce_gui_basics\positioning\juce_RelativeParallelogram.cpp">
      <Filter>Juce Modules\juce_gui_basics\positioning</Filter>
    </ClCompile>
    <ClCompile Include="..\..\JuceLibraryCode\modules\juce_gui_basics\positioning\juce_RelativePoint.cpp">
      <Filter>Juce Modules\juce_gui_basics\positioning</Filter>
    </ClCompile>
    <ClCompile Include="..\..\JuceLibraryCode\modules\juce_gui_basics\positioning\juce_RelativePointPath.cpp">
      <Filter>Juce Modules\juce_gui_basics\positioning</Filter>
    </ClCompile>
    <ClCompile Include="..\..\JuceLibraryCode\modules\juce_gui_basics\positioning\juce_RelativeRectangle.cpp">
      <Filter>Juce Modules\juce_gui_basics\positioning</Filter>
    </ClCompile>
    <ClCompile Include="..\..\JuceLibraryCode\modules\juce_gui_basics\drawables\juce_Drawable.cpp">
      <Filter>Juce Modules\juce_gui_basics\drawables</Filter>
    </ClCompile>
    <ClCompile Include="..\..\JuceLibraryCode\modules\juce_gui_basics\drawables\juce_DrawableComposite.cpp">
      <Filter>Juce Modules\juce_gui_basics\drawables</Filter>
    </ClCompile>
    <ClCompile Include="..\..\JuceLibraryCode\modules\juce_gui_basics\drawables\juce_DrawableImage.cpp">
      <Filter>Juce Modules\juce_gui_basics\drawables</Filter>
    </ClCompile>
    <ClCompile Include="..\..\JuceLibraryCode\modules\juce_gui_basics\drawables\juce_DrawablePath.cpp">
      <Filter>Juce Modules\juce_gui_basics\drawables</Filter>
    </ClCompile>
    <ClCompile Include="..\..\JuceLibraryCode\modules\juce_gui_basics\drawables\juce_DrawableRectangle.cpp">
      <Filter>Juce Modules\juce_gui_basics\drawables</Filter>
    </ClCompile>
    <ClCompile Include="..\..\JuceLibraryCode\modules\juce_gui_basics\drawables\juce_DrawableShape.cpp">
      <Filter>Juce Modules\juce_gui_basics\drawables</Filter>
    </ClCompile>
    <ClCompile Include="..\..\JuceLibraryCode\modules\juce_gui_basics\drawables\juce_DrawableText.cpp">
      <Filter>Juce Modules\juce_gui_basics\drawables</Filter>
    </ClCompile>
    <ClCompile Include="..\..\JuceLibraryCode\modules\juce_gui_basics\drawables\juce_SVGParser.cpp">
      <Filter>Juce Modules\juce_gui_basics\drawables</Filter>
    </ClCompile>
    <ClCompile Include="..\..\JuceLibraryCode\modules\juce_gui_basics\properties\juce_BooleanPropertyComponent.cpp">
      <Filter>Juce Modules\juce_gui_basics\properties</Filter>
    </ClCompile>
    <ClCompile Include="..\..\JuceLibraryCode\modules\juce_gui_basics\properties\juce_ButtonPropertyComponent.cpp">
      <Filter>Juce Modules\juce_gui_basics\properties</Filter>
    </ClCompile>
    <ClCompile Include="..\..\JuceLibraryCode\modules\juce_gui_basics\properties\juce_ChoicePropertyComponent.cpp">
      <Filter>Juce Modules\juce_gui_basics\properties</Filter>
    </ClCompile>
    <ClCompile Include="..\..\JuceLibraryCode\modules\juce_gui_basics\properties\juce_PropertyComponent.cpp">
      <Filter>Juce Modules\juce_gui_basics\properties</Filter>
    </ClCompile>
    <ClCompile Include="..\..\JuceLibraryCode\modules\juce_gui_basics\properties\juce_PropertyPanel.cpp">
      <Filter>Juce Modules\juce_gui_basics\properties</Filter>
    </ClCompile>
    <ClCompile Include="..\..\JuceLibraryCode\modules\juce_gui_basics\properties\juce_SliderPropertyComponent.cpp">
      <Filter>Juce Modules\juce_gui_basics\properties</Filter>
    </ClCompile>
    <ClCompile Include="..\..\JuceLibraryCode\modules\juce_gui_basics\properties\juce_TextPropertyComponent.cpp">
      <Filter>Juce Modules\juce_gui_basics\properties</Filter>
    </ClCompile>
    <ClCompile Include="..\..\JuceLibraryCode\modules\juce_gui_basics\lookandfeel\juce_LookAndFeel.cpp">
      <Filter>Juce Modules\juce_gui_basics\lookandfeel</Filter>
    </ClCompile>
    <ClCompile Include="..\..\JuceLibraryCode\modules\juce_gui_basics\lookandfeel\juce_LookAndFeel_V1.cpp">
      <Filter>Juce Modules\juce_gui_basics\lookandfeel</Filter>
    </ClCompile>
    <ClCompile Include="..\..\JuceLibraryCode\modules\juce_gui_basics\lookandfeel\juce_LookAndFeel_V2.cpp">
      <Filter>Juce Modules\juce_gui_basics\lookandfeel</Filter>
    </ClCompile>
    <ClCompile Include="..\..\JuceLibraryCode\modules\juce_gui_basics\lookandfeel\juce_LookAndFeel_V3.cpp">
      <Filter>Juce Modules\juce_gui_basics\lookandfeel</Filter>
    </ClCompile>
    <ClCompile Include="..\..\JuceLibraryCode\modules\juce_gui_basics\filebrowser\juce_DirectoryContentsDisplayComponent.cpp">
      <Filter>Juce Modules\juce_gui_basics\filebrowser</Filter>
    </ClCompile>
    <ClCompile Include="..\..\JuceLibraryCode\modules\juce_gui_basics\filebrowser\juce_DirectoryContentsList.cpp">
      <Filter>Juce Modules\juce_gui_basics\filebrowser</Filter>
    </ClCompile>
    <ClCompile Include="..\..\JuceLibraryCode\modules\juce_gui_basics\filebrowser\juce_FileBrowserComponent.cpp">
      <Filter>Juce Modules\juce_gui_basics\filebrowser</Filter>
    </ClCompile>
    <ClCompile Include="..\..\JuceLibraryCode\modules\juce_gui_basics\filebrowser\juce_FileChooser.cpp">
      <Filter>Juce Modules\juce_gui_basics\filebrowser</Filter>
    </ClCompile>
    <ClCompile Include="..\..\JuceLibraryCode\modules\juce_gui_basics\filebrowser\juce_FileChooserDialogBox.cpp">
      <Filter>Juce Modules\juce_gui_basics\filebrowser</Filter>
    </ClCompile>
    <ClCompile Include="..\..\JuceLibraryCode\modules\juce_gui_basics\filebrowser\juce_FileFilter.cpp">
      <Filter>Juce Modules\juce_gui_basics\filebrowser</Filter>
    </ClCompile>
    <ClCompile Include="..\..\JuceLibraryCode\modules\juce_gui_basics\filebrowser\juce_FileListComponent.cpp">
      <Filter>Juce Modules\juce_gui_basics\filebrowser</Filter>
    </ClCompile>
    <ClCompile Include="..\..\JuceLibraryCode\modules\juce_gui_basics\filebrowser\juce_FilenameComponent.cpp">
      <Filter>Juce Modules\juce_gui_basics\filebrowser</Filter>
    </ClCompile>
    <ClCompile Include="..\..\JuceLibraryCode\modules\juce_gui_basics\filebrowser\juce_FileSearchPathListComponent.cpp">
      <Filter>Juce Modules\juce_gui_basics\filebrowser</Filter>
    </ClCompile>
    <ClCompile Include="..\..\JuceLibraryCode\modules\juce_gui_basics\filebrowser\juce_FileTreeComponent.cpp">
      <Filter>Juce Modules\juce_gui_basics\filebrowser</Filter>
    </ClCompile>
    <ClCompile Include="..\..\JuceLibraryCode\modules\juce_gui_basics\filebrowser\juce_ImagePreviewComponent.cpp">
      <Filter>Juce Modules\juce_gui_basics\filebrowser</Filter>
    </ClCompile>
    <ClCompile Include="..\..\JuceLibraryCode\modules\juce_gui_basics\filebrowser\juce_WildcardFileFilter.cpp">
      <Filter>Juce Modules\juce_gui_basics\filebrowser</Filter>
    </ClCompile>
    <ClCompile Include="..\..\JuceLibraryCode\modules\juce_gui_basics\commands\juce_ApplicationCommandInfo.cpp">
      <Filter>Juce Modules\juce_gui_basics\commands</Filter>
    </ClCompile>
    <ClCompile Include="..\..\JuceLibraryCode\modules\juce_gui_basics\commands\juce_ApplicationCommandManager.cpp">
      <Filter>Juce Modules\juce_gui_basics\commands</Filter>
    </ClCompile>
    <ClCompile Include="..\..\JuceLibraryCode\modules\juce_gui_basics\commands\juce_ApplicationCommandTarget.cpp">
      <Filter>Juce Modules\juce_gui_basics\commands</Filter>
    </ClCompile>
    <ClCompile Include="..\..\JuceLibraryCode\modules\juce_gui_basics\commands\juce_KeyPressMappingSet.cpp">
      <Filter>Juce Modules\juce_gui_basics\commands</Filter>
    </ClCompile>
    <ClCompile Include="..\..\JuceLibraryCode\modules\juce_gui_basics\misc\juce_BubbleComponent.cpp">
      <Filter>Juce Modules\juce_gui_basics\misc</Filter>
    </ClCompile>
    <ClCompile Include="..\..\JuceLibraryCode\modules\juce_gui_basics\misc\juce_DropShadower.cpp">
      <Filter>Juce Modules\juce_gui_basics\misc</Filter>
    </ClCompile>
    <ClCompile Include="..\..\JuceLibraryCode\modules\juce_gui_basics\application\juce_Application.cpp">
      <Filter>Juce Modules\juce_gui_basics\application</Filter>
    </ClCompile>
    <ClCompile Include="..\..\JuceLibraryCode\modules\juce_gui_basics\native\juce_android_FileChooser.cpp">
      <Filter>Juce Modules\juce_gui_basics\native</Filter>
    </ClCompile>
    <ClCompile Include="..\..\JuceLibraryCode\modules\juce_gui_basics\native\juce_android_Windowing.cpp">
      <Filter>Juce Modules\juce_gui_basics\native</Filter>
    </ClCompile>
    <ClCompile Include="..\..\JuceLibraryCode\modules\juce_gui_basics\native\juce_ios_UIViewComponentPeer.mm">
      <Filter>Juce Modules\juce_gui_basics\native</Filter>
    </ClCompile>
    <ClCompile Include="..\..\JuceLibraryCode\modules\juce_gui_basics\native\juce_ios_Windowing.mm">
      <Filter>Juce Modules\juce_gui_basics\native</Filter>
    </ClCompile>
    <ClCompile Include="..\..\JuceLibraryCode\modules\juce_gui_basics\native\juce_linux_Clipboard.cpp">
      <Filter>Juce Modules\juce_gui_basics\native</Filter>
    </ClCompile>
    <ClCompile Include="..\..\JuceLibraryCode\modules\juce_gui_basics\native\juce_linux_FileChooser.cpp">
      <Filter>Juce Modules\juce_gui_basics\native</Filter>
    </ClCompile>
    <ClCompile Include="..\..\JuceLibraryCode\modules\juce_gui_basics\native\juce_linux_Windowing.cpp">
      <Filter>Juce Modules\juce_gui_basics\native</Filter>
    </ClCompile>
    <ClCompile Include="..\..\JuceLibraryCode\modules\juce_gui_basics\native\juce_mac_FileChooser.mm">
      <Filter>Juce Modules\juce_gui_basics\native</Filter>
    </ClCompile>
    <ClCompile Include="..\..\JuceLibraryCode\modules\juce_gui_basics\native\juce_mac_MainMenu.mm">
      <Filter>Juce Modules\juce_gui_basics\native</Filter>
    </ClCompile>
    <ClCompile Include="..\..\JuceLibraryCode\modules\juce_gui_basics\native\juce_mac_MouseCursor.mm">
      <Filter>Juce Modules\juce_gui_basics\native</Filter>
    </ClCompile>
    <ClCompile Include="..\..\JuceLibraryCode\modules\juce_gui_basics\native\juce_mac_NSViewComponentPeer.mm">
      <Filter>Juce Modules\juce_gui_basics\native</Filter>
    </ClCompile>
    <ClCompile Include="..\..\JuceLibraryCode\modules\juce_gui_basics\native\juce_mac_Windowing.mm">
      <Filter>Juce Modules\juce_gui_basics\native</Filter>
    </ClCompile>
    <ClCompile Include="..\..\JuceLibraryCode\modules\juce_gui_basics\native\juce_win32_DragAndDrop.cpp">
      <Filter>Juce Modules\juce_gui_basics\native</Filter>
    </ClCompile>
    <ClCompile Include="..\..\JuceLibraryCode\modules\juce_gui_basics\native\juce_win32_FileChooser.cpp">
      <Filter>Juce Modules\juce_gui_basics\native</Filter>
    </ClCompile>
    <ClCompile Include="..\..\JuceLibraryCode\modules\juce_gui_basics\native\juce_win32_Windowing.cpp">
      <Filter>Juce Modules\juce_gui_basics\native</Filter>
    </ClCompile>
    <ClCompile Include="..\..\JuceLibraryCode\modules\juce_gui_extra\code_editor\juce_CodeDocument.cpp">
      <Filter>Juce Modules\juce_gui_extra\code_editor</Filter>
    </ClCompile>
    <ClCompile Include="..\..\JuceLibraryCode\modules\juce_gui_extra\code_editor\juce_CodeEditorComponent.cpp">
      <Filter>Juce Modules\juce_gui_extra\code_editor</Filter>
    </ClCompile>
    <ClCompile Include="..\..\JuceLibraryCode\modules\juce_gui_extra\code_editor\juce_CPlusPlusCodeTokeniser.cpp">
      <Filter>Juce Modules\juce_gui_extra\code_editor</Filter>
    </ClCompile>
    <ClCompile Include="..\..\JuceLibraryCode\modules\juce_gui_extra\code_editor\juce_LuaCodeTokeniser.cpp">
      <Filter>Juce Modules\juce_gui_extra\code_editor</Filter>
    </ClCompile>
    <ClCompile Include="..\..\JuceLibraryCode\modules\juce_gui_extra\code_editor\juce_XMLCodeTokeniser.cpp">
      <Filter>Juce Modules\juce_gui_extra\code_editor</Filter>
    </ClCompile>
    <ClCompile Include="..\..\JuceLibraryCode\modules\juce_gui_extra\documents\juce_FileBasedDocument.cpp">
      <Filter>Juce Modules\juce_gui_extra\documents</Filter>
    </ClCompile>
    <ClCompile Include="..\..\JuceLibraryCode\modules\juce_gui_extra\lookandfeel\juce_OldSchoolLookAndFeel.cpp">
      <Filter>Juce Modules\juce_gui_extra\lookandfeel</Filter>
    </ClCompile>
    <ClCompile Include="..\..\JuceLibraryCode\modules\juce_gui_extra\misc\juce_BubbleMessageComponent.cpp">
      <Filter>Juce Modules\juce_gui_extra\misc</Filter>
    </ClCompile>
    <ClCompile Include="..\..\JuceLibraryCode\modules\juce_gui_extra\misc\juce_ColourSelector.cpp">
      <Filter>Juce Modules\juce_gui_extra\misc</Filter>
    </ClCompile>
    <ClCompile Include="..\..\JuceLibraryCode\modules\juce_gui_extra\misc\juce_KeyMappingEditorComponent.cpp">
      <Filter>Juce Modules\juce_gui_extra\misc</Filter>
    </ClCompile>
    <ClCompile Include="..\..\JuceLibraryCode\modules\juce_gui_extra\misc\juce_LiveConstantEditor.cpp">
      <Filter>Juce Modules\juce_gui_extra\misc</Filter>
    </ClCompile>
    <ClCompile Include="..\..\JuceLibraryCode\modules\juce_gui_extra\misc\juce_PreferencesPanel.cpp">
      <Filter>Juce Modules\juce_gui_extra\misc</Filter>
    </ClCompile>
    <ClCompile Include="..\..\JuceLibraryCode\modules\juce_gui_extra\misc\juce_RecentlyOpenedFilesList.cpp">
      <Filter>Juce Modules\juce_gui_extra\misc</Filter>
    </ClCompile>
    <ClCompile Include="..\..\JuceLibraryCode\modules\juce_gui_extra\misc\juce_SplashScreen.cpp">
      <Filter>Juce Modules\juce_gui_extra\misc</Filter>
    </ClCompile>
    <ClCompile Include="..\..\JuceLibraryCode\modules\juce_gui_extra\misc\juce_SystemTrayIconComponent.cpp">
      <Filter>Juce Modules\juce_gui_extra\misc</Filter>
    </ClCompile>
    <ClCompile Include="..\..\JuceLibraryCode\modules\juce_gui_extra\native\juce_android_WebBrowserComponent.cpp">
      <Filter>Juce Modules\juce_gui_extra\native</Filter>
    </ClCompile>
    <ClCompile Include="..\..\JuceLibraryCode\modules\juce_gui_extra\native\juce_ios_UIViewComponent.mm">
      <Filter>Juce Modules\juce_gui_extra\native</Filter>
    </ClCompile>
    <ClCompile Include="..\..\JuceLibraryCode\modules\juce_gui_extra\native\juce_linux_SystemTrayIcon.cpp">
      <Filter>Juce Modules\juce_gui_extra\native</Filter>
    </ClCompile>
    <ClCompile Include="..\..\JuceLibraryCode\modules\juce_gui_extra\native\juce_linux_WebBrowserComponent.cpp">
      <Filter>Juce Modules\juce_gui_extra\native</Filter>
    </ClCompile>
    <ClCompile Include="..\..\JuceLibraryCode\modules\juce_gui_extra\native\juce_mac_AppleRemote.mm">
      <Filter>Juce Modules\juce_gui_extra\native</Filter>
    </ClCompile>
    <ClCompile Include="..\..\JuceLibraryCode\modules\juce_gui_extra\native\juce_mac_NSViewComponent.mm">
      <Filter>Juce Modules\juce_gui_extra\native</Filter>
    </ClCompile>
    <ClCompile Include="..\..\JuceLibraryCode\modules\juce_gui_extra\native\juce_mac_SystemTrayIcon.cpp">
      <Filter>Juce Modules\juce_gui_extra\native</Filter>
    </ClCompile>
    <ClCompile Include="..\..\JuceLibraryCode\modules\juce_gui_extra\native\juce_mac_WebBrowserComponent.mm">
      <Filter>Juce Modules\juce_gui_extra\native</Filter>
    </ClCompile>
    <ClCompile Include="..\..\JuceLibraryCode\modules\juce_gui_extra\native\juce_win32_ActiveXComponent.cpp">
      <Filter>Juce Modules\juce_gui_extra\native</Filter>
    </ClCompile>
    <ClCompile Include="..\..\JuceLibraryCode\modules\juce_gui_extra\native\juce_win32_SystemTrayIcon.cpp">
      <Filter>Juce Modules\juce_gui_extra\native</Filter>
    </ClCompile>
    <ClCompile Include="..\..\JuceLibraryCode\modules\juce_gui_extra\native\juce_win32_WebBrowserComponent.cpp">
      <Filter>Juce Modules\juce_gui_extra\native</Filter>
    </ClCompile>
    <ClCompile Include="..\..\JuceLibraryCode\modules\juce_opengl\opengl\juce_OpenGLContext.cpp">
      <Filter>Juce Modules\juce_opengl\opengl</Filter>
    </ClCompile>
    <ClCompile Include="..\..\JuceLibraryCode\modules\juce_opengl\opengl\juce_OpenGLFrameBuffer.cpp">
      <Filter>Juce Modules\juce_opengl\opengl</Filter>
    </ClCompile>
    <ClCompile Include="..\..\JuceLibraryCode\modules\juce_opengl\opengl\juce_OpenGLGraphicsContext.cpp">
      <Filter>Juce Modules\juce_opengl\opengl</Filter>
    </ClCompile>
    <ClCompile Include="..\..\JuceLibraryCode\modules\juce_opengl\opengl\juce_OpenGLHelpers.cpp">
      <Filter>Juce Modules\juce_opengl\opengl</Filter>
    </ClCompile>
    <ClCompile Include="..\..\JuceLibraryCode\modules\juce_opengl\opengl\juce_OpenGLImage.cpp">
      <Filter>Juce Modules\juce_opengl\opengl</Filter>
    </ClCompile>
    <ClCompile Include="..\..\JuceLibraryCode\modules\juce_opengl\opengl\juce_OpenGLPixelFormat.cpp">
      <Filter>Juce Modules\juce_opengl\opengl</Filter>
    </ClCompile>
    <ClCompile Include="..\..\JuceLibraryCode\modules\juce_opengl\opengl\juce_OpenGLShaderProgram.cpp">
      <Filter>Juce Modules\juce_opengl\opengl</Filter>
    </ClCompile>
    <ClCompile Include="..\..\JuceLibraryCode\modules\juce_opengl\opengl\juce_OpenGLTexture.cpp">
      <Filter>Juce Modules\juce_opengl\opengl</Filter>
    </ClCompile>
    <ClCompile Include="..\..\JuceLibraryCode\modules\juce_video\native\juce_android_CameraDevice.cpp">
      <Filter>Juce Modules\juce_video\native</Filter>
    </ClCompile>
    <ClCompile Include="..\..\JuceLibraryCode\modules\juce_video\native\juce_mac_CameraDevice.mm">
      <Filter>Juce Modules\juce_video\native</Filter>
    </ClCompile>
    <ClCompile Include="..\..\JuceLibraryCode\modules\juce_video\native\juce_mac_QuickTimeMovieComponent.mm">
      <Filter>Juce Modules\juce_video\native</Filter>
    </ClCompile>
    <ClCompile Include="..\..\JuceLibraryCode\modules\juce_video\native\juce_win32_CameraDevice.cpp">
      <Filter>Juce Modules\juce_video\native</Filter>
    </ClCompile>
    <ClCompile Include="..\..\JuceLibraryCode\modules\juce_video\native\juce_win32_DirectShowComponent.cpp">
      <Filter>Juce Modules\juce_video\native</Filter>
    </ClCompile>
    <ClCompile Include="..\..\JuceLibraryCode\modules\juce_video\native\juce_win32_QuickTimeMovieComponent.cpp">
      <Filter>Juce Modules\juce_video\native</Filter>
    </ClCompile>
    <ClCompile Include="..\..\JuceLibraryCode\BinaryData.cpp">
      <Filter>Juce Library Code</Filter>
    </ClCompile>
    <ClCompile Include="..\..\JuceLibraryCode\modules\juce_audio_basics\juce_audio_basics.cpp">
      <Filter>Juce Library Code</Filter>
    </ClCompile>
    <ClCompile Include="..\..\JuceLibraryCode\modules\juce_audio_devices\juce_audio_devices.cpp">
      <Filter>Juce Library Code</Filter>
    </ClCompile>
    <ClCompile Include="..\..\JuceLibraryCode\modules\juce_audio_formats\juce_audio_formats.cpp">
      <Filter>Juce Library Code</Filter>
    </ClCompile>
    <ClCompile Include="..\..\JuceLibraryCode\modules\juce_audio_processors\juce_audio_processors.cpp">
      <Filter>Juce Library Code</Filter>
    </ClCompile>
    <ClCompile Include="..\..\JuceLibraryCode\modules\juce_audio_utils\juce_audio_utils.cpp">
      <Filter>Juce Library Code</Filter>
    </ClCompile>
    <ClCompile Include="..\..\JuceLibraryCode\modules\juce_core\juce_core.cpp">
      <Filter>Juce Library Code</Filter>
    </ClCompile>
    <ClCompile Include="..\..\JuceLibraryCode\modules\juce_cryptography\juce_cryptography.cpp">
      <Filter>Juce Library Code</Filter>
    </ClCompile>
    <ClCompile Include="..\..\JuceLibraryCode\modules\juce_data_structures\juce_data_structures.cpp">
      <Filter>Juce Library Code</Filter>
    </ClCompile>
    <ClCompile Include="..\..\JuceLibraryCode\modules\juce_events\juce_events.cpp">
      <Filter>Juce Library Code</Filter>
    </ClCompile>
    <ClCompile Include="..\..\JuceLibraryCode\modules\juce_graphics\juce_graphics.cpp">
      <Filter>Juce Library Code</Filter>
    </ClCompile>
    <ClCompile Include="..\..\JuceLibraryCode\modules\juce_gui_basics\juce_gui_basics.cpp">
      <Filter>Juce Library Code</Filter>
    </ClCompile>
    <ClCompile Include="..\..\JuceLibraryCode\modules\juce_gui_extra\juce_gui_extra.cpp">
      <Filter>Juce Library Code</Filter>
    </ClCompile>
    <ClCompile Include="..\..\JuceLibraryCode\modules\juce_opengl\juce_opengl.cpp">
      <Filter>Juce Library Code</Filter>
    </ClCompile>
    <ClCompile Include="..\..\JuceLibraryCode\modules\juce_video\juce_video.cpp">
      <Filter>Juce Library Code</Filter>
    </ClCompile>
  </ItemGroup>
  <ItemGroup>
    <ClInclude Include="..\..\Source\AccessClass.h">
      <Filter>open-ephys\Source</Filter>
    </ClInclude>
    <ClInclude Include="..\..\Source\Network\PracticalSocket.h">
      <Filter>open-ephys\Source\Network</Filter>
    </ClInclude>
    <ClInclude Include="..\..\Source\Audio\AudioComponent.h">
      <Filter>open-ephys\Source\Audio</Filter>
    </ClInclude>
    <ClInclude Include="..\..\Source\Processors\ArduinoOutput\ArduinoOutput.h">
      <Filter>open-ephys\Source\Processors\ArduinoOutput</Filter>
    </ClInclude>
    <ClInclude Include="..\..\Source\Processors\ArduinoOutput\ArduinoOutputEditor.h">
      <Filter>open-ephys\Source\Processors\ArduinoOutput</Filter>
    </ClInclude>
    <ClInclude Include="..\..\Source\Processors\AudioNode\AudioEditor.h">
      <Filter>open-ephys\Source\Processors\AudioNode</Filter>
    </ClInclude>
    <ClInclude Include="..\..\Source\Processors\AudioNode\AudioNode.h">
      <Filter>open-ephys\Source\Processors\AudioNode</Filter>
    </ClInclude>
    <ClInclude Include="..\..\Source\Processors\Channel\Channel.h">
      <Filter>open-ephys\Source\Processors\Channel</Filter>
    </ClInclude>
    <ClInclude Include="..\..\Source\Processors\ChannelMappingNode\ChannelMappingEditor.h">
      <Filter>open-ephys\Source\Processors\ChannelMappingNode</Filter>
    </ClInclude>
    <ClInclude Include="..\..\Source\Processors\ChannelMappingNode\ChannelMappingNode.h">
      <Filter>open-ephys\Source\Processors\ChannelMappingNode</Filter>
    </ClInclude>
    <ClInclude Include="..\..\Source\Processors\DataThreads\EcubeEditor.h">
      <Filter>open-ephys\Source\Processors\DataThreads</Filter>
    </ClInclude>
    <ClInclude Include="..\..\Source\Processors\DataThreads\RHD2000Editor.h">
      <Filter>open-ephys\Source\Processors\DataThreads</Filter>
    </ClInclude>
    <ClInclude Include="..\..\Source\Processors\DataThreads\EcubeThread.h">
      <Filter>open-ephys\Source\Processors\DataThreads</Filter>
    </ClInclude>
    <ClInclude Include="..\..\Source\Processors\DataThreads\rhythm-api\okFrontPanelDLL.h">
      <Filter>open-ephys\Source\Processors\DataThreads\rhythm-api</Filter>
    </ClInclude>
    <ClInclude Include="..\..\Source\Processors\DataThreads\rhythm-api\rhd2000datablock.h">
      <Filter>open-ephys\Source\Processors\DataThreads\rhythm-api</Filter>
    </ClInclude>
    <ClInclude Include="..\..\Source\Processors\DataThreads\rhythm-api\rhd2000evalboard.h">
      <Filter>open-ephys\Source\Processors\DataThreads\rhythm-api</Filter>
    </ClInclude>
    <ClInclude Include="..\..\Source\Processors\DataThreads\rhythm-api\rhd2000registers.h">
      <Filter>open-ephys\Source\Processors\DataThreads\rhythm-api</Filter>
    </ClInclude>
    <ClInclude Include="..\..\Source\Processors\DataThreads\RHD2000Thread.h">
      <Filter>open-ephys\Source\Processors\DataThreads</Filter>
    </ClInclude>
    <ClInclude Include="..\..\Source\Processors\DataThreads\DataBuffer.h">
      <Filter>open-ephys\Source\Processors\DataThreads</Filter>
    </ClInclude>
    <ClInclude Include="..\..\Source\Processors\DataThreads\DataThread.h">
      <Filter>open-ephys\Source\Processors\DataThreads</Filter>
    </ClInclude>
    <ClInclude Include="..\..\Source\Processors\Dsp\Bessel.h">
      <Filter>open-ephys\Source\Processors\Dsp</Filter>
    </ClInclude>
    <ClInclude Include="..\..\Source\Processors\Dsp\Biquad.h">
      <Filter>open-ephys\Source\Processors\Dsp</Filter>
    </ClInclude>
    <ClInclude Include="..\..\Source\Processors\Dsp\Butterworth.h">
      <Filter>open-ephys\Source\Processors\Dsp</Filter>
    </ClInclude>
    <ClInclude Include="..\..\Source\Processors\Dsp\Cascade.h">
      <Filter>open-ephys\Source\Processors\Dsp</Filter>
    </ClInclude>
    <ClInclude Include="..\..\Source\Processors\Dsp\ChebyshevI.h">
      <Filter>open-ephys\Source\Processors\Dsp</Filter>
    </ClInclude>
    <ClInclude Include="..\..\Source\Processors\Dsp\ChebyshevII.h">
      <Filter>open-ephys\Source\Processors\Dsp</Filter>
    </ClInclude>
    <ClInclude Include="..\..\Source\Processors\Dsp\Common.h">
      <Filter>open-ephys\Source\Processors\Dsp</Filter>
    </ClInclude>
    <ClInclude Include="..\..\Source\Processors\Dsp\Custom.h">
      <Filter>open-ephys\Source\Processors\Dsp</Filter>
    </ClInclude>
    <ClInclude Include="..\..\Source\Processors\Dsp\Design.h">
      <Filter>open-ephys\Source\Processors\Dsp</Filter>
    </ClInclude>
    <ClInclude Include="..\..\Source\Processors\Dsp\Dsp.h">
      <Filter>open-ephys\Source\Processors\Dsp</Filter>
    </ClInclude>
    <ClInclude Include="..\..\Source\Processors\Dsp\Elliptic.h">
      <Filter>open-ephys\Source\Processors\Dsp</Filter>
    </ClInclude>
    <ClInclude Include="..\..\Source\Processors\Dsp\Filter.h">
      <Filter>open-ephys\Source\Processors\Dsp</Filter>
    </ClInclude>
    <ClInclude Include="..\..\Source\Processors\Dsp\Layout.h">
      <Filter>open-ephys\Source\Processors\Dsp</Filter>
    </ClInclude>
    <ClInclude Include="..\..\Source\Processors\Dsp\Legendre.h">
      <Filter>open-ephys\Source\Processors\Dsp</Filter>
    </ClInclude>
    <ClInclude Include="..\..\Source\Processors\Dsp\MathSupplement.h">
      <Filter>open-ephys\Source\Processors\Dsp</Filter>
    </ClInclude>
    <ClInclude Include="..\..\Source\Processors\Dsp\Params.h">
      <Filter>open-ephys\Source\Processors\Dsp</Filter>
    </ClInclude>
    <ClInclude Include="..\..\Source\Processors\Dsp\PoleFilter.h">
      <Filter>open-ephys\Source\Processors\Dsp</Filter>
    </ClInclude>
    <ClInclude Include="..\..\Source\Processors\Dsp\RBJ.h">
      <Filter>open-ephys\Source\Processors\Dsp</Filter>
    </ClInclude>
    <ClInclude Include="..\..\Source\Processors\Dsp\RootFinder.h">
      <Filter>open-ephys\Source\Processors\Dsp</Filter>
    </ClInclude>
    <ClInclude Include="..\..\Source\Processors\Dsp\SmoothedFilter.h">
      <Filter>open-ephys\Source\Processors\Dsp</Filter>
    </ClInclude>
    <ClInclude Include="..\..\Source\Processors\Dsp\State.h">
      <Filter>open-ephys\Source\Processors\Dsp</Filter>
    </ClInclude>
    <ClInclude Include="..\..\Source\Processors\Dsp\Types.h">
      <Filter>open-ephys\Source\Processors\Dsp</Filter>
    </ClInclude>
    <ClInclude Include="..\..\Source\Processors\Dsp\Utilities.h">
      <Filter>open-ephys\Source\Processors\Dsp</Filter>
    </ClInclude>
    <ClInclude Include="..\..\Source\Processors\Editors\ChannelSelector.h">
      <Filter>open-ephys\Source\Processors\Editors</Filter>
    </ClInclude>
    <ClInclude Include="..\..\Source\Processors\Editors\ElectrodeButtons.h">
      <Filter>open-ephys\Source\Processors\Editors</Filter>
    </ClInclude>
    <ClInclude Include="..\..\Source\Processors\Editors\GenericEditor.h">
      <Filter>open-ephys\Source\Processors\Editors</Filter>
    </ClInclude>
    <ClInclude Include="..\..\Source\Processors\Editors\ImageIcon.h">
      <Filter>open-ephys\Source\Processors\Editors</Filter>
    </ClInclude>
    <ClInclude Include="..\..\Source\Processors\Editors\VisualizerEditor.h">
      <Filter>open-ephys\Source\Processors\Editors</Filter>
    </ClInclude>
    <ClInclude Include="..\..\Source\Processors\Editors\NetworkEventsEditor.h">
      <Filter>open-ephys\Source\Processors\Editors</Filter>
    </ClInclude>
    <ClInclude Include="..\..\Source\Processors\Editors\PeriStimulusTimeHistogramEditor.h">
      <Filter>open-ephys\Source\Processors\Editors</Filter>
    </ClInclude>
    <ClInclude Include="..\..\Source\Processors\EventDetector\EventDetector.h">
      <Filter>open-ephys\Source\Processors\EventDetector</Filter>
    </ClInclude>
    <ClInclude Include="..\..\Source\Processors\EventNode\EventNode.h">
      <Filter>open-ephys\Source\Processors\EventNode</Filter>
    </ClInclude>
    <ClInclude Include="..\..\Source\Processors\EventNode\EventNodeEditor.h">
      <Filter>open-ephys\Source\Processors\EventNode</Filter>
    </ClInclude>
    <ClInclude Include="..\..\Source\Processors\FileReader\KwikFileSource.h">
      <Filter>open-ephys\Source\Processors\FileReader</Filter>
    </ClInclude>
    <ClInclude Include="..\..\Source\Processors\FileReader\FileSource.h">
      <Filter>open-ephys\Source\Processors\FileReader</Filter>
    </ClInclude>
    <ClInclude Include="..\..\Source\Processors\FileReader\FileReader.h">
      <Filter>open-ephys\Source\Processors\FileReader</Filter>
    </ClInclude>
    <ClInclude Include="..\..\Source\Processors\FileReader\FileReaderEditor.h">
      <Filter>open-ephys\Source\Processors\FileReader</Filter>
    </ClInclude>
    <ClInclude Include="..\..\Source\Processors\FilterNode\FilterEditor.h">
      <Filter>open-ephys\Source\Processors\FilterNode</Filter>
    </ClInclude>
    <ClInclude Include="..\..\Source\Processors\FilterNode\FilterNode.h">
      <Filter>open-ephys\Source\Processors\FilterNode</Filter>
    </ClInclude>
    <ClInclude Include="..\..\Source\Processors\GenericProcessor\GenericProcessor.h">
      <Filter>open-ephys\Source\Processors\GenericProcessor</Filter>
    </ClInclude>
    <ClInclude Include="..\..\Source\Processors\LfpDisplayNode\LfpDisplayCanvas.h">
      <Filter>open-ephys\Source\Processors\LfpDisplayNode</Filter>
    </ClInclude>
    <ClInclude Include="..\..\Source\Processors\LfpDisplayNode\LfpDisplayEditor.h">
      <Filter>open-ephys\Source\Processors\LfpDisplayNode</Filter>
    </ClInclude>
    <ClInclude Include="..\..\Source\Processors\LfpDisplayNode\LfpDisplayNode.h">
      <Filter>open-ephys\Source\Processors\LfpDisplayNode</Filter>
    </ClInclude>
    <ClInclude Include="..\..\Source\Processors\Merger\Merger.h">
      <Filter>open-ephys\Source\Processors\Merger</Filter>
    </ClInclude>
    <ClInclude Include="..\..\Source\Processors\Merger\MergerEditor.h">
      <Filter>open-ephys\Source\Processors\Merger</Filter>
    </ClInclude>
    <ClInclude Include="..\..\Source\Processors\MessageCenter\MessageCenter.h">
      <Filter>open-ephys\Source\Processors\MessageCenter</Filter>
    </ClInclude>
    <ClInclude Include="..\..\Source\Processors\MessageCenter\MessageCenterEditor.h">
      <Filter>open-ephys\Source\Processors\MessageCenter</Filter>
    </ClInclude>
    <ClInclude Include="..\..\Source\Processors\Parameter\ParameterEditor.h">
      <Filter>open-ephys\Source\Processors\Parameter</Filter>
    </ClInclude>
    <ClInclude Include="..\..\Source\Processors\Parameter\Parameter.h">
      <Filter>open-ephys\Source\Processors\Parameter</Filter>
    </ClInclude>
    <ClInclude Include="..\..\Source\Processors\PhaseDetector\PhaseDetector.h">
      <Filter>open-ephys\Source\Processors\PhaseDetector</Filter>
    </ClInclude>
    <ClInclude Include="..\..\Source\Processors\PhaseDetector\PhaseDetectorEditor.h">
      <Filter>open-ephys\Source\Processors\PhaseDetector</Filter>
    </ClInclude>
    <ClInclude Include="..\..\Source\Processors\ProcessorGraph\ProcessorGraph.h">
      <Filter>open-ephys\Source\Processors\ProcessorGraph</Filter>
    </ClInclude>
    <ClInclude Include="..\..\Source\Processors\PulsePalOutput\PulsePalOutput.h">
      <Filter>open-ephys\Source\Processors\PulsePalOutput</Filter>
    </ClInclude>
    <ClInclude Include="..\..\Source\Processors\PulsePalOutput\PulsePalOutputEditor.h">
      <Filter>open-ephys\Source\Processors\PulsePalOutput</Filter>
    </ClInclude>
    <ClInclude Include="..\..\Source\Processors\RecordControl\RecordControl.h">
      <Filter>open-ephys\Source\Processors\RecordControl</Filter>
    </ClInclude>
    <ClInclude Include="..\..\Source\Processors\RecordControl\RecordControlEditor.h">
      <Filter>open-ephys\Source\Processors\RecordControl</Filter>
    </ClInclude>
    <ClInclude Include="..\..\Source\Processors\RecordNode\EngineConfigWindow.h">
      <Filter>open-ephys\Source\Processors\RecordNode</Filter>
    </ClInclude>
    <ClInclude Include="..\..\Source\Processors\RecordNode\HDF5FileFormat.h">
      <Filter>open-ephys\Source\Processors\RecordNode</Filter>
    </ClInclude>
    <ClInclude Include="..\..\Source\Processors\RecordNode\HDF5Recording.h">
      <Filter>open-ephys\Source\Processors\RecordNode</Filter>
    </ClInclude>
    <ClInclude Include="..\..\Source\Processors\RecordNode\OriginalRecording.h">
      <Filter>open-ephys\Source\Processors\RecordNode</Filter>
    </ClInclude>
    <ClInclude Include="..\..\Source\Processors\RecordNode\RecordEngine.h">
      <Filter>open-ephys\Source\Processors\RecordNode</Filter>
    </ClInclude>
    <ClInclude Include="..\..\Source\Processors\RecordNode\RecordNode.h">
      <Filter>open-ephys\Source\Processors\RecordNode</Filter>
    </ClInclude>
<<<<<<< HEAD
    <ClInclude Include="..\..\Source\Processors\NetworkEvents\NetworkEvents.h">
      <Filter>open-ephys\Source\Processors\NetworkEvents</Filter>
    </ClInclude>
    <ClInclude Include="..\..\Source\Processors\PSTH\PeriStimulusTimeHistogramNode.h">
      <Filter>open-ephys\Source\Processors\PSTH</Filter>
    </ClInclude>
    <ClInclude Include="..\..\Source\Processors\PSTH\tictoc.h">
      <Filter>open-ephys\Source\Processors\PSTH</Filter>
    </ClInclude>
    <ClInclude Include="..\..\Source\Processors\PSTH\TrialCircularBuffer.h">
      <Filter>open-ephys\Source\Processors\PSTH</Filter>
    </ClInclude>
    <ClInclude Include="..\..\Source\Processors\ReferenceNode\ReferenceNode.h">
      <Filter>open-ephys\Source\Processors\ReferenceNode</Filter>
    </ClInclude>
    <ClInclude Include="..\..\Source\Processors\ReferenceNode\ReferenceNodeEditor.h">
      <Filter>open-ephys\Source\Processors\ReferenceNode</Filter>
    </ClInclude>
=======
>>>>>>> b5bb82d9
    <ClInclude Include="..\..\Source\Processors\ResamplingNode\ResamplingNode.h">
      <Filter>open-ephys\Source\Processors\ResamplingNode</Filter>
    </ClInclude>
    <ClInclude Include="..\..\Source\Processors\ResamplingNode\ResamplingNodeEditor.h">
      <Filter>open-ephys\Source\Processors\ResamplingNode</Filter>
    </ClInclude>
    <ClInclude Include="..\..\Source\Processors\Serial\PulsePal.h">
      <Filter>open-ephys\Source\Processors\Serial</Filter>
    </ClInclude>
    <ClInclude Include="..\..\Source\Processors\Serial\ofArduino.h">
      <Filter>open-ephys\Source\Processors\Serial</Filter>
    </ClInclude>
    <ClInclude Include="..\..\Source\Processors\Serial\ofConstants.h">
      <Filter>open-ephys\Source\Processors\Serial</Filter>
    </ClInclude>
    <ClInclude Include="..\..\Source\Processors\Serial\ofSerial.h">
      <Filter>open-ephys\Source\Processors\Serial</Filter>
    </ClInclude>
    <ClInclude Include="..\..\Source\Processors\SerialInput\SerialInput.h">
      <Filter>open-ephys\Source\Processors\SerialInput</Filter>
    </ClInclude>
    <ClInclude Include="..\..\Source\Processors\SerialInput\SerialInputEditor.h">
      <Filter>open-ephys\Source\Processors\SerialInput</Filter>
    </ClInclude>
    <ClInclude Include="..\..\Source\Processors\SignalGenerator\SignalGenerator.h">
      <Filter>open-ephys\Source\Processors\SignalGenerator</Filter>
    </ClInclude>
    <ClInclude Include="..\..\Source\Processors\SignalGenerator\SignalGeneratorEditor.h">
      <Filter>open-ephys\Source\Processors\SignalGenerator</Filter>
    </ClInclude>
    <ClInclude Include="..\..\Source\Processors\SourceNode\SourceNode.h">
      <Filter>open-ephys\Source\Processors\SourceNode</Filter>
    </ClInclude>
    <ClInclude Include="..\..\Source\Processors\SourceNode\SourceNodeEditor.h">
      <Filter>open-ephys\Source\Processors\SourceNode</Filter>
    </ClInclude>
    <ClInclude Include="..\..\Source\Processors\SpikeDetector\SpikeDetector.h">
      <Filter>open-ephys\Source\Processors\SpikeDetector</Filter>
    </ClInclude>
    <ClInclude Include="..\..\Source\Processors\SpikeDetector\SpikeDetectorEditor.h">
      <Filter>open-ephys\Source\Processors\SpikeDetector</Filter>
    </ClInclude>
    <ClInclude Include="..\..\Source\Processors\SpikeDisplayNode\SpikeDisplayCanvas.h">
      <Filter>open-ephys\Source\Processors\SpikeDisplayNode</Filter>
    </ClInclude>
    <ClInclude Include="..\..\Source\Processors\SpikeDisplayNode\SpikeDisplayEditor.h">
      <Filter>open-ephys\Source\Processors\SpikeDisplayNode</Filter>
    </ClInclude>
    <ClInclude Include="..\..\Source\Processors\SpikeDisplayNode\SpikeDisplayNode.h">
      <Filter>open-ephys\Source\Processors\SpikeDisplayNode</Filter>
    </ClInclude>
    <ClInclude Include="..\..\Source\Processors\SpikeSorter\SpikeSortBoxes.h">
      <Filter>open-ephys\Source\Processors\SpikeSorter</Filter>
    </ClInclude>
    <ClInclude Include="..\..\Source\Processors\SpikeSorter\SpikeSorter.h">
      <Filter>open-ephys\Source\Processors\SpikeSorter</Filter>
    </ClInclude>
    <ClInclude Include="..\..\Source\Processors\SpikeSorter\SpikeSorterCanvas.h">
      <Filter>open-ephys\Source\Processors\SpikeSorter</Filter>
    </ClInclude>
    <ClInclude Include="..\..\Source\Processors\SpikeSorter\SpikeSorterEditor.h">
      <Filter>open-ephys\Source\Processors\SpikeSorter</Filter>
    </ClInclude>
    <ClInclude Include="..\..\Source\Processors\Splitter\Splitter.h">
      <Filter>open-ephys\Source\Processors\Splitter</Filter>
    </ClInclude>
    <ClInclude Include="..\..\Source\Processors\Splitter\SplitterEditor.h">
      <Filter>open-ephys\Source\Processors\Splitter</Filter>
    </ClInclude>
    <ClInclude Include="..\..\Source\Processors\Visualization\DataWindow.h">
      <Filter>open-ephys\Source\Processors\Visualization</Filter>
    </ClInclude>
    <ClInclude Include="..\..\Source\Processors\Visualization\SpikeObject.h">
      <Filter>open-ephys\Source\Processors\Visualization</Filter>
    </ClInclude>
    <ClInclude Include="..\..\Source\Processors\Visualization\Visualizer.h">
      <Filter>open-ephys\Source\Processors\Visualization</Filter>
    </ClInclude>
<<<<<<< HEAD
    <ClInclude Include="..\..\Source\Processors\Visualization\MatlabLikePlot.h">
      <Filter>open-ephys\Source\Processors\Visualization</Filter>
    </ClInclude>
    <ClInclude Include="..\..\Source\Processors\WiFiOutput\WiFiOutput.h">
      <Filter>open-ephys\Source\Processors\WiFiOutput</Filter>
    </ClInclude>
    <ClInclude Include="..\..\Source\Processors\WiFiOutput\WiFiOutputEditor.h">
      <Filter>open-ephys\Source\Processors\WiFiOutput</Filter>
    </ClInclude>
=======
>>>>>>> b5bb82d9
    <ClInclude Include="..\..\Source\UI\EcubeDialogComponent.h">
      <Filter>open-ephys\Source\UI</Filter>
    </ClInclude>
    <ClInclude Include="..\..\Source\UI\CustomArrowButton.h">
      <Filter>open-ephys\Source\UI</Filter>
    </ClInclude>
    <ClInclude Include="..\..\Source\UI\GraphViewer.h">
      <Filter>open-ephys\Source\UI</Filter>
    </ClInclude>
    <ClInclude Include="..\..\Source\UI\EditorViewportButtons.h">
      <Filter>open-ephys\Source\UI</Filter>
    </ClInclude>
    <ClInclude Include="..\..\Source\UI\SignalChainManager.h">
      <Filter>open-ephys\Source\UI</Filter>
    </ClInclude>
    <ClInclude Include="..\..\Source\UI\EditorViewport.h">
      <Filter>open-ephys\Source\UI</Filter>
    </ClInclude>
    <ClInclude Include="..\..\Source\UI\ProcessorList.h">
      <Filter>open-ephys\Source\UI</Filter>
    </ClInclude>
    <ClInclude Include="..\..\Source\UI\CustomLookAndFeel.h">
      <Filter>open-ephys\Source\UI</Filter>
    </ClInclude>
    <ClInclude Include="..\..\Source\UI\InfoLabel.h">
      <Filter>open-ephys\Source\UI</Filter>
    </ClInclude>
    <ClInclude Include="..\..\Source\UI\DataViewport.h">
      <Filter>open-ephys\Source\UI</Filter>
    </ClInclude>
    <ClInclude Include="..\..\Source\UI\ControlPanel.h">
      <Filter>open-ephys\Source\UI</Filter>
    </ClInclude>
    <ClInclude Include="..\..\Source\UI\UIComponent.h">
      <Filter>open-ephys\Source\UI</Filter>
    </ClInclude>
    <ClInclude Include="..\..\Source\MainWindow.h">
      <Filter>open-ephys\Source</Filter>
    </ClInclude>
    <ClInclude Include="..\..\JuceLibraryCode\modules\juce_audio_basics\buffers\juce_AudioDataConverters.h">
      <Filter>Juce Modules\juce_audio_basics\buffers</Filter>
    </ClInclude>
    <ClInclude Include="..\..\JuceLibraryCode\modules\juce_audio_basics\buffers\juce_AudioSampleBuffer.h">
      <Filter>Juce Modules\juce_audio_basics\buffers</Filter>
    </ClInclude>
    <ClInclude Include="..\..\JuceLibraryCode\modules\juce_audio_basics\buffers\juce_FloatVectorOperations.h">
      <Filter>Juce Modules\juce_audio_basics\buffers</Filter>
    </ClInclude>
    <ClInclude Include="..\..\JuceLibraryCode\modules\juce_audio_basics\midi\juce_MidiBuffer.h">
      <Filter>Juce Modules\juce_audio_basics\midi</Filter>
    </ClInclude>
    <ClInclude Include="..\..\JuceLibraryCode\modules\juce_audio_basics\midi\juce_MidiFile.h">
      <Filter>Juce Modules\juce_audio_basics\midi</Filter>
    </ClInclude>
    <ClInclude Include="..\..\JuceLibraryCode\modules\juce_audio_basics\midi\juce_MidiKeyboardState.h">
      <Filter>Juce Modules\juce_audio_basics\midi</Filter>
    </ClInclude>
    <ClInclude Include="..\..\JuceLibraryCode\modules\juce_audio_basics\midi\juce_MidiMessage.h">
      <Filter>Juce Modules\juce_audio_basics\midi</Filter>
    </ClInclude>
    <ClInclude Include="..\..\JuceLibraryCode\modules\juce_audio_basics\midi\juce_MidiMessageSequence.h">
      <Filter>Juce Modules\juce_audio_basics\midi</Filter>
    </ClInclude>
    <ClInclude Include="..\..\JuceLibraryCode\modules\juce_audio_basics\effects\juce_Decibels.h">
      <Filter>Juce Modules\juce_audio_basics\effects</Filter>
    </ClInclude>
    <ClInclude Include="..\..\JuceLibraryCode\modules\juce_audio_basics\effects\juce_IIRFilter.h">
      <Filter>Juce Modules\juce_audio_basics\effects</Filter>
    </ClInclude>
    <ClInclude Include="..\..\JuceLibraryCode\modules\juce_audio_basics\effects\juce_LagrangeInterpolator.h">
      <Filter>Juce Modules\juce_audio_basics\effects</Filter>
    </ClInclude>
    <ClInclude Include="..\..\JuceLibraryCode\modules\juce_audio_basics\effects\juce_Reverb.h">
      <Filter>Juce Modules\juce_audio_basics\effects</Filter>
    </ClInclude>
    <ClInclude Include="..\..\JuceLibraryCode\modules\juce_audio_basics\sources\juce_AudioSource.h">
      <Filter>Juce Modules\juce_audio_basics\sources</Filter>
    </ClInclude>
    <ClInclude Include="..\..\JuceLibraryCode\modules\juce_audio_basics\sources\juce_BufferingAudioSource.h">
      <Filter>Juce Modules\juce_audio_basics\sources</Filter>
    </ClInclude>
    <ClInclude Include="..\..\JuceLibraryCode\modules\juce_audio_basics\sources\juce_ChannelRemappingAudioSource.h">
      <Filter>Juce Modules\juce_audio_basics\sources</Filter>
    </ClInclude>
    <ClInclude Include="..\..\JuceLibraryCode\modules\juce_audio_basics\sources\juce_IIRFilterAudioSource.h">
      <Filter>Juce Modules\juce_audio_basics\sources</Filter>
    </ClInclude>
    <ClInclude Include="..\..\JuceLibraryCode\modules\juce_audio_basics\sources\juce_MixerAudioSource.h">
      <Filter>Juce Modules\juce_audio_basics\sources</Filter>
    </ClInclude>
    <ClInclude Include="..\..\JuceLibraryCode\modules\juce_audio_basics\sources\juce_PositionableAudioSource.h">
      <Filter>Juce Modules\juce_audio_basics\sources</Filter>
    </ClInclude>
    <ClInclude Include="..\..\JuceLibraryCode\modules\juce_audio_basics\sources\juce_ResamplingAudioSource.h">
      <Filter>Juce Modules\juce_audio_basics\sources</Filter>
    </ClInclude>
    <ClInclude Include="..\..\JuceLibraryCode\modules\juce_audio_basics\sources\juce_ReverbAudioSource.h">
      <Filter>Juce Modules\juce_audio_basics\sources</Filter>
    </ClInclude>
    <ClInclude Include="..\..\JuceLibraryCode\modules\juce_audio_basics\sources\juce_ToneGeneratorAudioSource.h">
      <Filter>Juce Modules\juce_audio_basics\sources</Filter>
    </ClInclude>
    <ClInclude Include="..\..\JuceLibraryCode\modules\juce_audio_basics\synthesisers\juce_Synthesiser.h">
      <Filter>Juce Modules\juce_audio_basics\synthesisers</Filter>
    </ClInclude>
    <ClInclude Include="..\..\JuceLibraryCode\modules\juce_audio_basics\juce_audio_basics.h">
      <Filter>Juce Modules\juce_audio_basics</Filter>
    </ClInclude>
    <ClInclude Include="..\..\JuceLibraryCode\modules\juce_audio_devices\audio_io\juce_AudioDeviceManager.h">
      <Filter>Juce Modules\juce_audio_devices\audio_io</Filter>
    </ClInclude>
    <ClInclude Include="..\..\JuceLibraryCode\modules\juce_audio_devices\audio_io\juce_AudioIODevice.h">
      <Filter>Juce Modules\juce_audio_devices\audio_io</Filter>
    </ClInclude>
    <ClInclude Include="..\..\JuceLibraryCode\modules\juce_audio_devices\audio_io\juce_AudioIODeviceType.h">
      <Filter>Juce Modules\juce_audio_devices\audio_io</Filter>
    </ClInclude>
    <ClInclude Include="..\..\JuceLibraryCode\modules\juce_audio_devices\audio_io\juce_SystemAudioVolume.h">
      <Filter>Juce Modules\juce_audio_devices\audio_io</Filter>
    </ClInclude>
    <ClInclude Include="..\..\JuceLibraryCode\modules\juce_audio_devices\midi_io\juce_MidiInput.h">
      <Filter>Juce Modules\juce_audio_devices\midi_io</Filter>
    </ClInclude>
    <ClInclude Include="..\..\JuceLibraryCode\modules\juce_audio_devices\midi_io\juce_MidiMessageCollector.h">
      <Filter>Juce Modules\juce_audio_devices\midi_io</Filter>
    </ClInclude>
    <ClInclude Include="..\..\JuceLibraryCode\modules\juce_audio_devices\midi_io\juce_MidiOutput.h">
      <Filter>Juce Modules\juce_audio_devices\midi_io</Filter>
    </ClInclude>
    <ClInclude Include="..\..\JuceLibraryCode\modules\juce_audio_devices\sources\juce_AudioSourcePlayer.h">
      <Filter>Juce Modules\juce_audio_devices\sources</Filter>
    </ClInclude>
    <ClInclude Include="..\..\JuceLibraryCode\modules\juce_audio_devices\sources\juce_AudioTransportSource.h">
      <Filter>Juce Modules\juce_audio_devices\sources</Filter>
    </ClInclude>
    <ClInclude Include="..\..\JuceLibraryCode\modules\juce_audio_devices\audio_cd\juce_AudioCDBurner.h">
      <Filter>Juce Modules\juce_audio_devices\audio_cd</Filter>
    </ClInclude>
    <ClInclude Include="..\..\JuceLibraryCode\modules\juce_audio_devices\audio_cd\juce_AudioCDReader.h">
      <Filter>Juce Modules\juce_audio_devices\audio_cd</Filter>
    </ClInclude>
    <ClInclude Include="..\..\JuceLibraryCode\modules\juce_audio_devices\native\juce_MidiDataConcatenator.h">
      <Filter>Juce Modules\juce_audio_devices\native</Filter>
    </ClInclude>
    <ClInclude Include="..\..\JuceLibraryCode\modules\juce_audio_devices\juce_audio_devices.h">
      <Filter>Juce Modules\juce_audio_devices</Filter>
    </ClInclude>
    <ClInclude Include="..\..\JuceLibraryCode\modules\juce_audio_formats\format\juce_AudioFormat.h">
      <Filter>Juce Modules\juce_audio_formats\format</Filter>
    </ClInclude>
    <ClInclude Include="..\..\JuceLibraryCode\modules\juce_audio_formats\format\juce_AudioFormatManager.h">
      <Filter>Juce Modules\juce_audio_formats\format</Filter>
    </ClInclude>
    <ClInclude Include="..\..\JuceLibraryCode\modules\juce_audio_formats\format\juce_AudioFormatReader.h">
      <Filter>Juce Modules\juce_audio_formats\format</Filter>
    </ClInclude>
    <ClInclude Include="..\..\JuceLibraryCode\modules\juce_audio_formats\format\juce_AudioFormatReaderSource.h">
      <Filter>Juce Modules\juce_audio_formats\format</Filter>
    </ClInclude>
    <ClInclude Include="..\..\JuceLibraryCode\modules\juce_audio_formats\format\juce_AudioFormatWriter.h">
      <Filter>Juce Modules\juce_audio_formats\format</Filter>
    </ClInclude>
    <ClInclude Include="..\..\JuceLibraryCode\modules\juce_audio_formats\format\juce_AudioSubsectionReader.h">
      <Filter>Juce Modules\juce_audio_formats\format</Filter>
    </ClInclude>
    <ClInclude Include="..\..\JuceLibraryCode\modules\juce_audio_formats\format\juce_BufferingAudioFormatReader.h">
      <Filter>Juce Modules\juce_audio_formats\format</Filter>
    </ClInclude>
    <ClInclude Include="..\..\JuceLibraryCode\modules\juce_audio_formats\format\juce_MemoryMappedAudioFormatReader.h">
      <Filter>Juce Modules\juce_audio_formats\format</Filter>
    </ClInclude>
    <ClInclude Include="..\..\JuceLibraryCode\modules\juce_audio_formats\codecs\juce_AiffAudioFormat.h">
      <Filter>Juce Modules\juce_audio_formats\codecs</Filter>
    </ClInclude>
    <ClInclude Include="..\..\JuceLibraryCode\modules\juce_audio_formats\codecs\juce_CoreAudioFormat.h">
      <Filter>Juce Modules\juce_audio_formats\codecs</Filter>
    </ClInclude>
    <ClInclude Include="..\..\JuceLibraryCode\modules\juce_audio_formats\codecs\juce_FlacAudioFormat.h">
      <Filter>Juce Modules\juce_audio_formats\codecs</Filter>
    </ClInclude>
    <ClInclude Include="..\..\JuceLibraryCode\modules\juce_audio_formats\codecs\juce_LAMEEncoderAudioFormat.h">
      <Filter>Juce Modules\juce_audio_formats\codecs</Filter>
    </ClInclude>
    <ClInclude Include="..\..\JuceLibraryCode\modules\juce_audio_formats\codecs\juce_MP3AudioFormat.h">
      <Filter>Juce Modules\juce_audio_formats\codecs</Filter>
    </ClInclude>
    <ClInclude Include="..\..\JuceLibraryCode\modules\juce_audio_formats\codecs\juce_OggVorbisAudioFormat.h">
      <Filter>Juce Modules\juce_audio_formats\codecs</Filter>
    </ClInclude>
    <ClInclude Include="..\..\JuceLibraryCode\modules\juce_audio_formats\codecs\juce_QuickTimeAudioFormat.h">
      <Filter>Juce Modules\juce_audio_formats\codecs</Filter>
    </ClInclude>
    <ClInclude Include="..\..\JuceLibraryCode\modules\juce_audio_formats\codecs\juce_WavAudioFormat.h">
      <Filter>Juce Modules\juce_audio_formats\codecs</Filter>
    </ClInclude>
    <ClInclude Include="..\..\JuceLibraryCode\modules\juce_audio_formats\codecs\juce_WindowsMediaAudioFormat.h">
      <Filter>Juce Modules\juce_audio_formats\codecs</Filter>
    </ClInclude>
    <ClInclude Include="..\..\JuceLibraryCode\modules\juce_audio_formats\sampler\juce_Sampler.h">
      <Filter>Juce Modules\juce_audio_formats\sampler</Filter>
    </ClInclude>
    <ClInclude Include="..\..\JuceLibraryCode\modules\juce_audio_formats\juce_audio_formats.h">
      <Filter>Juce Modules\juce_audio_formats</Filter>
    </ClInclude>
    <ClInclude Include="..\..\JuceLibraryCode\modules\juce_audio_processors\processors\juce_AudioPlayHead.h">
      <Filter>Juce Modules\juce_audio_processors\processors</Filter>
    </ClInclude>
    <ClInclude Include="..\..\JuceLibraryCode\modules\juce_audio_processors\processors\juce_AudioPluginInstance.h">
      <Filter>Juce Modules\juce_audio_processors\processors</Filter>
    </ClInclude>
    <ClInclude Include="..\..\JuceLibraryCode\modules\juce_audio_processors\processors\juce_AudioProcessor.h">
      <Filter>Juce Modules\juce_audio_processors\processors</Filter>
    </ClInclude>
    <ClInclude Include="..\..\JuceLibraryCode\modules\juce_audio_processors\processors\juce_AudioProcessorEditor.h">
      <Filter>Juce Modules\juce_audio_processors\processors</Filter>
    </ClInclude>
    <ClInclude Include="..\..\JuceLibraryCode\modules\juce_audio_processors\processors\juce_AudioProcessorGraph.h">
      <Filter>Juce Modules\juce_audio_processors\processors</Filter>
    </ClInclude>
    <ClInclude Include="..\..\JuceLibraryCode\modules\juce_audio_processors\processors\juce_AudioProcessorListener.h">
      <Filter>Juce Modules\juce_audio_processors\processors</Filter>
    </ClInclude>
    <ClInclude Include="..\..\JuceLibraryCode\modules\juce_audio_processors\processors\juce_GenericAudioProcessorEditor.h">
      <Filter>Juce Modules\juce_audio_processors\processors</Filter>
    </ClInclude>
    <ClInclude Include="..\..\JuceLibraryCode\modules\juce_audio_processors\processors\juce_PluginDescription.h">
      <Filter>Juce Modules\juce_audio_processors\processors</Filter>
    </ClInclude>
    <ClInclude Include="..\..\JuceLibraryCode\modules\juce_audio_processors\format\juce_AudioPluginFormat.h">
      <Filter>Juce Modules\juce_audio_processors\format</Filter>
    </ClInclude>
    <ClInclude Include="..\..\JuceLibraryCode\modules\juce_audio_processors\format\juce_AudioPluginFormatManager.h">
      <Filter>Juce Modules\juce_audio_processors\format</Filter>
    </ClInclude>
    <ClInclude Include="..\..\JuceLibraryCode\modules\juce_audio_processors\format_types\juce_AudioUnitPluginFormat.h">
      <Filter>Juce Modules\juce_audio_processors\format_types</Filter>
    </ClInclude>
    <ClInclude Include="..\..\JuceLibraryCode\modules\juce_audio_processors\format_types\juce_LADSPAPluginFormat.h">
      <Filter>Juce Modules\juce_audio_processors\format_types</Filter>
    </ClInclude>
    <ClInclude Include="..\..\JuceLibraryCode\modules\juce_audio_processors\format_types\juce_VST3Common.h">
      <Filter>Juce Modules\juce_audio_processors\format_types</Filter>
    </ClInclude>
    <ClInclude Include="..\..\JuceLibraryCode\modules\juce_audio_processors\format_types\juce_VST3Headers.h">
      <Filter>Juce Modules\juce_audio_processors\format_types</Filter>
    </ClInclude>
    <ClInclude Include="..\..\JuceLibraryCode\modules\juce_audio_processors\format_types\juce_VST3PluginFormat.h">
      <Filter>Juce Modules\juce_audio_processors\format_types</Filter>
    </ClInclude>
    <ClInclude Include="..\..\JuceLibraryCode\modules\juce_audio_processors\format_types\juce_VSTMidiEventList.h">
      <Filter>Juce Modules\juce_audio_processors\format_types</Filter>
    </ClInclude>
    <ClInclude Include="..\..\JuceLibraryCode\modules\juce_audio_processors\format_types\juce_VSTPluginFormat.h">
      <Filter>Juce Modules\juce_audio_processors\format_types</Filter>
    </ClInclude>
    <ClInclude Include="..\..\JuceLibraryCode\modules\juce_audio_processors\scanning\juce_KnownPluginList.h">
      <Filter>Juce Modules\juce_audio_processors\scanning</Filter>
    </ClInclude>
    <ClInclude Include="..\..\JuceLibraryCode\modules\juce_audio_processors\scanning\juce_PluginDirectoryScanner.h">
      <Filter>Juce Modules\juce_audio_processors\scanning</Filter>
    </ClInclude>
    <ClInclude Include="..\..\JuceLibraryCode\modules\juce_audio_processors\scanning\juce_PluginListComponent.h">
      <Filter>Juce Modules\juce_audio_processors\scanning</Filter>
    </ClInclude>
    <ClInclude Include="..\..\JuceLibraryCode\modules\juce_audio_processors\juce_audio_processors.h">
      <Filter>Juce Modules\juce_audio_processors</Filter>
    </ClInclude>
    <ClInclude Include="..\..\JuceLibraryCode\modules\juce_audio_utils\gui\juce_AudioDeviceSelectorComponent.h">
      <Filter>Juce Modules\juce_audio_utils\gui</Filter>
    </ClInclude>
    <ClInclude Include="..\..\JuceLibraryCode\modules\juce_audio_utils\gui\juce_AudioThumbnail.h">
      <Filter>Juce Modules\juce_audio_utils\gui</Filter>
    </ClInclude>
    <ClInclude Include="..\..\JuceLibraryCode\modules\juce_audio_utils\gui\juce_AudioThumbnailBase.h">
      <Filter>Juce Modules\juce_audio_utils\gui</Filter>
    </ClInclude>
    <ClInclude Include="..\..\JuceLibraryCode\modules\juce_audio_utils\gui\juce_AudioThumbnailCache.h">
      <Filter>Juce Modules\juce_audio_utils\gui</Filter>
    </ClInclude>
    <ClInclude Include="..\..\JuceLibraryCode\modules\juce_audio_utils\gui\juce_MidiKeyboardComponent.h">
      <Filter>Juce Modules\juce_audio_utils\gui</Filter>
    </ClInclude>
    <ClInclude Include="..\..\JuceLibraryCode\modules\juce_audio_utils\players\juce_AudioProcessorPlayer.h">
      <Filter>Juce Modules\juce_audio_utils\players</Filter>
    </ClInclude>
    <ClInclude Include="..\..\JuceLibraryCode\modules\juce_audio_utils\juce_audio_utils.h">
      <Filter>Juce Modules\juce_audio_utils</Filter>
    </ClInclude>
    <ClInclude Include="..\..\JuceLibraryCode\modules\juce_core\text\juce_CharacterFunctions.h">
      <Filter>Juce Modules\juce_core\text</Filter>
    </ClInclude>
    <ClInclude Include="..\..\JuceLibraryCode\modules\juce_core\text\juce_CharPointer_ASCII.h">
      <Filter>Juce Modules\juce_core\text</Filter>
    </ClInclude>
    <ClInclude Include="..\..\JuceLibraryCode\modules\juce_core\text\juce_CharPointer_UTF16.h">
      <Filter>Juce Modules\juce_core\text</Filter>
    </ClInclude>
    <ClInclude Include="..\..\JuceLibraryCode\modules\juce_core\text\juce_CharPointer_UTF32.h">
      <Filter>Juce Modules\juce_core\text</Filter>
    </ClInclude>
    <ClInclude Include="..\..\JuceLibraryCode\modules\juce_core\text\juce_CharPointer_UTF8.h">
      <Filter>Juce Modules\juce_core\text</Filter>
    </ClInclude>
    <ClInclude Include="..\..\JuceLibraryCode\modules\juce_core\text\juce_Identifier.h">
      <Filter>Juce Modules\juce_core\text</Filter>
    </ClInclude>
    <ClInclude Include="..\..\JuceLibraryCode\modules\juce_core\text\juce_LocalisedStrings.h">
      <Filter>Juce Modules\juce_core\text</Filter>
    </ClInclude>
    <ClInclude Include="..\..\JuceLibraryCode\modules\juce_core\text\juce_NewLine.h">
      <Filter>Juce Modules\juce_core\text</Filter>
    </ClInclude>
    <ClInclude Include="..\..\JuceLibraryCode\modules\juce_core\text\juce_String.h">
      <Filter>Juce Modules\juce_core\text</Filter>
    </ClInclude>
    <ClInclude Include="..\..\JuceLibraryCode\modules\juce_core\text\juce_StringArray.h">
      <Filter>Juce Modules\juce_core\text</Filter>
    </ClInclude>
    <ClInclude Include="..\..\JuceLibraryCode\modules\juce_core\text\juce_StringPairArray.h">
      <Filter>Juce Modules\juce_core\text</Filter>
    </ClInclude>
    <ClInclude Include="..\..\JuceLibraryCode\modules\juce_core\text\juce_StringPool.h">
      <Filter>Juce Modules\juce_core\text</Filter>
    </ClInclude>
    <ClInclude Include="..\..\JuceLibraryCode\modules\juce_core\text\juce_StringRef.h">
      <Filter>Juce Modules\juce_core\text</Filter>
    </ClInclude>
    <ClInclude Include="..\..\JuceLibraryCode\modules\juce_core\text\juce_TextDiff.h">
      <Filter>Juce Modules\juce_core\text</Filter>
    </ClInclude>
    <ClInclude Include="..\..\JuceLibraryCode\modules\juce_core\maths\juce_BigInteger.h">
      <Filter>Juce Modules\juce_core\maths</Filter>
    </ClInclude>
    <ClInclude Include="..\..\JuceLibraryCode\modules\juce_core\maths\juce_Expression.h">
      <Filter>Juce Modules\juce_core\maths</Filter>
    </ClInclude>
    <ClInclude Include="..\..\JuceLibraryCode\modules\juce_core\maths\juce_MathsFunctions.h">
      <Filter>Juce Modules\juce_core\maths</Filter>
    </ClInclude>
    <ClInclude Include="..\..\JuceLibraryCode\modules\juce_core\maths\juce_Random.h">
      <Filter>Juce Modules\juce_core\maths</Filter>
    </ClInclude>
    <ClInclude Include="..\..\JuceLibraryCode\modules\juce_core\maths\juce_Range.h">
      <Filter>Juce Modules\juce_core\maths</Filter>
    </ClInclude>
    <ClInclude Include="..\..\JuceLibraryCode\modules\juce_core\memory\juce_Atomic.h">
      <Filter>Juce Modules\juce_core\memory</Filter>
    </ClInclude>
    <ClInclude Include="..\..\JuceLibraryCode\modules\juce_core\memory\juce_ByteOrder.h">
      <Filter>Juce Modules\juce_core\memory</Filter>
    </ClInclude>
    <ClInclude Include="..\..\JuceLibraryCode\modules\juce_core\memory\juce_ContainerDeletePolicy.h">
      <Filter>Juce Modules\juce_core\memory</Filter>
    </ClInclude>
    <ClInclude Include="..\..\JuceLibraryCode\modules\juce_core\memory\juce_HeapBlock.h">
      <Filter>Juce Modules\juce_core\memory</Filter>
    </ClInclude>
    <ClInclude Include="..\..\JuceLibraryCode\modules\juce_core\memory\juce_LeakedObjectDetector.h">
      <Filter>Juce Modules\juce_core\memory</Filter>
    </ClInclude>
    <ClInclude Include="..\..\JuceLibraryCode\modules\juce_core\memory\juce_Memory.h">
      <Filter>Juce Modules\juce_core\memory</Filter>
    </ClInclude>
    <ClInclude Include="..\..\JuceLibraryCode\modules\juce_core\memory\juce_MemoryBlock.h">
      <Filter>Juce Modules\juce_core\memory</Filter>
    </ClInclude>
    <ClInclude Include="..\..\JuceLibraryCode\modules\juce_core\memory\juce_OptionalScopedPointer.h">
      <Filter>Juce Modules\juce_core\memory</Filter>
    </ClInclude>
    <ClInclude Include="..\..\JuceLibraryCode\modules\juce_core\memory\juce_ReferenceCountedObject.h">
      <Filter>Juce Modules\juce_core\memory</Filter>
    </ClInclude>
    <ClInclude Include="..\..\JuceLibraryCode\modules\juce_core\memory\juce_ScopedPointer.h">
      <Filter>Juce Modules\juce_core\memory</Filter>
    </ClInclude>
    <ClInclude Include="..\..\JuceLibraryCode\modules\juce_core\memory\juce_SharedResourcePointer.h">
      <Filter>Juce Modules\juce_core\memory</Filter>
    </ClInclude>
    <ClInclude Include="..\..\JuceLibraryCode\modules\juce_core\memory\juce_Singleton.h">
      <Filter>Juce Modules\juce_core\memory</Filter>
    </ClInclude>
    <ClInclude Include="..\..\JuceLibraryCode\modules\juce_core\memory\juce_WeakReference.h">
      <Filter>Juce Modules\juce_core\memory</Filter>
    </ClInclude>
    <ClInclude Include="..\..\JuceLibraryCode\modules\juce_core\containers\juce_AbstractFifo.h">
      <Filter>Juce Modules\juce_core\containers</Filter>
    </ClInclude>
    <ClInclude Include="..\..\JuceLibraryCode\modules\juce_core\containers\juce_Array.h">
      <Filter>Juce Modules\juce_core\containers</Filter>
    </ClInclude>
    <ClInclude Include="..\..\JuceLibraryCode\modules\juce_core\containers\juce_ArrayAllocationBase.h">
      <Filter>Juce Modules\juce_core\containers</Filter>
    </ClInclude>
    <ClInclude Include="..\..\JuceLibraryCode\modules\juce_core\containers\juce_DynamicObject.h">
      <Filter>Juce Modules\juce_core\containers</Filter>
    </ClInclude>
    <ClInclude Include="..\..\JuceLibraryCode\modules\juce_core\containers\juce_ElementComparator.h">
      <Filter>Juce Modules\juce_core\containers</Filter>
    </ClInclude>
    <ClInclude Include="..\..\JuceLibraryCode\modules\juce_core\containers\juce_HashMap.h">
      <Filter>Juce Modules\juce_core\containers</Filter>
    </ClInclude>
    <ClInclude Include="..\..\JuceLibraryCode\modules\juce_core\containers\juce_LinkedListPointer.h">
      <Filter>Juce Modules\juce_core\containers</Filter>
    </ClInclude>
    <ClInclude Include="..\..\JuceLibraryCode\modules\juce_core\containers\juce_NamedValueSet.h">
      <Filter>Juce Modules\juce_core\containers</Filter>
    </ClInclude>
    <ClInclude Include="..\..\JuceLibraryCode\modules\juce_core\containers\juce_OwnedArray.h">
      <Filter>Juce Modules\juce_core\containers</Filter>
    </ClInclude>
    <ClInclude Include="..\..\JuceLibraryCode\modules\juce_core\containers\juce_PropertySet.h">
      <Filter>Juce Modules\juce_core\containers</Filter>
    </ClInclude>
    <ClInclude Include="..\..\JuceLibraryCode\modules\juce_core\containers\juce_ReferenceCountedArray.h">
      <Filter>Juce Modules\juce_core\containers</Filter>
    </ClInclude>
    <ClInclude Include="..\..\JuceLibraryCode\modules\juce_core\containers\juce_ScopedValueSetter.h">
      <Filter>Juce Modules\juce_core\containers</Filter>
    </ClInclude>
    <ClInclude Include="..\..\JuceLibraryCode\modules\juce_core\containers\juce_SortedSet.h">
      <Filter>Juce Modules\juce_core\containers</Filter>
    </ClInclude>
    <ClInclude Include="..\..\JuceLibraryCode\modules\juce_core\containers\juce_SparseSet.h">
      <Filter>Juce Modules\juce_core\containers</Filter>
    </ClInclude>
    <ClInclude Include="..\..\JuceLibraryCode\modules\juce_core\containers\juce_Variant.h">
      <Filter>Juce Modules\juce_core\containers</Filter>
    </ClInclude>
    <ClInclude Include="..\..\JuceLibraryCode\modules\juce_core\threads\juce_ChildProcess.h">
      <Filter>Juce Modules\juce_core\threads</Filter>
    </ClInclude>
    <ClInclude Include="..\..\JuceLibraryCode\modules\juce_core\threads\juce_CriticalSection.h">
      <Filter>Juce Modules\juce_core\threads</Filter>
    </ClInclude>
    <ClInclude Include="..\..\JuceLibraryCode\modules\juce_core\threads\juce_DynamicLibrary.h">
      <Filter>Juce Modules\juce_core\threads</Filter>
    </ClInclude>
    <ClInclude Include="..\..\JuceLibraryCode\modules\juce_core\threads\juce_HighResolutionTimer.h">
      <Filter>Juce Modules\juce_core\threads</Filter>
    </ClInclude>
    <ClInclude Include="..\..\JuceLibraryCode\modules\juce_core\threads\juce_InterProcessLock.h">
      <Filter>Juce Modules\juce_core\threads</Filter>
    </ClInclude>
    <ClInclude Include="..\..\JuceLibraryCode\modules\juce_core\threads\juce_Process.h">
      <Filter>Juce Modules\juce_core\threads</Filter>
    </ClInclude>
    <ClInclude Include="..\..\JuceLibraryCode\modules\juce_core\threads\juce_ReadWriteLock.h">
      <Filter>Juce Modules\juce_core\threads</Filter>
    </ClInclude>
    <ClInclude Include="..\..\JuceLibraryCode\modules\juce_core\threads\juce_ScopedLock.h">
      <Filter>Juce Modules\juce_core\threads</Filter>
    </ClInclude>
    <ClInclude Include="..\..\JuceLibraryCode\modules\juce_core\threads\juce_ScopedReadLock.h">
      <Filter>Juce Modules\juce_core\threads</Filter>
    </ClInclude>
    <ClInclude Include="..\..\JuceLibraryCode\modules\juce_core\threads\juce_ScopedWriteLock.h">
      <Filter>Juce Modules\juce_core\threads</Filter>
    </ClInclude>
    <ClInclude Include="..\..\JuceLibraryCode\modules\juce_core\threads\juce_SpinLock.h">
      <Filter>Juce Modules\juce_core\threads</Filter>
    </ClInclude>
    <ClInclude Include="..\..\JuceLibraryCode\modules\juce_core\threads\juce_Thread.h">
      <Filter>Juce Modules\juce_core\threads</Filter>
    </ClInclude>
    <ClInclude Include="..\..\JuceLibraryCode\modules\juce_core\threads\juce_ThreadLocalValue.h">
      <Filter>Juce Modules\juce_core\threads</Filter>
    </ClInclude>
    <ClInclude Include="..\..\JuceLibraryCode\modules\juce_core\threads\juce_ThreadPool.h">
      <Filter>Juce Modules\juce_core\threads</Filter>
    </ClInclude>
    <ClInclude Include="..\..\JuceLibraryCode\modules\juce_core\threads\juce_TimeSliceThread.h">
      <Filter>Juce Modules\juce_core\threads</Filter>
    </ClInclude>
    <ClInclude Include="..\..\JuceLibraryCode\modules\juce_core\threads\juce_WaitableEvent.h">
      <Filter>Juce Modules\juce_core\threads</Filter>
    </ClInclude>
    <ClInclude Include="..\..\JuceLibraryCode\modules\juce_core\time\juce_PerformanceCounter.h">
      <Filter>Juce Modules\juce_core\time</Filter>
    </ClInclude>
    <ClInclude Include="..\..\JuceLibraryCode\modules\juce_core\time\juce_RelativeTime.h">
      <Filter>Juce Modules\juce_core\time</Filter>
    </ClInclude>
    <ClInclude Include="..\..\JuceLibraryCode\modules\juce_core\time\juce_Time.h">
      <Filter>Juce Modules\juce_core\time</Filter>
    </ClInclude>
    <ClInclude Include="..\..\JuceLibraryCode\modules\juce_core\files\juce_DirectoryIterator.h">
      <Filter>Juce Modules\juce_core\files</Filter>
    </ClInclude>
    <ClInclude Include="..\..\JuceLibraryCode\modules\juce_core\files\juce_File.h">
      <Filter>Juce Modules\juce_core\files</Filter>
    </ClInclude>
    <ClInclude Include="..\..\JuceLibraryCode\modules\juce_core\files\juce_FileFilter.h">
      <Filter>Juce Modules\juce_core\files</Filter>
    </ClInclude>
    <ClInclude Include="..\..\JuceLibraryCode\modules\juce_core\files\juce_FileInputStream.h">
      <Filter>Juce Modules\juce_core\files</Filter>
    </ClInclude>
    <ClInclude Include="..\..\JuceLibraryCode\modules\juce_core\files\juce_FileOutputStream.h">
      <Filter>Juce Modules\juce_core\files</Filter>
    </ClInclude>
    <ClInclude Include="..\..\JuceLibraryCode\modules\juce_core\files\juce_FileSearchPath.h">
      <Filter>Juce Modules\juce_core\files</Filter>
    </ClInclude>
    <ClInclude Include="..\..\JuceLibraryCode\modules\juce_core\files\juce_MemoryMappedFile.h">
      <Filter>Juce Modules\juce_core\files</Filter>
    </ClInclude>
    <ClInclude Include="..\..\JuceLibraryCode\modules\juce_core\files\juce_TemporaryFile.h">
      <Filter>Juce Modules\juce_core\files</Filter>
    </ClInclude>
    <ClInclude Include="..\..\JuceLibraryCode\modules\juce_core\files\juce_WildcardFileFilter.h">
      <Filter>Juce Modules\juce_core\files</Filter>
    </ClInclude>
    <ClInclude Include="..\..\JuceLibraryCode\modules\juce_core\network\juce_IPAddress.h">
      <Filter>Juce Modules\juce_core\network</Filter>
    </ClInclude>
    <ClInclude Include="..\..\JuceLibraryCode\modules\juce_core\network\juce_MACAddress.h">
      <Filter>Juce Modules\juce_core\network</Filter>
    </ClInclude>
    <ClInclude Include="..\..\JuceLibraryCode\modules\juce_core\network\juce_NamedPipe.h">
      <Filter>Juce Modules\juce_core\network</Filter>
    </ClInclude>
    <ClInclude Include="..\..\JuceLibraryCode\modules\juce_core\network\juce_Socket.h">
      <Filter>Juce Modules\juce_core\network</Filter>
    </ClInclude>
    <ClInclude Include="..\..\JuceLibraryCode\modules\juce_core\network\juce_URL.h">
      <Filter>Juce Modules\juce_core\network</Filter>
    </ClInclude>
    <ClInclude Include="..\..\JuceLibraryCode\modules\juce_core\streams\juce_BufferedInputStream.h">
      <Filter>Juce Modules\juce_core\streams</Filter>
    </ClInclude>
    <ClInclude Include="..\..\JuceLibraryCode\modules\juce_core\streams\juce_FileInputSource.h">
      <Filter>Juce Modules\juce_core\streams</Filter>
    </ClInclude>
    <ClInclude Include="..\..\JuceLibraryCode\modules\juce_core\streams\juce_InputSource.h">
      <Filter>Juce Modules\juce_core\streams</Filter>
    </ClInclude>
    <ClInclude Include="..\..\JuceLibraryCode\modules\juce_core\streams\juce_InputStream.h">
      <Filter>Juce Modules\juce_core\streams</Filter>
    </ClInclude>
    <ClInclude Include="..\..\JuceLibraryCode\modules\juce_core\streams\juce_MemoryInputStream.h">
      <Filter>Juce Modules\juce_core\streams</Filter>
    </ClInclude>
    <ClInclude Include="..\..\JuceLibraryCode\modules\juce_core\streams\juce_MemoryOutputStream.h">
      <Filter>Juce Modules\juce_core\streams</Filter>
    </ClInclude>
    <ClInclude Include="..\..\JuceLibraryCode\modules\juce_core\streams\juce_OutputStream.h">
      <Filter>Juce Modules\juce_core\streams</Filter>
    </ClInclude>
    <ClInclude Include="..\..\JuceLibraryCode\modules\juce_core\streams\juce_SubregionStream.h">
      <Filter>Juce Modules\juce_core\streams</Filter>
    </ClInclude>
    <ClInclude Include="..\..\JuceLibraryCode\modules\juce_core\logging\juce_FileLogger.h">
      <Filter>Juce Modules\juce_core\logging</Filter>
    </ClInclude>
    <ClInclude Include="..\..\JuceLibraryCode\modules\juce_core\logging\juce_Logger.h">
      <Filter>Juce Modules\juce_core\logging</Filter>
    </ClInclude>
    <ClInclude Include="..\..\JuceLibraryCode\modules\juce_core\system\juce_PlatformDefs.h">
      <Filter>Juce Modules\juce_core\system</Filter>
    </ClInclude>
    <ClInclude Include="..\..\JuceLibraryCode\modules\juce_core\system\juce_StandardHeader.h">
      <Filter>Juce Modules\juce_core\system</Filter>
    </ClInclude>
    <ClInclude Include="..\..\JuceLibraryCode\modules\juce_core\system\juce_SystemStats.h">
      <Filter>Juce Modules\juce_core\system</Filter>
    </ClInclude>
    <ClInclude Include="..\..\JuceLibraryCode\modules\juce_core\system\juce_TargetPlatform.h">
      <Filter>Juce Modules\juce_core\system</Filter>
    </ClInclude>
    <ClInclude Include="..\..\JuceLibraryCode\modules\juce_core\xml\juce_XmlDocument.h">
      <Filter>Juce Modules\juce_core\xml</Filter>
    </ClInclude>
    <ClInclude Include="..\..\JuceLibraryCode\modules\juce_core\xml\juce_XmlElement.h">
      <Filter>Juce Modules\juce_core\xml</Filter>
    </ClInclude>
    <ClInclude Include="..\..\JuceLibraryCode\modules\juce_core\javascript\juce_Javascript.h">
      <Filter>Juce Modules\juce_core\javascript</Filter>
    </ClInclude>
    <ClInclude Include="..\..\JuceLibraryCode\modules\juce_core\javascript\juce_JSON.h">
      <Filter>Juce Modules\juce_core\javascript</Filter>
    </ClInclude>
    <ClInclude Include="..\..\JuceLibraryCode\modules\juce_core\zip\juce_GZIPCompressorOutputStream.h">
      <Filter>Juce Modules\juce_core\zip</Filter>
    </ClInclude>
    <ClInclude Include="..\..\JuceLibraryCode\modules\juce_core\zip\juce_GZIPDecompressorInputStream.h">
      <Filter>Juce Modules\juce_core\zip</Filter>
    </ClInclude>
    <ClInclude Include="..\..\JuceLibraryCode\modules\juce_core\zip\juce_ZipFile.h">
      <Filter>Juce Modules\juce_core\zip</Filter>
    </ClInclude>
    <ClInclude Include="..\..\JuceLibraryCode\modules\juce_core\unit_tests\juce_UnitTest.h">
      <Filter>Juce Modules\juce_core\unit_tests</Filter>
    </ClInclude>
    <ClInclude Include="..\..\JuceLibraryCode\modules\juce_core\misc\juce_Result.h">
      <Filter>Juce Modules\juce_core\misc</Filter>
    </ClInclude>
    <ClInclude Include="..\..\JuceLibraryCode\modules\juce_core\misc\juce_Uuid.h">
      <Filter>Juce Modules\juce_core\misc</Filter>
    </ClInclude>
    <ClInclude Include="..\..\JuceLibraryCode\modules\juce_core\misc\juce_WindowsRegistry.h">
      <Filter>Juce Modules\juce_core\misc</Filter>
    </ClInclude>
    <ClInclude Include="..\..\JuceLibraryCode\modules\juce_core\native\juce_android_JNIHelpers.h">
      <Filter>Juce Modules\juce_core\native</Filter>
    </ClInclude>
    <ClInclude Include="..\..\JuceLibraryCode\modules\juce_core\native\juce_BasicNativeHeaders.h">
      <Filter>Juce Modules\juce_core\native</Filter>
    </ClInclude>
    <ClInclude Include="..\..\JuceLibraryCode\modules\juce_core\native\juce_osx_ObjCHelpers.h">
      <Filter>Juce Modules\juce_core\native</Filter>
    </ClInclude>
    <ClInclude Include="..\..\JuceLibraryCode\modules\juce_core\native\juce_posix_SharedCode.h">
      <Filter>Juce Modules\juce_core\native</Filter>
    </ClInclude>
    <ClInclude Include="..\..\JuceLibraryCode\modules\juce_core\native\juce_win32_ComSmartPtr.h">
      <Filter>Juce Modules\juce_core\native</Filter>
    </ClInclude>
    <ClInclude Include="..\..\JuceLibraryCode\modules\juce_core\juce_core.h">
      <Filter>Juce Modules\juce_core</Filter>
    </ClInclude>
    <ClInclude Include="..\..\JuceLibraryCode\modules\juce_cryptography\encryption\juce_BlowFish.h">
      <Filter>Juce Modules\juce_cryptography\encryption</Filter>
    </ClInclude>
    <ClInclude Include="..\..\JuceLibraryCode\modules\juce_cryptography\encryption\juce_Primes.h">
      <Filter>Juce Modules\juce_cryptography\encryption</Filter>
    </ClInclude>
    <ClInclude Include="..\..\JuceLibraryCode\modules\juce_cryptography\encryption\juce_RSAKey.h">
      <Filter>Juce Modules\juce_cryptography\encryption</Filter>
    </ClInclude>
    <ClInclude Include="..\..\JuceLibraryCode\modules\juce_cryptography\hashing\juce_MD5.h">
      <Filter>Juce Modules\juce_cryptography\hashing</Filter>
    </ClInclude>
    <ClInclude Include="..\..\JuceLibraryCode\modules\juce_cryptography\hashing\juce_SHA256.h">
      <Filter>Juce Modules\juce_cryptography\hashing</Filter>
    </ClInclude>
    <ClInclude Include="..\..\JuceLibraryCode\modules\juce_cryptography\juce_cryptography.h">
      <Filter>Juce Modules\juce_cryptography</Filter>
    </ClInclude>
    <ClInclude Include="..\..\JuceLibraryCode\modules\juce_data_structures\values\juce_Value.h">
      <Filter>Juce Modules\juce_data_structures\values</Filter>
    </ClInclude>
    <ClInclude Include="..\..\JuceLibraryCode\modules\juce_data_structures\values\juce_ValueTree.h">
      <Filter>Juce Modules\juce_data_structures\values</Filter>
    </ClInclude>
    <ClInclude Include="..\..\JuceLibraryCode\modules\juce_data_structures\undomanager\juce_UndoableAction.h">
      <Filter>Juce Modules\juce_data_structures\undomanager</Filter>
    </ClInclude>
    <ClInclude Include="..\..\JuceLibraryCode\modules\juce_data_structures\undomanager\juce_UndoManager.h">
      <Filter>Juce Modules\juce_data_structures\undomanager</Filter>
    </ClInclude>
    <ClInclude Include="..\..\JuceLibraryCode\modules\juce_data_structures\app_properties\juce_ApplicationProperties.h">
      <Filter>Juce Modules\juce_data_structures\app_properties</Filter>
    </ClInclude>
    <ClInclude Include="..\..\JuceLibraryCode\modules\juce_data_structures\app_properties\juce_PropertiesFile.h">
      <Filter>Juce Modules\juce_data_structures\app_properties</Filter>
    </ClInclude>
    <ClInclude Include="..\..\JuceLibraryCode\modules\juce_data_structures\juce_data_structures.h">
      <Filter>Juce Modules\juce_data_structures</Filter>
    </ClInclude>
    <ClInclude Include="..\..\JuceLibraryCode\modules\juce_events\messages\juce_ApplicationBase.h">
      <Filter>Juce Modules\juce_events\messages</Filter>
    </ClInclude>
    <ClInclude Include="..\..\JuceLibraryCode\modules\juce_events\messages\juce_CallbackMessage.h">
      <Filter>Juce Modules\juce_events\messages</Filter>
    </ClInclude>
    <ClInclude Include="..\..\JuceLibraryCode\modules\juce_events\messages\juce_DeletedAtShutdown.h">
      <Filter>Juce Modules\juce_events\messages</Filter>
    </ClInclude>
    <ClInclude Include="..\..\JuceLibraryCode\modules\juce_events\messages\juce_Initialisation.h">
      <Filter>Juce Modules\juce_events\messages</Filter>
    </ClInclude>
    <ClInclude Include="..\..\JuceLibraryCode\modules\juce_events\messages\juce_Message.h">
      <Filter>Juce Modules\juce_events\messages</Filter>
    </ClInclude>
    <ClInclude Include="..\..\JuceLibraryCode\modules\juce_events\messages\juce_MessageListener.h">
      <Filter>Juce Modules\juce_events\messages</Filter>
    </ClInclude>
    <ClInclude Include="..\..\JuceLibraryCode\modules\juce_events\messages\juce_MessageManager.h">
      <Filter>Juce Modules\juce_events\messages</Filter>
    </ClInclude>
    <ClInclude Include="..\..\JuceLibraryCode\modules\juce_events\messages\juce_NotificationType.h">
      <Filter>Juce Modules\juce_events\messages</Filter>
    </ClInclude>
    <ClInclude Include="..\..\JuceLibraryCode\modules\juce_events\timers\juce_MultiTimer.h">
      <Filter>Juce Modules\juce_events\timers</Filter>
    </ClInclude>
    <ClInclude Include="..\..\JuceLibraryCode\modules\juce_events\timers\juce_Timer.h">
      <Filter>Juce Modules\juce_events\timers</Filter>
    </ClInclude>
    <ClInclude Include="..\..\JuceLibraryCode\modules\juce_events\broadcasters\juce_ActionBroadcaster.h">
      <Filter>Juce Modules\juce_events\broadcasters</Filter>
    </ClInclude>
    <ClInclude Include="..\..\JuceLibraryCode\modules\juce_events\broadcasters\juce_ActionListener.h">
      <Filter>Juce Modules\juce_events\broadcasters</Filter>
    </ClInclude>
    <ClInclude Include="..\..\JuceLibraryCode\modules\juce_events\broadcasters\juce_AsyncUpdater.h">
      <Filter>Juce Modules\juce_events\broadcasters</Filter>
    </ClInclude>
    <ClInclude Include="..\..\JuceLibraryCode\modules\juce_events\broadcasters\juce_ChangeBroadcaster.h">
      <Filter>Juce Modules\juce_events\broadcasters</Filter>
    </ClInclude>
    <ClInclude Include="..\..\JuceLibraryCode\modules\juce_events\broadcasters\juce_ChangeListener.h">
      <Filter>Juce Modules\juce_events\broadcasters</Filter>
    </ClInclude>
    <ClInclude Include="..\..\JuceLibraryCode\modules\juce_events\broadcasters\juce_ListenerList.h">
      <Filter>Juce Modules\juce_events\broadcasters</Filter>
    </ClInclude>
    <ClInclude Include="..\..\JuceLibraryCode\modules\juce_events\interprocess\juce_ConnectedChildProcess.h">
      <Filter>Juce Modules\juce_events\interprocess</Filter>
    </ClInclude>
    <ClInclude Include="..\..\JuceLibraryCode\modules\juce_events\interprocess\juce_InterprocessConnection.h">
      <Filter>Juce Modules\juce_events\interprocess</Filter>
    </ClInclude>
    <ClInclude Include="..\..\JuceLibraryCode\modules\juce_events\interprocess\juce_InterprocessConnectionServer.h">
      <Filter>Juce Modules\juce_events\interprocess</Filter>
    </ClInclude>
    <ClInclude Include="..\..\JuceLibraryCode\modules\juce_events\native\juce_osx_MessageQueue.h">
      <Filter>Juce Modules\juce_events\native</Filter>
    </ClInclude>
    <ClInclude Include="..\..\JuceLibraryCode\modules\juce_events\native\juce_ScopedXLock.h">
      <Filter>Juce Modules\juce_events\native</Filter>
    </ClInclude>
    <ClInclude Include="..\..\JuceLibraryCode\modules\juce_events\native\juce_win32_HiddenMessageWindow.h">
      <Filter>Juce Modules\juce_events\native</Filter>
    </ClInclude>
    <ClInclude Include="..\..\JuceLibraryCode\modules\juce_events\juce_events.h">
      <Filter>Juce Modules\juce_events</Filter>
    </ClInclude>
    <ClInclude Include="..\..\JuceLibraryCode\modules\juce_graphics\colour\juce_Colour.h">
      <Filter>Juce Modules\juce_graphics\colour</Filter>
    </ClInclude>
    <ClInclude Include="..\..\JuceLibraryCode\modules\juce_graphics\colour\juce_ColourGradient.h">
      <Filter>Juce Modules\juce_graphics\colour</Filter>
    </ClInclude>
    <ClInclude Include="..\..\JuceLibraryCode\modules\juce_graphics\colour\juce_Colours.h">
      <Filter>Juce Modules\juce_graphics\colour</Filter>
    </ClInclude>
    <ClInclude Include="..\..\JuceLibraryCode\modules\juce_graphics\colour\juce_FillType.h">
      <Filter>Juce Modules\juce_graphics\colour</Filter>
    </ClInclude>
    <ClInclude Include="..\..\JuceLibraryCode\modules\juce_graphics\colour\juce_PixelFormats.h">
      <Filter>Juce Modules\juce_graphics\colour</Filter>
    </ClInclude>
    <ClInclude Include="..\..\JuceLibraryCode\modules\juce_graphics\contexts\juce_GraphicsContext.h">
      <Filter>Juce Modules\juce_graphics\contexts</Filter>
    </ClInclude>
    <ClInclude Include="..\..\JuceLibraryCode\modules\juce_graphics\contexts\juce_LowLevelGraphicsContext.h">
      <Filter>Juce Modules\juce_graphics\contexts</Filter>
    </ClInclude>
    <ClInclude Include="..\..\JuceLibraryCode\modules\juce_graphics\contexts\juce_LowLevelGraphicsPostScriptRenderer.h">
      <Filter>Juce Modules\juce_graphics\contexts</Filter>
    </ClInclude>
    <ClInclude Include="..\..\JuceLibraryCode\modules\juce_graphics\contexts\juce_LowLevelGraphicsSoftwareRenderer.h">
      <Filter>Juce Modules\juce_graphics\contexts</Filter>
    </ClInclude>
    <ClInclude Include="..\..\JuceLibraryCode\modules\juce_graphics\images\juce_Image.h">
      <Filter>Juce Modules\juce_graphics\images</Filter>
    </ClInclude>
    <ClInclude Include="..\..\JuceLibraryCode\modules\juce_graphics\images\juce_ImageCache.h">
      <Filter>Juce Modules\juce_graphics\images</Filter>
    </ClInclude>
    <ClInclude Include="..\..\JuceLibraryCode\modules\juce_graphics\images\juce_ImageConvolutionKernel.h">
      <Filter>Juce Modules\juce_graphics\images</Filter>
    </ClInclude>
    <ClInclude Include="..\..\JuceLibraryCode\modules\juce_graphics\images\juce_ImageFileFormat.h">
      <Filter>Juce Modules\juce_graphics\images</Filter>
    </ClInclude>
    <ClInclude Include="..\..\JuceLibraryCode\modules\juce_graphics\geometry\juce_AffineTransform.h">
      <Filter>Juce Modules\juce_graphics\geometry</Filter>
    </ClInclude>
    <ClInclude Include="..\..\JuceLibraryCode\modules\juce_graphics\geometry\juce_BorderSize.h">
      <Filter>Juce Modules\juce_graphics\geometry</Filter>
    </ClInclude>
    <ClInclude Include="..\..\JuceLibraryCode\modules\juce_graphics\geometry\juce_EdgeTable.h">
      <Filter>Juce Modules\juce_graphics\geometry</Filter>
    </ClInclude>
    <ClInclude Include="..\..\JuceLibraryCode\modules\juce_graphics\geometry\juce_Line.h">
      <Filter>Juce Modules\juce_graphics\geometry</Filter>
    </ClInclude>
    <ClInclude Include="..\..\JuceLibraryCode\modules\juce_graphics\geometry\juce_Path.h">
      <Filter>Juce Modules\juce_graphics\geometry</Filter>
    </ClInclude>
    <ClInclude Include="..\..\JuceLibraryCode\modules\juce_graphics\geometry\juce_PathIterator.h">
      <Filter>Juce Modules\juce_graphics\geometry</Filter>
    </ClInclude>
    <ClInclude Include="..\..\JuceLibraryCode\modules\juce_graphics\geometry\juce_PathStrokeType.h">
      <Filter>Juce Modules\juce_graphics\geometry</Filter>
    </ClInclude>
    <ClInclude Include="..\..\JuceLibraryCode\modules\juce_graphics\geometry\juce_Point.h">
      <Filter>Juce Modules\juce_graphics\geometry</Filter>
    </ClInclude>
    <ClInclude Include="..\..\JuceLibraryCode\modules\juce_graphics\geometry\juce_Rectangle.h">
      <Filter>Juce Modules\juce_graphics\geometry</Filter>
    </ClInclude>
    <ClInclude Include="..\..\JuceLibraryCode\modules\juce_graphics\geometry\juce_RectangleList.h">
      <Filter>Juce Modules\juce_graphics\geometry</Filter>
    </ClInclude>
    <ClInclude Include="..\..\JuceLibraryCode\modules\juce_graphics\placement\juce_Justification.h">
      <Filter>Juce Modules\juce_graphics\placement</Filter>
    </ClInclude>
    <ClInclude Include="..\..\JuceLibraryCode\modules\juce_graphics\placement\juce_RectanglePlacement.h">
      <Filter>Juce Modules\juce_graphics\placement</Filter>
    </ClInclude>
    <ClInclude Include="..\..\JuceLibraryCode\modules\juce_graphics\fonts\juce_AttributedString.h">
      <Filter>Juce Modules\juce_graphics\fonts</Filter>
    </ClInclude>
    <ClInclude Include="..\..\JuceLibraryCode\modules\juce_graphics\fonts\juce_CustomTypeface.h">
      <Filter>Juce Modules\juce_graphics\fonts</Filter>
    </ClInclude>
    <ClInclude Include="..\..\JuceLibraryCode\modules\juce_graphics\fonts\juce_Font.h">
      <Filter>Juce Modules\juce_graphics\fonts</Filter>
    </ClInclude>
    <ClInclude Include="..\..\JuceLibraryCode\modules\juce_graphics\fonts\juce_GlyphArrangement.h">
      <Filter>Juce Modules\juce_graphics\fonts</Filter>
    </ClInclude>
    <ClInclude Include="..\..\JuceLibraryCode\modules\juce_graphics\fonts\juce_TextLayout.h">
      <Filter>Juce Modules\juce_graphics\fonts</Filter>
    </ClInclude>
    <ClInclude Include="..\..\JuceLibraryCode\modules\juce_graphics\fonts\juce_Typeface.h">
      <Filter>Juce Modules\juce_graphics\fonts</Filter>
    </ClInclude>
    <ClInclude Include="..\..\JuceLibraryCode\modules\juce_graphics\effects\juce_DropShadowEffect.h">
      <Filter>Juce Modules\juce_graphics\effects</Filter>
    </ClInclude>
    <ClInclude Include="..\..\JuceLibraryCode\modules\juce_graphics\effects\juce_GlowEffect.h">
      <Filter>Juce Modules\juce_graphics\effects</Filter>
    </ClInclude>
    <ClInclude Include="..\..\JuceLibraryCode\modules\juce_graphics\effects\juce_ImageEffectFilter.h">
      <Filter>Juce Modules\juce_graphics\effects</Filter>
    </ClInclude>
    <ClInclude Include="..\..\JuceLibraryCode\modules\juce_graphics\native\juce_mac_CoreGraphicsContext.h">
      <Filter>Juce Modules\juce_graphics\native</Filter>
    </ClInclude>
    <ClInclude Include="..\..\JuceLibraryCode\modules\juce_graphics\native\juce_mac_CoreGraphicsHelpers.h">
      <Filter>Juce Modules\juce_graphics\native</Filter>
    </ClInclude>
    <ClInclude Include="..\..\JuceLibraryCode\modules\juce_graphics\native\juce_RenderingHelpers.h">
      <Filter>Juce Modules\juce_graphics\native</Filter>
    </ClInclude>
    <ClInclude Include="..\..\JuceLibraryCode\modules\juce_graphics\juce_graphics.h">
      <Filter>Juce Modules\juce_graphics</Filter>
    </ClInclude>
    <ClInclude Include="..\..\JuceLibraryCode\modules\juce_gui_basics\components\juce_CachedComponentImage.h">
      <Filter>Juce Modules\juce_gui_basics\components</Filter>
    </ClInclude>
    <ClInclude Include="..\..\JuceLibraryCode\modules\juce_gui_basics\components\juce_Component.h">
      <Filter>Juce Modules\juce_gui_basics\components</Filter>
    </ClInclude>
    <ClInclude Include="..\..\JuceLibraryCode\modules\juce_gui_basics\components\juce_ComponentListener.h">
      <Filter>Juce Modules\juce_gui_basics\components</Filter>
    </ClInclude>
    <ClInclude Include="..\..\JuceLibraryCode\modules\juce_gui_basics\components\juce_Desktop.h">
      <Filter>Juce Modules\juce_gui_basics\components</Filter>
    </ClInclude>
    <ClInclude Include="..\..\JuceLibraryCode\modules\juce_gui_basics\components\juce_ModalComponentManager.h">
      <Filter>Juce Modules\juce_gui_basics\components</Filter>
    </ClInclude>
    <ClInclude Include="..\..\JuceLibraryCode\modules\juce_gui_basics\mouse\juce_ComponentDragger.h">
      <Filter>Juce Modules\juce_gui_basics\mouse</Filter>
    </ClInclude>
    <ClInclude Include="..\..\JuceLibraryCode\modules\juce_gui_basics\mouse\juce_DragAndDropContainer.h">
      <Filter>Juce Modules\juce_gui_basics\mouse</Filter>
    </ClInclude>
    <ClInclude Include="..\..\JuceLibraryCode\modules\juce_gui_basics\mouse\juce_DragAndDropTarget.h">
      <Filter>Juce Modules\juce_gui_basics\mouse</Filter>
    </ClInclude>
    <ClInclude Include="..\..\JuceLibraryCode\modules\juce_gui_basics\mouse\juce_FileDragAndDropTarget.h">
      <Filter>Juce Modules\juce_gui_basics\mouse</Filter>
    </ClInclude>
    <ClInclude Include="..\..\JuceLibraryCode\modules\juce_gui_basics\mouse\juce_LassoComponent.h">
      <Filter>Juce Modules\juce_gui_basics\mouse</Filter>
    </ClInclude>
    <ClInclude Include="..\..\JuceLibraryCode\modules\juce_gui_basics\mouse\juce_MouseCursor.h">
      <Filter>Juce Modules\juce_gui_basics\mouse</Filter>
    </ClInclude>
    <ClInclude Include="..\..\JuceLibraryCode\modules\juce_gui_basics\mouse\juce_MouseEvent.h">
      <Filter>Juce Modules\juce_gui_basics\mouse</Filter>
    </ClInclude>
    <ClInclude Include="..\..\JuceLibraryCode\modules\juce_gui_basics\mouse\juce_MouseInactivityDetector.h">
      <Filter>Juce Modules\juce_gui_basics\mouse</Filter>
    </ClInclude>
    <ClInclude Include="..\..\JuceLibraryCode\modules\juce_gui_basics\mouse\juce_MouseInputSource.h">
      <Filter>Juce Modules\juce_gui_basics\mouse</Filter>
    </ClInclude>
    <ClInclude Include="..\..\JuceLibraryCode\modules\juce_gui_basics\mouse\juce_MouseListener.h">
      <Filter>Juce Modules\juce_gui_basics\mouse</Filter>
    </ClInclude>
    <ClInclude Include="..\..\JuceLibraryCode\modules\juce_gui_basics\mouse\juce_SelectedItemSet.h">
      <Filter>Juce Modules\juce_gui_basics\mouse</Filter>
    </ClInclude>
    <ClInclude Include="..\..\JuceLibraryCode\modules\juce_gui_basics\mouse\juce_TextDragAndDropTarget.h">
      <Filter>Juce Modules\juce_gui_basics\mouse</Filter>
    </ClInclude>
    <ClInclude Include="..\..\JuceLibraryCode\modules\juce_gui_basics\mouse\juce_TooltipClient.h">
      <Filter>Juce Modules\juce_gui_basics\mouse</Filter>
    </ClInclude>
    <ClInclude Include="..\..\JuceLibraryCode\modules\juce_gui_basics\keyboard\juce_CaretComponent.h">
      <Filter>Juce Modules\juce_gui_basics\keyboard</Filter>
    </ClInclude>
    <ClInclude Include="..\..\JuceLibraryCode\modules\juce_gui_basics\keyboard\juce_KeyboardFocusTraverser.h">
      <Filter>Juce Modules\juce_gui_basics\keyboard</Filter>
    </ClInclude>
    <ClInclude Include="..\..\JuceLibraryCode\modules\juce_gui_basics\keyboard\juce_KeyListener.h">
      <Filter>Juce Modules\juce_gui_basics\keyboard</Filter>
    </ClInclude>
    <ClInclude Include="..\..\JuceLibraryCode\modules\juce_gui_basics\keyboard\juce_KeyPress.h">
      <Filter>Juce Modules\juce_gui_basics\keyboard</Filter>
    </ClInclude>
    <ClInclude Include="..\..\JuceLibraryCode\modules\juce_gui_basics\keyboard\juce_ModifierKeys.h">
      <Filter>Juce Modules\juce_gui_basics\keyboard</Filter>
    </ClInclude>
    <ClInclude Include="..\..\JuceLibraryCode\modules\juce_gui_basics\keyboard\juce_SystemClipboard.h">
      <Filter>Juce Modules\juce_gui_basics\keyboard</Filter>
    </ClInclude>
    <ClInclude Include="..\..\JuceLibraryCode\modules\juce_gui_basics\keyboard\juce_TextEditorKeyMapper.h">
      <Filter>Juce Modules\juce_gui_basics\keyboard</Filter>
    </ClInclude>
    <ClInclude Include="..\..\JuceLibraryCode\modules\juce_gui_basics\keyboard\juce_TextInputTarget.h">
      <Filter>Juce Modules\juce_gui_basics\keyboard</Filter>
    </ClInclude>
    <ClInclude Include="..\..\JuceLibraryCode\modules\juce_gui_basics\widgets\juce_ComboBox.h">
      <Filter>Juce Modules\juce_gui_basics\widgets</Filter>
    </ClInclude>
    <ClInclude Include="..\..\JuceLibraryCode\modules\juce_gui_basics\widgets\juce_ImageComponent.h">
      <Filter>Juce Modules\juce_gui_basics\widgets</Filter>
    </ClInclude>
    <ClInclude Include="..\..\JuceLibraryCode\modules\juce_gui_basics\widgets\juce_Label.h">
      <Filter>Juce Modules\juce_gui_basics\widgets</Filter>
    </ClInclude>
    <ClInclude Include="..\..\JuceLibraryCode\modules\juce_gui_basics\widgets\juce_ListBox.h">
      <Filter>Juce Modules\juce_gui_basics\widgets</Filter>
    </ClInclude>
    <ClInclude Include="..\..\JuceLibraryCode\modules\juce_gui_basics\widgets\juce_ProgressBar.h">
      <Filter>Juce Modules\juce_gui_basics\widgets</Filter>
    </ClInclude>
    <ClInclude Include="..\..\JuceLibraryCode\modules\juce_gui_basics\widgets\juce_Slider.h">
      <Filter>Juce Modules\juce_gui_basics\widgets</Filter>
    </ClInclude>
    <ClInclude Include="..\..\JuceLibraryCode\modules\juce_gui_basics\widgets\juce_TableHeaderComponent.h">
      <Filter>Juce Modules\juce_gui_basics\widgets</Filter>
    </ClInclude>
    <ClInclude Include="..\..\JuceLibraryCode\modules\juce_gui_basics\widgets\juce_TableListBox.h">
      <Filter>Juce Modules\juce_gui_basics\widgets</Filter>
    </ClInclude>
    <ClInclude Include="..\..\JuceLibraryCode\modules\juce_gui_basics\widgets\juce_TextEditor.h">
      <Filter>Juce Modules\juce_gui_basics\widgets</Filter>
    </ClInclude>
    <ClInclude Include="..\..\JuceLibraryCode\modules\juce_gui_basics\widgets\juce_Toolbar.h">
      <Filter>Juce Modules\juce_gui_basics\widgets</Filter>
    </ClInclude>
    <ClInclude Include="..\..\JuceLibraryCode\modules\juce_gui_basics\widgets\juce_ToolbarItemComponent.h">
      <Filter>Juce Modules\juce_gui_basics\widgets</Filter>
    </ClInclude>
    <ClInclude Include="..\..\JuceLibraryCode\modules\juce_gui_basics\widgets\juce_ToolbarItemFactory.h">
      <Filter>Juce Modules\juce_gui_basics\widgets</Filter>
    </ClInclude>
    <ClInclude Include="..\..\JuceLibraryCode\modules\juce_gui_basics\widgets\juce_ToolbarItemPalette.h">
      <Filter>Juce Modules\juce_gui_basics\widgets</Filter>
    </ClInclude>
    <ClInclude Include="..\..\JuceLibraryCode\modules\juce_gui_basics\widgets\juce_TreeView.h">
      <Filter>Juce Modules\juce_gui_basics\widgets</Filter>
    </ClInclude>
    <ClInclude Include="..\..\JuceLibraryCode\modules\juce_gui_basics\windows\juce_AlertWindow.h">
      <Filter>Juce Modules\juce_gui_basics\windows</Filter>
    </ClInclude>
    <ClInclude Include="..\..\JuceLibraryCode\modules\juce_gui_basics\windows\juce_CallOutBox.h">
      <Filter>Juce Modules\juce_gui_basics\windows</Filter>
    </ClInclude>
    <ClInclude Include="..\..\JuceLibraryCode\modules\juce_gui_basics\windows\juce_ComponentPeer.h">
      <Filter>Juce Modules\juce_gui_basics\windows</Filter>
    </ClInclude>
    <ClInclude Include="..\..\JuceLibraryCode\modules\juce_gui_basics\windows\juce_DialogWindow.h">
      <Filter>Juce Modules\juce_gui_basics\windows</Filter>
    </ClInclude>
    <ClInclude Include="..\..\JuceLibraryCode\modules\juce_gui_basics\windows\juce_DocumentWindow.h">
      <Filter>Juce Modules\juce_gui_basics\windows</Filter>
    </ClInclude>
    <ClInclude Include="..\..\JuceLibraryCode\modules\juce_gui_basics\windows\juce_NativeMessageBox.h">
      <Filter>Juce Modules\juce_gui_basics\windows</Filter>
    </ClInclude>
    <ClInclude Include="..\..\JuceLibraryCode\modules\juce_gui_basics\windows\juce_ResizableWindow.h">
      <Filter>Juce Modules\juce_gui_basics\windows</Filter>
    </ClInclude>
    <ClInclude Include="..\..\JuceLibraryCode\modules\juce_gui_basics\windows\juce_ThreadWithProgressWindow.h">
      <Filter>Juce Modules\juce_gui_basics\windows</Filter>
    </ClInclude>
    <ClInclude Include="..\..\JuceLibraryCode\modules\juce_gui_basics\windows\juce_TooltipWindow.h">
      <Filter>Juce Modules\juce_gui_basics\windows</Filter>
    </ClInclude>
    <ClInclude Include="..\..\JuceLibraryCode\modules\juce_gui_basics\windows\juce_TopLevelWindow.h">
      <Filter>Juce Modules\juce_gui_basics\windows</Filter>
    </ClInclude>
    <ClInclude Include="..\..\JuceLibraryCode\modules\juce_gui_basics\menus\juce_MenuBarComponent.h">
      <Filter>Juce Modules\juce_gui_basics\menus</Filter>
    </ClInclude>
    <ClInclude Include="..\..\JuceLibraryCode\modules\juce_gui_basics\menus\juce_MenuBarModel.h">
      <Filter>Juce Modules\juce_gui_basics\menus</Filter>
    </ClInclude>
    <ClInclude Include="..\..\JuceLibraryCode\modules\juce_gui_basics\menus\juce_PopupMenu.h">
      <Filter>Juce Modules\juce_gui_basics\menus</Filter>
    </ClInclude>
    <ClInclude Include="..\..\JuceLibraryCode\modules\juce_gui_basics\layout\juce_AnimatedPosition.h">
      <Filter>Juce Modules\juce_gui_basics\layout</Filter>
    </ClInclude>
    <ClInclude Include="..\..\JuceLibraryCode\modules\juce_gui_basics\layout\juce_AnimatedPositionBehaviours.h">
      <Filter>Juce Modules\juce_gui_basics\layout</Filter>
    </ClInclude>
    <ClInclude Include="..\..\JuceLibraryCode\modules\juce_gui_basics\layout\juce_ComponentAnimator.h">
      <Filter>Juce Modules\juce_gui_basics\layout</Filter>
    </ClInclude>
    <ClInclude Include="..\..\JuceLibraryCode\modules\juce_gui_basics\layout\juce_ComponentBoundsConstrainer.h">
      <Filter>Juce Modules\juce_gui_basics\layout</Filter>
    </ClInclude>
    <ClInclude Include="..\..\JuceLibraryCode\modules\juce_gui_basics\layout\juce_ComponentBuilder.h">
      <Filter>Juce Modules\juce_gui_basics\layout</Filter>
    </ClInclude>
    <ClInclude Include="..\..\JuceLibraryCode\modules\juce_gui_basics\layout\juce_ComponentMovementWatcher.h">
      <Filter>Juce Modules\juce_gui_basics\layout</Filter>
    </ClInclude>
    <ClInclude Include="..\..\JuceLibraryCode\modules\juce_gui_basics\layout\juce_ConcertinaPanel.h">
      <Filter>Juce Modules\juce_gui_basics\layout</Filter>
    </ClInclude>
    <ClInclude Include="..\..\JuceLibraryCode\modules\juce_gui_basics\layout\juce_GroupComponent.h">
      <Filter>Juce Modules\juce_gui_basics\layout</Filter>
    </ClInclude>
    <ClInclude Include="..\..\JuceLibraryCode\modules\juce_gui_basics\layout\juce_MultiDocumentPanel.h">
      <Filter>Juce Modules\juce_gui_basics\layout</Filter>
    </ClInclude>
    <ClInclude Include="..\..\JuceLibraryCode\modules\juce_gui_basics\layout\juce_ResizableBorderComponent.h">
      <Filter>Juce Modules\juce_gui_basics\layout</Filter>
    </ClInclude>
    <ClInclude Include="..\..\JuceLibraryCode\modules\juce_gui_basics\layout\juce_ResizableCornerComponent.h">
      <Filter>Juce Modules\juce_gui_basics\layout</Filter>
    </ClInclude>
    <ClInclude Include="..\..\JuceLibraryCode\modules\juce_gui_basics\layout\juce_ResizableEdgeComponent.h">
      <Filter>Juce Modules\juce_gui_basics\layout</Filter>
    </ClInclude>
    <ClInclude Include="..\..\JuceLibraryCode\modules\juce_gui_basics\layout\juce_ScrollBar.h">
      <Filter>Juce Modules\juce_gui_basics\layout</Filter>
    </ClInclude>
    <ClInclude Include="..\..\JuceLibraryCode\modules\juce_gui_basics\layout\juce_StretchableLayoutManager.h">
      <Filter>Juce Modules\juce_gui_basics\layout</Filter>
    </ClInclude>
    <ClInclude Include="..\..\JuceLibraryCode\modules\juce_gui_basics\layout\juce_StretchableLayoutResizerBar.h">
      <Filter>Juce Modules\juce_gui_basics\layout</Filter>
    </ClInclude>
    <ClInclude Include="..\..\JuceLibraryCode\modules\juce_gui_basics\layout\juce_StretchableObjectResizer.h">
      <Filter>Juce Modules\juce_gui_basics\layout</Filter>
    </ClInclude>
    <ClInclude Include="..\..\JuceLibraryCode\modules\juce_gui_basics\layout\juce_TabbedButtonBar.h">
      <Filter>Juce Modules\juce_gui_basics\layout</Filter>
    </ClInclude>
    <ClInclude Include="..\..\JuceLibraryCode\modules\juce_gui_basics\layout\juce_TabbedComponent.h">
      <Filter>Juce Modules\juce_gui_basics\layout</Filter>
    </ClInclude>
    <ClInclude Include="..\..\JuceLibraryCode\modules\juce_gui_basics\layout\juce_Viewport.h">
      <Filter>Juce Modules\juce_gui_basics\layout</Filter>
    </ClInclude>
    <ClInclude Include="..\..\JuceLibraryCode\modules\juce_gui_basics\buttons\juce_ArrowButton.h">
      <Filter>Juce Modules\juce_gui_basics\buttons</Filter>
    </ClInclude>
    <ClInclude Include="..\..\JuceLibraryCode\modules\juce_gui_basics\buttons\juce_Button.h">
      <Filter>Juce Modules\juce_gui_basics\buttons</Filter>
    </ClInclude>
    <ClInclude Include="..\..\JuceLibraryCode\modules\juce_gui_basics\buttons\juce_DrawableButton.h">
      <Filter>Juce Modules\juce_gui_basics\buttons</Filter>
    </ClInclude>
    <ClInclude Include="..\..\JuceLibraryCode\modules\juce_gui_basics\buttons\juce_HyperlinkButton.h">
      <Filter>Juce Modules\juce_gui_basics\buttons</Filter>
    </ClInclude>
    <ClInclude Include="..\..\JuceLibraryCode\modules\juce_gui_basics\buttons\juce_ImageButton.h">
      <Filter>Juce Modules\juce_gui_basics\buttons</Filter>
    </ClInclude>
    <ClInclude Include="..\..\JuceLibraryCode\modules\juce_gui_basics\buttons\juce_ShapeButton.h">
      <Filter>Juce Modules\juce_gui_basics\buttons</Filter>
    </ClInclude>
    <ClInclude Include="..\..\JuceLibraryCode\modules\juce_gui_basics\buttons\juce_TextButton.h">
      <Filter>Juce Modules\juce_gui_basics\buttons</Filter>
    </ClInclude>
    <ClInclude Include="..\..\JuceLibraryCode\modules\juce_gui_basics\buttons\juce_ToggleButton.h">
      <Filter>Juce Modules\juce_gui_basics\buttons</Filter>
    </ClInclude>
    <ClInclude Include="..\..\JuceLibraryCode\modules\juce_gui_basics\buttons\juce_ToolbarButton.h">
      <Filter>Juce Modules\juce_gui_basics\buttons</Filter>
    </ClInclude>
    <ClInclude Include="..\..\JuceLibraryCode\modules\juce_gui_basics\positioning\juce_MarkerList.h">
      <Filter>Juce Modules\juce_gui_basics\positioning</Filter>
    </ClInclude>
    <ClInclude Include="..\..\JuceLibraryCode\modules\juce_gui_basics\positioning\juce_RelativeCoordinate.h">
      <Filter>Juce Modules\juce_gui_basics\positioning</Filter>
    </ClInclude>
    <ClInclude Include="..\..\JuceLibraryCode\modules\juce_gui_basics\positioning\juce_RelativeCoordinatePositioner.h">
      <Filter>Juce Modules\juce_gui_basics\positioning</Filter>
    </ClInclude>
    <ClInclude Include="..\..\JuceLibraryCode\modules\juce_gui_basics\positioning\juce_RelativeParallelogram.h">
      <Filter>Juce Modules\juce_gui_basics\positioning</Filter>
    </ClInclude>
    <ClInclude Include="..\..\JuceLibraryCode\modules\juce_gui_basics\positioning\juce_RelativePoint.h">
      <Filter>Juce Modules\juce_gui_basics\positioning</Filter>
    </ClInclude>
    <ClInclude Include="..\..\JuceLibraryCode\modules\juce_gui_basics\positioning\juce_RelativePointPath.h">
      <Filter>Juce Modules\juce_gui_basics\positioning</Filter>
    </ClInclude>
    <ClInclude Include="..\..\JuceLibraryCode\modules\juce_gui_basics\positioning\juce_RelativeRectangle.h">
      <Filter>Juce Modules\juce_gui_basics\positioning</Filter>
    </ClInclude>
    <ClInclude Include="..\..\JuceLibraryCode\modules\juce_gui_basics\drawables\juce_Drawable.h">
      <Filter>Juce Modules\juce_gui_basics\drawables</Filter>
    </ClInclude>
    <ClInclude Include="..\..\JuceLibraryCode\modules\juce_gui_basics\drawables\juce_DrawableComposite.h">
      <Filter>Juce Modules\juce_gui_basics\drawables</Filter>
    </ClInclude>
    <ClInclude Include="..\..\JuceLibraryCode\modules\juce_gui_basics\drawables\juce_DrawableImage.h">
      <Filter>Juce Modules\juce_gui_basics\drawables</Filter>
    </ClInclude>
    <ClInclude Include="..\..\JuceLibraryCode\modules\juce_gui_basics\drawables\juce_DrawablePath.h">
      <Filter>Juce Modules\juce_gui_basics\drawables</Filter>
    </ClInclude>
    <ClInclude Include="..\..\JuceLibraryCode\modules\juce_gui_basics\drawables\juce_DrawableRectangle.h">
      <Filter>Juce Modules\juce_gui_basics\drawables</Filter>
    </ClInclude>
    <ClInclude Include="..\..\JuceLibraryCode\modules\juce_gui_basics\drawables\juce_DrawableShape.h">
      <Filter>Juce Modules\juce_gui_basics\drawables</Filter>
    </ClInclude>
    <ClInclude Include="..\..\JuceLibraryCode\modules\juce_gui_basics\drawables\juce_DrawableText.h">
      <Filter>Juce Modules\juce_gui_basics\drawables</Filter>
    </ClInclude>
    <ClInclude Include="..\..\JuceLibraryCode\modules\juce_gui_basics\properties\juce_BooleanPropertyComponent.h">
      <Filter>Juce Modules\juce_gui_basics\properties</Filter>
    </ClInclude>
    <ClInclude Include="..\..\JuceLibraryCode\modules\juce_gui_basics\properties\juce_ButtonPropertyComponent.h">
      <Filter>Juce Modules\juce_gui_basics\properties</Filter>
    </ClInclude>
    <ClInclude Include="..\..\JuceLibraryCode\modules\juce_gui_basics\properties\juce_ChoicePropertyComponent.h">
      <Filter>Juce Modules\juce_gui_basics\properties</Filter>
    </ClInclude>
    <ClInclude Include="..\..\JuceLibraryCode\modules\juce_gui_basics\properties\juce_PropertyComponent.h">
      <Filter>Juce Modules\juce_gui_basics\properties</Filter>
    </ClInclude>
    <ClInclude Include="..\..\JuceLibraryCode\modules\juce_gui_basics\properties\juce_PropertyPanel.h">
      <Filter>Juce Modules\juce_gui_basics\properties</Filter>
    </ClInclude>
    <ClInclude Include="..\..\JuceLibraryCode\modules\juce_gui_basics\properties\juce_SliderPropertyComponent.h">
      <Filter>Juce Modules\juce_gui_basics\properties</Filter>
    </ClInclude>
    <ClInclude Include="..\..\JuceLibraryCode\modules\juce_gui_basics\properties\juce_TextPropertyComponent.h">
      <Filter>Juce Modules\juce_gui_basics\properties</Filter>
    </ClInclude>
    <ClInclude Include="..\..\JuceLibraryCode\modules\juce_gui_basics\lookandfeel\juce_LookAndFeel.h">
      <Filter>Juce Modules\juce_gui_basics\lookandfeel</Filter>
    </ClInclude>
    <ClInclude Include="..\..\JuceLibraryCode\modules\juce_gui_basics\lookandfeel\juce_LookAndFeel_V1.h">
      <Filter>Juce Modules\juce_gui_basics\lookandfeel</Filter>
    </ClInclude>
    <ClInclude Include="..\..\JuceLibraryCode\modules\juce_gui_basics\lookandfeel\juce_LookAndFeel_V2.h">
      <Filter>Juce Modules\juce_gui_basics\lookandfeel</Filter>
    </ClInclude>
    <ClInclude Include="..\..\JuceLibraryCode\modules\juce_gui_basics\lookandfeel\juce_LookAndFeel_V3.h">
      <Filter>Juce Modules\juce_gui_basics\lookandfeel</Filter>
    </ClInclude>
    <ClInclude Include="..\..\JuceLibraryCode\modules\juce_gui_basics\filebrowser\juce_DirectoryContentsDisplayComponent.h">
      <Filter>Juce Modules\juce_gui_basics\filebrowser</Filter>
    </ClInclude>
    <ClInclude Include="..\..\JuceLibraryCode\modules\juce_gui_basics\filebrowser\juce_DirectoryContentsList.h">
      <Filter>Juce Modules\juce_gui_basics\filebrowser</Filter>
    </ClInclude>
    <ClInclude Include="..\..\JuceLibraryCode\modules\juce_gui_basics\filebrowser\juce_FileBrowserComponent.h">
      <Filter>Juce Modules\juce_gui_basics\filebrowser</Filter>
    </ClInclude>
    <ClInclude Include="..\..\JuceLibraryCode\modules\juce_gui_basics\filebrowser\juce_FileBrowserListener.h">
      <Filter>Juce Modules\juce_gui_basics\filebrowser</Filter>
    </ClInclude>
    <ClInclude Include="..\..\JuceLibraryCode\modules\juce_gui_basics\filebrowser\juce_FileChooser.h">
      <Filter>Juce Modules\juce_gui_basics\filebrowser</Filter>
    </ClInclude>
    <ClInclude Include="..\..\JuceLibraryCode\modules\juce_gui_basics\filebrowser\juce_FileChooserDialogBox.h">
      <Filter>Juce Modules\juce_gui_basics\filebrowser</Filter>
    </ClInclude>
    <ClInclude Include="..\..\JuceLibraryCode\modules\juce_gui_basics\filebrowser\juce_FileFilter.h">
      <Filter>Juce Modules\juce_gui_basics\filebrowser</Filter>
    </ClInclude>
    <ClInclude Include="..\..\JuceLibraryCode\modules\juce_gui_basics\filebrowser\juce_FileListComponent.h">
      <Filter>Juce Modules\juce_gui_basics\filebrowser</Filter>
    </ClInclude>
    <ClInclude Include="..\..\JuceLibraryCode\modules\juce_gui_basics\filebrowser\juce_FilenameComponent.h">
      <Filter>Juce Modules\juce_gui_basics\filebrowser</Filter>
    </ClInclude>
    <ClInclude Include="..\..\JuceLibraryCode\modules\juce_gui_basics\filebrowser\juce_FilePreviewComponent.h">
      <Filter>Juce Modules\juce_gui_basics\filebrowser</Filter>
    </ClInclude>
    <ClInclude Include="..\..\JuceLibraryCode\modules\juce_gui_basics\filebrowser\juce_FileSearchPathListComponent.h">
      <Filter>Juce Modules\juce_gui_basics\filebrowser</Filter>
    </ClInclude>
    <ClInclude Include="..\..\JuceLibraryCode\modules\juce_gui_basics\filebrowser\juce_FileTreeComponent.h">
      <Filter>Juce Modules\juce_gui_basics\filebrowser</Filter>
    </ClInclude>
    <ClInclude Include="..\..\JuceLibraryCode\modules\juce_gui_basics\filebrowser\juce_ImagePreviewComponent.h">
      <Filter>Juce Modules\juce_gui_basics\filebrowser</Filter>
    </ClInclude>
    <ClInclude Include="..\..\JuceLibraryCode\modules\juce_gui_basics\filebrowser\juce_WildcardFileFilter.h">
      <Filter>Juce Modules\juce_gui_basics\filebrowser</Filter>
    </ClInclude>
    <ClInclude Include="..\..\JuceLibraryCode\modules\juce_gui_basics\commands\juce_ApplicationCommandID.h">
      <Filter>Juce Modules\juce_gui_basics\commands</Filter>
    </ClInclude>
    <ClInclude Include="..\..\JuceLibraryCode\modules\juce_gui_basics\commands\juce_ApplicationCommandInfo.h">
      <Filter>Juce Modules\juce_gui_basics\commands</Filter>
    </ClInclude>
    <ClInclude Include="..\..\JuceLibraryCode\modules\juce_gui_basics\commands\juce_ApplicationCommandManager.h">
      <Filter>Juce Modules\juce_gui_basics\commands</Filter>
    </ClInclude>
    <ClInclude Include="..\..\JuceLibraryCode\modules\juce_gui_basics\commands\juce_ApplicationCommandTarget.h">
      <Filter>Juce Modules\juce_gui_basics\commands</Filter>
    </ClInclude>
    <ClInclude Include="..\..\JuceLibraryCode\modules\juce_gui_basics\commands\juce_KeyPressMappingSet.h">
      <Filter>Juce Modules\juce_gui_basics\commands</Filter>
    </ClInclude>
    <ClInclude Include="..\..\JuceLibraryCode\modules\juce_gui_basics\misc\juce_BubbleComponent.h">
      <Filter>Juce Modules\juce_gui_basics\misc</Filter>
    </ClInclude>
    <ClInclude Include="..\..\JuceLibraryCode\modules\juce_gui_basics\misc\juce_DropShadower.h">
      <Filter>Juce Modules\juce_gui_basics\misc</Filter>
    </ClInclude>
    <ClInclude Include="..\..\JuceLibraryCode\modules\juce_gui_basics\application\juce_Application.h">
      <Filter>Juce Modules\juce_gui_basics\application</Filter>
    </ClInclude>
    <ClInclude Include="..\..\JuceLibraryCode\modules\juce_gui_basics\application\juce_Initialisation.h">
      <Filter>Juce Modules\juce_gui_basics\application</Filter>
    </ClInclude>
    <ClInclude Include="..\..\JuceLibraryCode\modules\juce_gui_basics\native\juce_MultiTouchMapper.h">
      <Filter>Juce Modules\juce_gui_basics\native</Filter>
    </ClInclude>
    <ClInclude Include="..\..\JuceLibraryCode\modules\juce_gui_basics\juce_gui_basics.h">
      <Filter>Juce Modules\juce_gui_basics</Filter>
    </ClInclude>
    <ClInclude Include="..\..\JuceLibraryCode\modules\juce_gui_extra\code_editor\juce_CodeDocument.h">
      <Filter>Juce Modules\juce_gui_extra\code_editor</Filter>
    </ClInclude>
    <ClInclude Include="..\..\JuceLibraryCode\modules\juce_gui_extra\code_editor\juce_CodeEditorComponent.h">
      <Filter>Juce Modules\juce_gui_extra\code_editor</Filter>
    </ClInclude>
    <ClInclude Include="..\..\JuceLibraryCode\modules\juce_gui_extra\code_editor\juce_CodeTokeniser.h">
      <Filter>Juce Modules\juce_gui_extra\code_editor</Filter>
    </ClInclude>
    <ClInclude Include="..\..\JuceLibraryCode\modules\juce_gui_extra\code_editor\juce_CPlusPlusCodeTokeniser.h">
      <Filter>Juce Modules\juce_gui_extra\code_editor</Filter>
    </ClInclude>
    <ClInclude Include="..\..\JuceLibraryCode\modules\juce_gui_extra\code_editor\juce_CPlusPlusCodeTokeniserFunctions.h">
      <Filter>Juce Modules\juce_gui_extra\code_editor</Filter>
    </ClInclude>
    <ClInclude Include="..\..\JuceLibraryCode\modules\juce_gui_extra\code_editor\juce_LuaCodeTokeniser.h">
      <Filter>Juce Modules\juce_gui_extra\code_editor</Filter>
    </ClInclude>
    <ClInclude Include="..\..\JuceLibraryCode\modules\juce_gui_extra\code_editor\juce_XMLCodeTokeniser.h">
      <Filter>Juce Modules\juce_gui_extra\code_editor</Filter>
    </ClInclude>
    <ClInclude Include="..\..\JuceLibraryCode\modules\juce_gui_extra\documents\juce_FileBasedDocument.h">
      <Filter>Juce Modules\juce_gui_extra\documents</Filter>
    </ClInclude>
    <ClInclude Include="..\..\JuceLibraryCode\modules\juce_gui_extra\embedding\juce_ActiveXControlComponent.h">
      <Filter>Juce Modules\juce_gui_extra\embedding</Filter>
    </ClInclude>
    <ClInclude Include="..\..\JuceLibraryCode\modules\juce_gui_extra\embedding\juce_NSViewComponent.h">
      <Filter>Juce Modules\juce_gui_extra\embedding</Filter>
    </ClInclude>
    <ClInclude Include="..\..\JuceLibraryCode\modules\juce_gui_extra\embedding\juce_UIViewComponent.h">
      <Filter>Juce Modules\juce_gui_extra\embedding</Filter>
    </ClInclude>
    <ClInclude Include="..\..\JuceLibraryCode\modules\juce_gui_extra\lookandfeel\juce_OldSchoolLookAndFeel.h">
      <Filter>Juce Modules\juce_gui_extra\lookandfeel</Filter>
    </ClInclude>
    <ClInclude Include="..\..\JuceLibraryCode\modules\juce_gui_extra\misc\juce_AppleRemote.h">
      <Filter>Juce Modules\juce_gui_extra\misc</Filter>
    </ClInclude>
    <ClInclude Include="..\..\JuceLibraryCode\modules\juce_gui_extra\misc\juce_BubbleMessageComponent.h">
      <Filter>Juce Modules\juce_gui_extra\misc</Filter>
    </ClInclude>
    <ClInclude Include="..\..\JuceLibraryCode\modules\juce_gui_extra\misc\juce_ColourSelector.h">
      <Filter>Juce Modules\juce_gui_extra\misc</Filter>
    </ClInclude>
    <ClInclude Include="..\..\JuceLibraryCode\modules\juce_gui_extra\misc\juce_KeyMappingEditorComponent.h">
      <Filter>Juce Modules\juce_gui_extra\misc</Filter>
    </ClInclude>
    <ClInclude Include="..\..\JuceLibraryCode\modules\juce_gui_extra\misc\juce_LiveConstantEditor.h">
      <Filter>Juce Modules\juce_gui_extra\misc</Filter>
    </ClInclude>
    <ClInclude Include="..\..\JuceLibraryCode\modules\juce_gui_extra\misc\juce_PreferencesPanel.h">
      <Filter>Juce Modules\juce_gui_extra\misc</Filter>
    </ClInclude>
    <ClInclude Include="..\..\JuceLibraryCode\modules\juce_gui_extra\misc\juce_RecentlyOpenedFilesList.h">
      <Filter>Juce Modules\juce_gui_extra\misc</Filter>
    </ClInclude>
    <ClInclude Include="..\..\JuceLibraryCode\modules\juce_gui_extra\misc\juce_SplashScreen.h">
      <Filter>Juce Modules\juce_gui_extra\misc</Filter>
    </ClInclude>
    <ClInclude Include="..\..\JuceLibraryCode\modules\juce_gui_extra\misc\juce_SystemTrayIconComponent.h">
      <Filter>Juce Modules\juce_gui_extra\misc</Filter>
    </ClInclude>
    <ClInclude Include="..\..\JuceLibraryCode\modules\juce_gui_extra\misc\juce_WebBrowserComponent.h">
      <Filter>Juce Modules\juce_gui_extra\misc</Filter>
    </ClInclude>
    <ClInclude Include="..\..\JuceLibraryCode\modules\juce_gui_extra\native\juce_mac_CarbonViewWrapperComponent.h">
      <Filter>Juce Modules\juce_gui_extra\native</Filter>
    </ClInclude>
    <ClInclude Include="..\..\JuceLibraryCode\modules\juce_gui_extra\juce_gui_extra.h">
      <Filter>Juce Modules\juce_gui_extra</Filter>
    </ClInclude>
    <ClInclude Include="..\..\JuceLibraryCode\modules\juce_opengl\opengl\juce_Draggable3DOrientation.h">
      <Filter>Juce Modules\juce_opengl\opengl</Filter>
    </ClInclude>
    <ClInclude Include="..\..\JuceLibraryCode\modules\juce_opengl\opengl\juce_Matrix3D.h">
      <Filter>Juce Modules\juce_opengl\opengl</Filter>
    </ClInclude>
    <ClInclude Include="..\..\JuceLibraryCode\modules\juce_opengl\opengl\juce_OpenGLContext.h">
      <Filter>Juce Modules\juce_opengl\opengl</Filter>
    </ClInclude>
    <ClInclude Include="..\..\JuceLibraryCode\modules\juce_opengl\opengl\juce_OpenGLFrameBuffer.h">
      <Filter>Juce Modules\juce_opengl\opengl</Filter>
    </ClInclude>
    <ClInclude Include="..\..\JuceLibraryCode\modules\juce_opengl\opengl\juce_OpenGLGraphicsContext.h">
      <Filter>Juce Modules\juce_opengl\opengl</Filter>
    </ClInclude>
    <ClInclude Include="..\..\JuceLibraryCode\modules\juce_opengl\opengl\juce_OpenGLHelpers.h">
      <Filter>Juce Modules\juce_opengl\opengl</Filter>
    </ClInclude>
    <ClInclude Include="..\..\JuceLibraryCode\modules\juce_opengl\opengl\juce_OpenGLImage.h">
      <Filter>Juce Modules\juce_opengl\opengl</Filter>
    </ClInclude>
    <ClInclude Include="..\..\JuceLibraryCode\modules\juce_opengl\opengl\juce_OpenGLPixelFormat.h">
      <Filter>Juce Modules\juce_opengl\opengl</Filter>
    </ClInclude>
    <ClInclude Include="..\..\JuceLibraryCode\modules\juce_opengl\opengl\juce_OpenGLRenderer.h">
      <Filter>Juce Modules\juce_opengl\opengl</Filter>
    </ClInclude>
    <ClInclude Include="..\..\JuceLibraryCode\modules\juce_opengl\opengl\juce_OpenGLShaderProgram.h">
      <Filter>Juce Modules\juce_opengl\opengl</Filter>
    </ClInclude>
    <ClInclude Include="..\..\JuceLibraryCode\modules\juce_opengl\opengl\juce_OpenGLTexture.h">
      <Filter>Juce Modules\juce_opengl\opengl</Filter>
    </ClInclude>
    <ClInclude Include="..\..\JuceLibraryCode\modules\juce_opengl\opengl\juce_Quaternion.h">
      <Filter>Juce Modules\juce_opengl\opengl</Filter>
    </ClInclude>
    <ClInclude Include="..\..\JuceLibraryCode\modules\juce_opengl\opengl\juce_Vector3D.h">
      <Filter>Juce Modules\juce_opengl\opengl</Filter>
    </ClInclude>
    <ClInclude Include="..\..\JuceLibraryCode\modules\juce_opengl\native\juce_MissingGLDefinitions.h">
      <Filter>Juce Modules\juce_opengl\native</Filter>
    </ClInclude>
    <ClInclude Include="..\..\JuceLibraryCode\modules\juce_opengl\native\juce_OpenGL_android.h">
      <Filter>Juce Modules\juce_opengl\native</Filter>
    </ClInclude>
    <ClInclude Include="..\..\JuceLibraryCode\modules\juce_opengl\native\juce_OpenGL_ios.h">
      <Filter>Juce Modules\juce_opengl\native</Filter>
    </ClInclude>
    <ClInclude Include="..\..\JuceLibraryCode\modules\juce_opengl\native\juce_OpenGL_linux.h">
      <Filter>Juce Modules\juce_opengl\native</Filter>
    </ClInclude>
    <ClInclude Include="..\..\JuceLibraryCode\modules\juce_opengl\native\juce_OpenGL_osx.h">
      <Filter>Juce Modules\juce_opengl\native</Filter>
    </ClInclude>
    <ClInclude Include="..\..\JuceLibraryCode\modules\juce_opengl\native\juce_OpenGL_win32.h">
      <Filter>Juce Modules\juce_opengl\native</Filter>
    </ClInclude>
    <ClInclude Include="..\..\JuceLibraryCode\modules\juce_opengl\native\juce_OpenGLExtensions.h">
      <Filter>Juce Modules\juce_opengl\native</Filter>
    </ClInclude>
    <ClInclude Include="..\..\JuceLibraryCode\modules\juce_opengl\juce_opengl.h">
      <Filter>Juce Modules\juce_opengl</Filter>
    </ClInclude>
    <ClInclude Include="..\..\JuceLibraryCode\modules\juce_video\playback\juce_DirectShowComponent.h">
      <Filter>Juce Modules\juce_video\playback</Filter>
    </ClInclude>
    <ClInclude Include="..\..\JuceLibraryCode\modules\juce_video\playback\juce_QuickTimeMovieComponent.h">
      <Filter>Juce Modules\juce_video\playback</Filter>
    </ClInclude>
    <ClInclude Include="..\..\JuceLibraryCode\modules\juce_video\capture\juce_CameraDevice.h">
      <Filter>Juce Modules\juce_video\capture</Filter>
    </ClInclude>
    <ClInclude Include="..\..\JuceLibraryCode\modules\juce_video\juce_video.h">
      <Filter>Juce Modules\juce_video</Filter>
    </ClInclude>
    <ClInclude Include="..\..\JuceLibraryCode\AppConfig.h">
      <Filter>Juce Library Code</Filter>
    </ClInclude>
    <ClInclude Include="..\..\JuceLibraryCode\BinaryData.h">
      <Filter>Juce Library Code</Filter>
    </ClInclude>
    <ClInclude Include="..\..\JuceLibraryCode\JuceHeader.h">
      <Filter>Juce Library Code</Filter>
    </ClInclude>
  </ItemGroup>
  <ItemGroup>
    <None Include="..\..\Resources\Fonts\cpmono-black-serialized">
      <Filter>open-ephys\Resources\Fonts</Filter>
    </None>
    <None Include="..\..\Resources\Fonts\cpmono-bold-serialized">
      <Filter>open-ephys\Resources\Fonts</Filter>
    </None>
    <None Include="..\..\Resources\Fonts\cpmono-extralight-serialized">
      <Filter>open-ephys\Resources\Fonts</Filter>
    </None>
    <None Include="..\..\Resources\Fonts\cpmono-light-serialized">
      <Filter>open-ephys\Resources\Fonts</Filter>
    </None>
    <None Include="..\..\Resources\Fonts\cpmono-plain-serialized">
      <Filter>open-ephys\Resources\Fonts</Filter>
    </None>
    <None Include="..\..\Resources\Fonts\BebasNeue.otf">
      <Filter>open-ephys\Resources\Fonts</Filter>
    </None>
    <None Include="..\..\Resources\Fonts\cpmono_bold.otf">
      <Filter>open-ephys\Resources\Fonts</Filter>
    </None>
    <None Include="..\..\Resources\Fonts\cpmono_extra_light.otf">
      <Filter>open-ephys\Resources\Fonts</Filter>
    </None>
    <None Include="..\..\Resources\Fonts\cpmono_light.otf">
      <Filter>open-ephys\Resources\Fonts</Filter>
    </None>
    <None Include="..\..\Resources\Fonts\cpmono_plain.otf">
      <Filter>open-ephys\Resources\Fonts</Filter>
    </None>
    <None Include="..\..\Resources\Fonts\miso-bold.ttf">
      <Filter>open-ephys\Resources\Fonts</Filter>
    </None>
    <None Include="..\..\Resources\Fonts\miso-light.ttf">
      <Filter>open-ephys\Resources\Fonts</Filter>
    </None>
    <None Include="..\..\Resources\Fonts\miso-regular.ttf">
      <Filter>open-ephys\Resources\Fonts</Filter>
    </None>
    <None Include="..\..\Resources\Fonts\miso-serialized">
      <Filter>open-ephys\Resources\Fonts</Filter>
    </None>
    <None Include="..\..\Resources\Fonts\nordic.ttf">
      <Filter>open-ephys\Resources\Fonts</Filter>
    </None>
    <None Include="..\..\Resources\Fonts\ostrich.ttf">
      <Filter>open-ephys\Resources\Fonts</Filter>
    </None>
    <None Include="..\..\Resources\Fonts\silkscreen-serialized">
      <Filter>open-ephys\Resources\Fonts</Filter>
    </None>
    <None Include="..\..\Resources\Fonts\silkscreen.ttf">
      <Filter>open-ephys\Resources\Fonts</Filter>
    </None>
    <None Include="..\..\Resources\Fonts\unibody-8.otf">
      <Filter>open-ephys\Resources\Fonts</Filter>
    </None>
    <None Include="..\..\Resources\Images\Icons\floppy5.png">
      <Filter>open-ephys\Resources\Images\Icons</Filter>
    </None>
    <None Include="..\..\Resources\Images\Icons\upload2.png">
      <Filter>open-ephys\Resources\Images\Icons</Filter>
    </None>
    <None Include="..\..\Resources\Images\Icons\ArduinoIcon.png">
      <Filter>open-ephys\Resources\Images\Icons</Filter>
    </None>
    <None Include="..\..\Resources\Images\Icons\OpenEphysBoardLogoBlack.png">
      <Filter>open-ephys\Resources\Images\Icons</Filter>
    </None>
    <None Include="..\..\Resources\Images\Icons\OpenEphysBoardLogoGray.png">
      <Filter>open-ephys\Resources\Images\Icons</Filter>
    </None>
    <None Include="..\..\Resources\Images\Icons\RadioButtons-01.png">
      <Filter>open-ephys\Resources\Images\Icons</Filter>
    </None>
    <None Include="..\..\Resources\Images\Icons\RadioButtons-02.png">
      <Filter>open-ephys\Resources\Images\Icons</Filter>
    </None>
    <None Include="..\..\Resources\Images\Icons\RadioButtons-03.png">
      <Filter>open-ephys\Resources\Images\Icons</Filter>
    </None>
    <None Include="..\..\Resources\Images\Icons\RadioButtons-04.png">
      <Filter>open-ephys\Resources\Images\Icons</Filter>
    </None>
    <None Include="..\..\Resources\Images\Icons\RadioButtons-05.png">
      <Filter>open-ephys\Resources\Images\Icons</Filter>
    </None>
    <None Include="..\..\Resources\Images\Icons\RadioButtons_neutral-01.png">
      <Filter>open-ephys\Resources\Images\Icons</Filter>
    </None>
    <None Include="..\..\Resources\Images\Icons\RadioButtons_neutral-02.png">
      <Filter>open-ephys\Resources\Images\Icons</Filter>
    </None>
    <None Include="..\..\Resources\Images\Icons\RadioButtons_neutral-03.png">
      <Filter>open-ephys\Resources\Images\Icons</Filter>
    </None>
    <None Include="..\..\Resources\Images\Icons\RadioButtons_neutral-04.png">
      <Filter>open-ephys\Resources\Images\Icons</Filter>
    </None>
    <None Include="..\..\Resources\Images\Icons\RadioButtons_neutral-05.png">
      <Filter>open-ephys\Resources\Images\Icons</Filter>
    </None>
    <None Include="..\..\Resources\Images\Icons\RadioButtons_selected-01.png">
      <Filter>open-ephys\Resources\Images\Icons</Filter>
    </None>
    <None Include="..\..\Resources\Images\Icons\RadioButtons_selected-02.png">
      <Filter>open-ephys\Resources\Images\Icons</Filter>
    </None>
    <None Include="..\..\Resources\Images\Icons\RadioButtons_selected-03.png">
      <Filter>open-ephys\Resources\Images\Icons</Filter>
    </None>
    <None Include="..\..\Resources\Images\Icons\RadioButtons_selected-04.png">
      <Filter>open-ephys\Resources\Images\Icons</Filter>
    </None>
    <None Include="..\..\Resources\Images\Icons\RadioButtons_selected-05.png">
      <Filter>open-ephys\Resources\Images\Icons</Filter>
    </None>
    <None Include="..\..\Resources\Images\Icons\RadioButtons_selected_over-01.png">
      <Filter>open-ephys\Resources\Images\Icons</Filter>
    </None>
    <None Include="..\..\Resources\Images\Icons\RadioButtons_selected_over-02.png">
      <Filter>open-ephys\Resources\Images\Icons</Filter>
    </None>
    <None Include="..\..\Resources\Images\Icons\RadioButtons_selected_over-03.png">
      <Filter>open-ephys\Resources\Images\Icons</Filter>
    </None>
    <None Include="..\..\Resources\Images\Icons\RadioButtons_selected_over-04.png">
      <Filter>open-ephys\Resources\Images\Icons</Filter>
    </None>
    <None Include="..\..\Resources\Images\Icons\RadioButtons_selected_over-05.png">
      <Filter>open-ephys\Resources\Images\Icons</Filter>
    </None>
    <None Include="..\..\Resources\Images\Icons\noise_wave.png">
      <Filter>open-ephys\Resources\Images\Icons</Filter>
    </None>
    <None Include="..\..\Resources\Images\Icons\saw_wave.png">
      <Filter>open-ephys\Resources\Images\Icons</Filter>
    </None>
    <None Include="..\..\Resources\Images\Icons\sine_wave.png">
      <Filter>open-ephys\Resources\Images\Icons</Filter>
    </None>
    <None Include="..\..\Resources\Images\Icons\square_wave.png">
      <Filter>open-ephys\Resources\Images\Icons</Filter>
    </None>
    <None Include="..\..\Resources\Images\Icons\triangle_wave.png">
      <Filter>open-ephys\Resources\Images\Icons</Filter>
    </None>
    <None Include="..\..\Resources\Images\Icons\wifi.png">
      <Filter>open-ephys\Resources\Images\Icons</Filter>
    </None>
    <None Include="..\..\Resources\Images\Icons\SourceDrop.png">
      <Filter>open-ephys\Resources\Images\Icons</Filter>
    </None>
    <None Include="..\..\Resources\Images\Icons\DefaultDataSource.png">
      <Filter>open-ephys\Resources\Images\Icons</Filter>
    </None>
    <None Include="..\..\Resources\Images\Icons\FileReaderIcon.png">
      <Filter>open-ephys\Resources\Images\Icons</Filter>
    </None>
    <None Include="..\..\Resources\Images\Icons\IntanIcon.png">
      <Filter>open-ephys\Resources\Images\Icons</Filter>
    </None>
    <None Include="..\..\Resources\Images\Buttons\muteoff.png">
      <Filter>open-ephys\Resources\Images\Buttons</Filter>
    </None>
    <None Include="..\..\Resources\Images\Buttons\muteon.png">
      <Filter>open-ephys\Resources\Images\Buttons</Filter>
    </None>
    <None Include="..\..\Resources\Images\Buttons\MergerA-01.png">
      <Filter>open-ephys\Resources\Images\Buttons</Filter>
    </None>
    <None Include="..\..\Resources\Images\Buttons\MergerA-02.png">
      <Filter>open-ephys\Resources\Images\Buttons</Filter>
    </None>
    <None Include="..\..\Resources\Images\Buttons\MergerB-01.png">
      <Filter>open-ephys\Resources\Images\Buttons</Filter>
    </None>
    <None Include="..\..\Resources\Images\Buttons\MergerB-02.png">
      <Filter>open-ephys\Resources\Images\Buttons</Filter>
    </None>
    <None Include="..\..\Resources\Images\Buttons\PipelineA-01.png">
      <Filter>open-ephys\Resources\Images\Buttons</Filter>
    </None>
    <None Include="..\..\Resources\Images\Buttons\PipelineA-02.png">
      <Filter>open-ephys\Resources\Images\Buttons</Filter>
    </None>
    <None Include="..\..\Resources\Images\Buttons\PipelineB-01.png">
      <Filter>open-ephys\Resources\Images\Buttons</Filter>
    </None>
    <None Include="..\..\Resources\Images\Buttons\PipelineB-02.png">
      <Filter>open-ephys\Resources\Images\Buttons</Filter>
    </None>
    <None Include="..\..\JuceLibraryCode\modules\juce_audio_basics\juce_module_info">
      <Filter>Juce Modules\juce_audio_basics</Filter>
    </None>
    <None Include="..\..\JuceLibraryCode\modules\juce_audio_devices\juce_module_info">
      <Filter>Juce Modules\juce_audio_devices</Filter>
    </None>
    <None Include="..\..\JuceLibraryCode\modules\juce_audio_formats\juce_module_info">
      <Filter>Juce Modules\juce_audio_formats</Filter>
    </None>
    <None Include="..\..\JuceLibraryCode\modules\juce_audio_processors\juce_module_info">
      <Filter>Juce Modules\juce_audio_processors</Filter>
    </None>
    <None Include="..\..\JuceLibraryCode\modules\juce_audio_utils\juce_module_info">
      <Filter>Juce Modules\juce_audio_utils</Filter>
    </None>
    <None Include="..\..\JuceLibraryCode\modules\juce_core\juce_module_info">
      <Filter>Juce Modules\juce_core</Filter>
    </None>
    <None Include="..\..\JuceLibraryCode\modules\juce_cryptography\juce_module_info">
      <Filter>Juce Modules\juce_cryptography</Filter>
    </None>
    <None Include="..\..\JuceLibraryCode\modules\juce_data_structures\juce_module_info">
      <Filter>Juce Modules\juce_data_structures</Filter>
    </None>
    <None Include="..\..\JuceLibraryCode\modules\juce_events\juce_module_info">
      <Filter>Juce Modules\juce_events</Filter>
    </None>
    <None Include="..\..\JuceLibraryCode\modules\juce_graphics\juce_module_info">
      <Filter>Juce Modules\juce_graphics</Filter>
    </None>
    <None Include="..\..\JuceLibraryCode\modules\juce_gui_basics\juce_module_info">
      <Filter>Juce Modules\juce_gui_basics</Filter>
    </None>
    <None Include="..\..\JuceLibraryCode\modules\juce_gui_extra\juce_module_info">
      <Filter>Juce Modules\juce_gui_extra</Filter>
    </None>
    <None Include="..\..\JuceLibraryCode\modules\juce_opengl\juce_module_info">
      <Filter>Juce Modules\juce_opengl</Filter>
    </None>
    <None Include="..\..\JuceLibraryCode\modules\juce_video\juce_module_info">
      <Filter>Juce Modules\juce_video</Filter>
    </None>
  </ItemGroup>
  <ItemGroup>
    <ResourceCompile Include=".\resources.rc">
      <Filter>Juce Library Code</Filter>
    </ResourceCompile>
  </ItemGroup>
</Project>
<|MERGE_RESOLUTION|>--- conflicted
+++ resolved
@@ -1,4040 +1,4013 @@
-<?xml version="1.0" encoding="utf-8"?>
-
-<Project ToolsVersion="12.0" xmlns="http://schemas.microsoft.com/developer/msbuild/2003">
-  <ItemGroup>
-    <Filter Include="open-ephys">
-      <UniqueIdentifier>{09327587-4EDB-7847-7714-99A7CCA19DD2}</UniqueIdentifier>
-    </Filter>
-    <Filter Include="open-ephys\Resources">
-      <UniqueIdentifier>{4FB3688D-1CC4-C459-F92E-F1764A198374}</UniqueIdentifier>
-    </Filter>
-    <Filter Include="open-ephys\Resources\Fonts">
-      <UniqueIdentifier>{1DC91498-AFB8-F53B-37B4-DA354ACC7637}</UniqueIdentifier>
-    </Filter>
-    <Filter Include="open-ephys\Resources\Images">
-      <UniqueIdentifier>{0CFBAC61-A902-EBAE-20AE-E5199135B6E5}</UniqueIdentifier>
-    </Filter>
-    <Filter Include="open-ephys\Resources\Images\Icons">
-      <UniqueIdentifier>{75E4141A-653A-06D6-ED9C-A35FBA8EA1DC}</UniqueIdentifier>
-    </Filter>
-    <Filter Include="open-ephys\Resources\Images\Buttons">
-      <UniqueIdentifier>{787A3382-81B7-4512-0559-E369ACB28986}</UniqueIdentifier>
-    </Filter>
-    <Filter Include="open-ephys\Source">
-      <UniqueIdentifier>{02B8D40A-0071-792E-592F-8A30DD87BAE6}</UniqueIdentifier>
-    </Filter>
-    <Filter Include="open-ephys\Source\Network">
-      <UniqueIdentifier>{F426EB08-DE72-34FB-F5F1-D8D077A9C12D}</UniqueIdentifier>
-    </Filter>
-    <Filter Include="open-ephys\Source\Audio">
-      <UniqueIdentifier>{DC7BD6F0-2EB6-B7BF-B84C-66EF8EE93230}</UniqueIdentifier>
-    </Filter>
-    <Filter Include="open-ephys\Source\Processors">
-      <UniqueIdentifier>{3DDEC88C-BAA5-2DDA-A59F-0FB74070AB82}</UniqueIdentifier>
-    </Filter>
-    <Filter Include="open-ephys\Source\Processors\ArduinoOutput">
-      <UniqueIdentifier>{26D17857-B604-0035-CFB5-C3FFD320BD99}</UniqueIdentifier>
-    </Filter>
-    <Filter Include="open-ephys\Source\Processors\AudioNode">
-      <UniqueIdentifier>{117683A8-B332-1FBB-1FA0-8C6C7D231B69}</UniqueIdentifier>
-    </Filter>
-    <Filter Include="open-ephys\Source\Processors\Channel">
-      <UniqueIdentifier>{7374BFF8-0BFC-382A-1DC3-F4B934CF25BC}</UniqueIdentifier>
-    </Filter>
-    <Filter Include="open-ephys\Source\Processors\ChannelMappingNode">
-      <UniqueIdentifier>{CFA4FC13-DA1B-011C-D897-0FF0B7D1301B}</UniqueIdentifier>
-    </Filter>
-    <Filter Include="open-ephys\Source\Processors\DataThreads">
-      <UniqueIdentifier>{AA123918-8642-2612-7B72-C63DA032271B}</UniqueIdentifier>
-    </Filter>
-    <Filter Include="open-ephys\Source\Processors\DataThreads\rhythm-api">
-      <UniqueIdentifier>{EF1534B7-662E-9844-D11F-1D1003B02E4A}</UniqueIdentifier>
-    </Filter>
-    <Filter Include="open-ephys\Source\Processors\Dsp">
-      <UniqueIdentifier>{9C1026A0-8DA9-8D8D-AC1D-22880764350D}</UniqueIdentifier>
-    </Filter>
-    <Filter Include="open-ephys\Source\Processors\Editors">
-      <UniqueIdentifier>{E65874A6-23B2-9D76-B12A-15730E2192BC}</UniqueIdentifier>
-    </Filter>
-    <Filter Include="open-ephys\Source\Processors\EventDetector">
-      <UniqueIdentifier>{FDD5B79A-1AA4-7745-BB6E-E09A6DFC328E}</UniqueIdentifier>
-    </Filter>
-    <Filter Include="open-ephys\Source\Processors\EventNode">
-      <UniqueIdentifier>{3BDCC6CD-7B1F-ED1C-7442-F2B0CD1A86C8}</UniqueIdentifier>
-    </Filter>
-    <Filter Include="open-ephys\Source\Processors\FileReader">
-      <UniqueIdentifier>{59F490B2-F5D9-601B-01AE-368632E3C9D7}</UniqueIdentifier>
-    </Filter>
-    <Filter Include="open-ephys\Source\Processors\FilterNode">
-      <UniqueIdentifier>{189BB62E-5852-A4F3-AC79-704FAAE02870}</UniqueIdentifier>
-    </Filter>
-    <Filter Include="open-ephys\Source\Processors\GenericProcessor">
-      <UniqueIdentifier>{223ADE1C-7B16-1075-5D22-4771767BF960}</UniqueIdentifier>
-    </Filter>
-    <Filter Include="open-ephys\Source\Processors\LfpDisplayNode">
-      <UniqueIdentifier>{6F781BCA-7DB6-E933-BDDB-D2EAA51713B0}</UniqueIdentifier>
-    </Filter>
-    <Filter Include="open-ephys\Source\Processors\Merger">
-      <UniqueIdentifier>{144C1CD2-E387-1D24-EFF3-C5238BD84182}</UniqueIdentifier>
-    </Filter>
-    <Filter Include="open-ephys\Source\Processors\MessageCenter">
-      <UniqueIdentifier>{BC6AF028-A7C2-7914-7DCA-A3F145C7DF5F}</UniqueIdentifier>
-    </Filter>
-    <Filter Include="open-ephys\Source\Processors\Parameter">
-      <UniqueIdentifier>{1A622D55-9AE3-2A07-5AC5-237BFA2278DD}</UniqueIdentifier>
-    </Filter>
-    <Filter Include="open-ephys\Source\Processors\PhaseDetector">
-      <UniqueIdentifier>{C9BE6651-5B98-F5D3-047F-E021EE143E00}</UniqueIdentifier>
-    </Filter>
-    <Filter Include="open-ephys\Source\Processors\ProcessorGraph">
-      <UniqueIdentifier>{6A13AFE9-16FA-463C-B758-8702F1EA4F8B}</UniqueIdentifier>
-    </Filter>
-    <Filter Include="open-ephys\Source\Processors\PulsePalOutput">
-      <UniqueIdentifier>{75B4E291-E4EA-812C-4963-E760993C4B0D}</UniqueIdentifier>
-    </Filter>
-    <Filter Include="open-ephys\Source\Processors\RecordControl">
-      <UniqueIdentifier>{2DF3655B-132B-CD8A-6483-C2F4C74C6D42}</UniqueIdentifier>
-    </Filter>
-    <Filter Include="open-ephys\Source\Processors\RecordNode">
-      <UniqueIdentifier>{185877A6-9FE6-DD2E-BC41-93EE3C608CFC}</UniqueIdentifier>
-    </Filter>
-<<<<<<< HEAD
-    <Filter Include="open-ephys\Source\Processors\NetworkEvents">
-      <UniqueIdentifier>{C41A0CBC-4C1C-5AC2-CAED-3EC41B4BAB37}</UniqueIdentifier>
-    </Filter>
-    <Filter Include="open-ephys\Source\Processors\PSTH">
-      <UniqueIdentifier>{2714D3F1-1A51-5CEC-5EE2-26686D9EEAF8}</UniqueIdentifier>
-    </Filter>
-    <Filter Include="open-ephys\Source\Processors\ReferenceNode">
-      <UniqueIdentifier>{763A6B4C-B0C6-BA22-7FAB-0DEEF8D66097}</UniqueIdentifier>
-    </Filter>
-=======
->>>>>>> b5bb82d9
-    <Filter Include="open-ephys\Source\Processors\ResamplingNode">
-      <UniqueIdentifier>{3135385A-1E61-FB08-3E00-D5C52DFB1BC9}</UniqueIdentifier>
-    </Filter>
-    <Filter Include="open-ephys\Source\Processors\Serial">
-      <UniqueIdentifier>{58FEEDBF-D0C4-32AB-FC79-00C612892B6D}</UniqueIdentifier>
-    </Filter>
-    <Filter Include="open-ephys\Source\Processors\SerialInput">
-      <UniqueIdentifier>{AC7C03CC-B7F3-EF83-085E-AB894624CAFC}</UniqueIdentifier>
-    </Filter>
-    <Filter Include="open-ephys\Source\Processors\SignalGenerator">
-      <UniqueIdentifier>{98080044-1FF9-22CA-70D0-745170D30FD6}</UniqueIdentifier>
-    </Filter>
-    <Filter Include="open-ephys\Source\Processors\SourceNode">
-      <UniqueIdentifier>{83A3043C-94AE-ADED-C72B-394EB4BAE6B4}</UniqueIdentifier>
-    </Filter>
-    <Filter Include="open-ephys\Source\Processors\SpikeDetector">
-      <UniqueIdentifier>{2D5F5EA7-422D-75BE-FA59-68F2C55B89E8}</UniqueIdentifier>
-    </Filter>
-    <Filter Include="open-ephys\Source\Processors\SpikeDisplayNode">
-      <UniqueIdentifier>{818E5C85-5930-DC8D-A3C2-0443F4C35B47}</UniqueIdentifier>
-    </Filter>
-    <Filter Include="open-ephys\Source\Processors\SpikeSorter">
-      <UniqueIdentifier>{11B5BECA-5948-83BC-3C0F-DEB527800990}</UniqueIdentifier>
-    </Filter>
-    <Filter Include="open-ephys\Source\Processors\Splitter">
-      <UniqueIdentifier>{2AAA8664-72AA-EC5C-92E2-3392067B058F}</UniqueIdentifier>
-    </Filter>
-    <Filter Include="open-ephys\Source\Processors\Visualization">
-      <UniqueIdentifier>{851942D5-FED6-A7B2-6FAB-C278A247FE7A}</UniqueIdentifier>
-    </Filter>
-    <Filter Include="open-ephys\Source\UI">
-      <UniqueIdentifier>{717A0FE3-E079-E4BD-8F50-15A1953825C5}</UniqueIdentifier>
-    </Filter>
-    <Filter Include="Juce Modules">
-      <UniqueIdentifier>{422C46B7-0467-2DB0-BF3C-16DFCAFD69AC}</UniqueIdentifier>
-    </Filter>
-    <Filter Include="Juce Modules\juce_audio_basics">
-      <UniqueIdentifier>{3247ED97-A75A-F50B-8CCC-46155E895806}</UniqueIdentifier>
-    </Filter>
-    <Filter Include="Juce Modules\juce_audio_basics\buffers">
-      <UniqueIdentifier>{A33A1E1D-AC2C-6382-8681-48B0FC374C60}</UniqueIdentifier>
-    </Filter>
-    <Filter Include="Juce Modules\juce_audio_basics\midi">
-      <UniqueIdentifier>{3FD908F5-98C8-9A61-FC03-0BAF8913CBB0}</UniqueIdentifier>
-    </Filter>
-    <Filter Include="Juce Modules\juce_audio_basics\effects">
-      <UniqueIdentifier>{11A75801-B027-40BD-4993-023023ACCBF7}</UniqueIdentifier>
-    </Filter>
-    <Filter Include="Juce Modules\juce_audio_basics\sources">
-      <UniqueIdentifier>{EF2CAB40-0432-429B-C517-86ADF136BB8A}</UniqueIdentifier>
-    </Filter>
-    <Filter Include="Juce Modules\juce_audio_basics\synthesisers">
-      <UniqueIdentifier>{8F7EC212-3168-AD81-5064-C45BA838C408}</UniqueIdentifier>
-    </Filter>
-    <Filter Include="Juce Modules\juce_audio_devices">
-      <UniqueIdentifier>{CACD7B50-4DB3-76AF-A6E8-90DF94F8F594}</UniqueIdentifier>
-    </Filter>
-    <Filter Include="Juce Modules\juce_audio_devices\audio_io">
-      <UniqueIdentifier>{9D270B31-2425-8FDB-84A4-6A2288FF5B2F}</UniqueIdentifier>
-    </Filter>
-    <Filter Include="Juce Modules\juce_audio_devices\midi_io">
-      <UniqueIdentifier>{0F766DD4-A277-CB86-5647-42498C8B41E1}</UniqueIdentifier>
-    </Filter>
-    <Filter Include="Juce Modules\juce_audio_devices\sources">
-      <UniqueIdentifier>{D64942B4-6984-3623-3347-45D472AE1C61}</UniqueIdentifier>
-    </Filter>
-    <Filter Include="Juce Modules\juce_audio_devices\audio_cd">
-      <UniqueIdentifier>{45C2CE26-EC4B-BA52-58F3-297C408E1483}</UniqueIdentifier>
-    </Filter>
-    <Filter Include="Juce Modules\juce_audio_devices\native">
-      <UniqueIdentifier>{01603E05-423B-5FC3-1BEE-E15ED33B5688}</UniqueIdentifier>
-    </Filter>
-    <Filter Include="Juce Modules\juce_audio_formats">
-      <UniqueIdentifier>{65CB28F8-0422-A8F3-9A17-959E12A1F8E2}</UniqueIdentifier>
-    </Filter>
-    <Filter Include="Juce Modules\juce_audio_formats\format">
-      <UniqueIdentifier>{2FE25F4C-E9DF-04A5-CAED-6E4B7CF28C59}</UniqueIdentifier>
-    </Filter>
-    <Filter Include="Juce Modules\juce_audio_formats\codecs">
-      <UniqueIdentifier>{0CD9E281-DDD0-91EC-6F77-EA9D9D5E0E1A}</UniqueIdentifier>
-    </Filter>
-    <Filter Include="Juce Modules\juce_audio_formats\sampler">
-      <UniqueIdentifier>{40C5CA7C-AEBB-05B1-11CE-AE41D87B5CCB}</UniqueIdentifier>
-    </Filter>
-    <Filter Include="Juce Modules\juce_audio_processors">
-      <UniqueIdentifier>{0B0E7392-324B-088C-FBEB-5FE999D61782}</UniqueIdentifier>
-    </Filter>
-    <Filter Include="Juce Modules\juce_audio_processors\processors">
-      <UniqueIdentifier>{77E2C34E-A4D6-EDB5-A107-7CB3CEF0E8EF}</UniqueIdentifier>
-    </Filter>
-    <Filter Include="Juce Modules\juce_audio_processors\format">
-      <UniqueIdentifier>{20254EFE-6CBD-31A7-2119-92B1E0E0E311}</UniqueIdentifier>
-    </Filter>
-    <Filter Include="Juce Modules\juce_audio_processors\format_types">
-      <UniqueIdentifier>{70796D73-6D30-8A1B-4732-7C021E47C05A}</UniqueIdentifier>
-    </Filter>
-    <Filter Include="Juce Modules\juce_audio_processors\scanning">
-      <UniqueIdentifier>{EB8DD942-E2CB-869F-D381-E02A65BA790B}</UniqueIdentifier>
-    </Filter>
-    <Filter Include="Juce Modules\juce_audio_utils">
-      <UniqueIdentifier>{B63F69FD-8A40-8E1E-E7ED-419B8DC1C12B}</UniqueIdentifier>
-    </Filter>
-    <Filter Include="Juce Modules\juce_audio_utils\gui">
-      <UniqueIdentifier>{8167E753-09C7-5D1C-EF2B-32D297557443}</UniqueIdentifier>
-    </Filter>
-    <Filter Include="Juce Modules\juce_audio_utils\players">
-      <UniqueIdentifier>{AEDCB7F7-7A36-5392-8E9A-715F5BDE35CB}</UniqueIdentifier>
-    </Filter>
-    <Filter Include="Juce Modules\juce_core">
-      <UniqueIdentifier>{95CA1506-2B94-0DEE-0C8D-85EDEBBC4E88}</UniqueIdentifier>
-    </Filter>
-    <Filter Include="Juce Modules\juce_core\text">
-      <UniqueIdentifier>{244D11B0-2D68-3C08-A0B7-0D12469BC3AA}</UniqueIdentifier>
-    </Filter>
-    <Filter Include="Juce Modules\juce_core\maths">
-      <UniqueIdentifier>{476C69CE-0B67-6B85-E888-45D91E37A29E}</UniqueIdentifier>
-    </Filter>
-    <Filter Include="Juce Modules\juce_core\memory">
-      <UniqueIdentifier>{7C5AD030-F8CC-6E85-0AF6-196B3ED40AC6}</UniqueIdentifier>
-    </Filter>
-    <Filter Include="Juce Modules\juce_core\containers">
-      <UniqueIdentifier>{0608ADE9-66EF-1A19-6D57-12D07F76EB53}</UniqueIdentifier>
-    </Filter>
-    <Filter Include="Juce Modules\juce_core\threads">
-      <UniqueIdentifier>{05F3DB8A-499C-6ACA-282F-5BF8455A0DE1}</UniqueIdentifier>
-    </Filter>
-    <Filter Include="Juce Modules\juce_core\time">
-      <UniqueIdentifier>{C9F6D785-BF78-5AA1-B479-111C65397864}</UniqueIdentifier>
-    </Filter>
-    <Filter Include="Juce Modules\juce_core\files">
-      <UniqueIdentifier>{C8F726FC-26BF-2E6B-4ED5-55A7FE316D7D}</UniqueIdentifier>
-    </Filter>
-    <Filter Include="Juce Modules\juce_core\network">
-      <UniqueIdentifier>{DA0DC4AC-B511-A2D4-199A-C93454D6F114}</UniqueIdentifier>
-    </Filter>
-    <Filter Include="Juce Modules\juce_core\streams">
-      <UniqueIdentifier>{91929C6F-7902-B87D-5260-2F6CBF8ACD93}</UniqueIdentifier>
-    </Filter>
-    <Filter Include="Juce Modules\juce_core\logging">
-      <UniqueIdentifier>{C294408A-2005-2E9E-7AC0-8D3ABE8AC175}</UniqueIdentifier>
-    </Filter>
-    <Filter Include="Juce Modules\juce_core\system">
-      <UniqueIdentifier>{4634FFAE-9586-A970-364C-4FDDA635F99F}</UniqueIdentifier>
-    </Filter>
-    <Filter Include="Juce Modules\juce_core\xml">
-      <UniqueIdentifier>{F2B2F310-F30F-7166-42A9-9BF9C230DA78}</UniqueIdentifier>
-    </Filter>
-    <Filter Include="Juce Modules\juce_core\javascript">
-      <UniqueIdentifier>{1B67A7C0-86E0-53F6-6AE3-7AD93B8DC95B}</UniqueIdentifier>
-    </Filter>
-    <Filter Include="Juce Modules\juce_core\zip">
-      <UniqueIdentifier>{F03654BC-34D8-F975-BEA3-750CC2783D23}</UniqueIdentifier>
-    </Filter>
-    <Filter Include="Juce Modules\juce_core\unit_tests">
-      <UniqueIdentifier>{4927C7A1-9235-4AA1-93CD-B4E67E6F1E5F}</UniqueIdentifier>
-    </Filter>
-    <Filter Include="Juce Modules\juce_core\misc">
-      <UniqueIdentifier>{FA891A58-9FDA-9651-43C4-714A19B5D08D}</UniqueIdentifier>
-    </Filter>
-    <Filter Include="Juce Modules\juce_core\native">
-      <UniqueIdentifier>{C79A4D23-7866-8F3E-AC39-BD68C52A9259}</UniqueIdentifier>
-    </Filter>
-    <Filter Include="Juce Modules\juce_cryptography">
-      <UniqueIdentifier>{3C7C8F35-6C08-9866-6663-6FEFE2EFC9FC}</UniqueIdentifier>
-    </Filter>
-    <Filter Include="Juce Modules\juce_cryptography\encryption">
-      <UniqueIdentifier>{7703D2CE-C32A-936A-0EEF-949FE6E52EB5}</UniqueIdentifier>
-    </Filter>
-    <Filter Include="Juce Modules\juce_cryptography\hashing">
-      <UniqueIdentifier>{8D283B6C-13BA-9EF6-1B18-B1C393786943}</UniqueIdentifier>
-    </Filter>
-    <Filter Include="Juce Modules\juce_data_structures">
-      <UniqueIdentifier>{928D8FCC-5E00-174B-6538-93E8D75AB396}</UniqueIdentifier>
-    </Filter>
-    <Filter Include="Juce Modules\juce_data_structures\values">
-      <UniqueIdentifier>{1988E68A-A964-64CA-0E0C-26FF9BC5176C}</UniqueIdentifier>
-    </Filter>
-    <Filter Include="Juce Modules\juce_data_structures\undomanager">
-      <UniqueIdentifier>{3DF036EA-3B80-553B-2494-3AAC835CAE75}</UniqueIdentifier>
-    </Filter>
-    <Filter Include="Juce Modules\juce_data_structures\app_properties">
-      <UniqueIdentifier>{358AEA11-3F96-36AE-7B32-71373B5C5396}</UniqueIdentifier>
-    </Filter>
-    <Filter Include="Juce Modules\juce_events">
-      <UniqueIdentifier>{F2A38F45-6E55-E147-2E52-64A89FDD9D59}</UniqueIdentifier>
-    </Filter>
-    <Filter Include="Juce Modules\juce_events\messages">
-      <UniqueIdentifier>{6172822C-01A5-E824-12DA-FA43FA934D35}</UniqueIdentifier>
-    </Filter>
-    <Filter Include="Juce Modules\juce_events\timers">
-      <UniqueIdentifier>{41DC3BE3-D629-8A17-C32B-F5B4008B5FAD}</UniqueIdentifier>
-    </Filter>
-    <Filter Include="Juce Modules\juce_events\broadcasters">
-      <UniqueIdentifier>{B098BC87-3298-7E6B-12DC-D26C09CDCAED}</UniqueIdentifier>
-    </Filter>
-    <Filter Include="Juce Modules\juce_events\interprocess">
-      <UniqueIdentifier>{6322B88F-984A-C3CD-6263-38D7AA49B6EC}</UniqueIdentifier>
-    </Filter>
-    <Filter Include="Juce Modules\juce_events\native">
-      <UniqueIdentifier>{73C1E759-AD90-59A3-942E-2D10FAA29107}</UniqueIdentifier>
-    </Filter>
-    <Filter Include="Juce Modules\juce_graphics">
-      <UniqueIdentifier>{EE1AE8C3-0908-8F53-A4E5-D930C7C97C26}</UniqueIdentifier>
-    </Filter>
-    <Filter Include="Juce Modules\juce_graphics\colour">
-      <UniqueIdentifier>{4926B3FF-E797-F586-857A-69D9703FA2D1}</UniqueIdentifier>
-    </Filter>
-    <Filter Include="Juce Modules\juce_graphics\contexts">
-      <UniqueIdentifier>{EBC65085-3AD5-280C-1A29-2B1683643AA1}</UniqueIdentifier>
-    </Filter>
-    <Filter Include="Juce Modules\juce_graphics\images">
-      <UniqueIdentifier>{413F481F-075C-2958-115C-D8268682FCB7}</UniqueIdentifier>
-    </Filter>
-    <Filter Include="Juce Modules\juce_graphics\image_formats">
-      <UniqueIdentifier>{69E1179D-76EC-26DC-C3E6-6602ED26D783}</UniqueIdentifier>
-    </Filter>
-    <Filter Include="Juce Modules\juce_graphics\geometry">
-      <UniqueIdentifier>{C1A1A236-AB01-173E-96C3-0706BFF93B1E}</UniqueIdentifier>
-    </Filter>
-    <Filter Include="Juce Modules\juce_graphics\placement">
-      <UniqueIdentifier>{1182303F-ECA3-166D-AC0C-92C5E762CB93}</UniqueIdentifier>
-    </Filter>
-    <Filter Include="Juce Modules\juce_graphics\fonts">
-      <UniqueIdentifier>{26ECA2AF-7368-C6CC-58EF-017ECD1862D0}</UniqueIdentifier>
-    </Filter>
-    <Filter Include="Juce Modules\juce_graphics\effects">
-      <UniqueIdentifier>{E37D25CD-4350-4614-055B-7ABC55E67895}</UniqueIdentifier>
-    </Filter>
-    <Filter Include="Juce Modules\juce_graphics\native">
-      <UniqueIdentifier>{FFC6E1CC-C772-75E6-5087-FB5D4E016799}</UniqueIdentifier>
-    </Filter>
-    <Filter Include="Juce Modules\juce_gui_basics">
-      <UniqueIdentifier>{8E43579F-C185-266D-DD67-F8B95BD80F2F}</UniqueIdentifier>
-    </Filter>
-    <Filter Include="Juce Modules\juce_gui_basics\components">
-      <UniqueIdentifier>{2CB59E7C-D0E4-7D27-2ACF-C7ABADEE936D}</UniqueIdentifier>
-    </Filter>
-    <Filter Include="Juce Modules\juce_gui_basics\mouse">
-      <UniqueIdentifier>{796B7886-44A7-34CC-9B95-BF4FB2C7B6F4}</UniqueIdentifier>
-    </Filter>
-    <Filter Include="Juce Modules\juce_gui_basics\keyboard">
-      <UniqueIdentifier>{A92719C7-70BE-57C4-CE9E-A9BC9DFEB757}</UniqueIdentifier>
-    </Filter>
-    <Filter Include="Juce Modules\juce_gui_basics\widgets">
-      <UniqueIdentifier>{75F1F352-251A-75E0-D941-8431588F5C1E}</UniqueIdentifier>
-    </Filter>
-    <Filter Include="Juce Modules\juce_gui_basics\windows">
-      <UniqueIdentifier>{DB6E3D09-66DA-12DA-BAE8-A5BFFA7A14AC}</UniqueIdentifier>
-    </Filter>
-    <Filter Include="Juce Modules\juce_gui_basics\menus">
-      <UniqueIdentifier>{7BCEAB87-62FD-0327-EB5D-679E54EDB9B1}</UniqueIdentifier>
-    </Filter>
-    <Filter Include="Juce Modules\juce_gui_basics\layout">
-      <UniqueIdentifier>{E980FADB-6E3F-B93C-DE02-CE4271C9BA93}</UniqueIdentifier>
-    </Filter>
-    <Filter Include="Juce Modules\juce_gui_basics\buttons">
-      <UniqueIdentifier>{C3B2EB8A-1A2F-306F-AA78-3E9D1593788B}</UniqueIdentifier>
-    </Filter>
-    <Filter Include="Juce Modules\juce_gui_basics\positioning">
-      <UniqueIdentifier>{7A53E6F1-1343-33B8-4CA8-1D7B714A0E76}</UniqueIdentifier>
-    </Filter>
-    <Filter Include="Juce Modules\juce_gui_basics\drawables">
-      <UniqueIdentifier>{5A0AA36E-3957-E413-14C6-31CBE15271DF}</UniqueIdentifier>
-    </Filter>
-    <Filter Include="Juce Modules\juce_gui_basics\properties">
-      <UniqueIdentifier>{D7E3D10F-3ED8-DFC5-6DB3-E4ACBF8678FB}</UniqueIdentifier>
-    </Filter>
-    <Filter Include="Juce Modules\juce_gui_basics\lookandfeel">
-      <UniqueIdentifier>{F408DCA2-D5E2-0A3A-A064-A1D045889BC1}</UniqueIdentifier>
-    </Filter>
-    <Filter Include="Juce Modules\juce_gui_basics\filebrowser">
-      <UniqueIdentifier>{5FDBD6B1-9BBD-392F-4DA5-FEA40A9370C4}</UniqueIdentifier>
-    </Filter>
-    <Filter Include="Juce Modules\juce_gui_basics\commands">
-      <UniqueIdentifier>{46535B56-3737-2BE8-E3A0-571BCBEB2DA4}</UniqueIdentifier>
-    </Filter>
-    <Filter Include="Juce Modules\juce_gui_basics\misc">
-      <UniqueIdentifier>{C2B9505B-27B4-F650-12BD-F477D4BBCBAA}</UniqueIdentifier>
-    </Filter>
-    <Filter Include="Juce Modules\juce_gui_basics\application">
-      <UniqueIdentifier>{61712B09-5783-ADFA-2001-5A0C3D7764EB}</UniqueIdentifier>
-    </Filter>
-    <Filter Include="Juce Modules\juce_gui_basics\native">
-      <UniqueIdentifier>{8A80BA78-D3A8-C0F8-7FFD-61AA028CE852}</UniqueIdentifier>
-    </Filter>
-    <Filter Include="Juce Modules\juce_gui_extra">
-      <UniqueIdentifier>{8EC9572F-3CCA-E930-74B6-CB6139DE0E17}</UniqueIdentifier>
-    </Filter>
-    <Filter Include="Juce Modules\juce_gui_extra\code_editor">
-      <UniqueIdentifier>{C60A6FCA-9462-922E-AD8D-69F10C9049AF}</UniqueIdentifier>
-    </Filter>
-    <Filter Include="Juce Modules\juce_gui_extra\documents">
-      <UniqueIdentifier>{D56498EE-E354-1F00-5EEE-8CF7944BEAFB}</UniqueIdentifier>
-    </Filter>
-    <Filter Include="Juce Modules\juce_gui_extra\embedding">
-      <UniqueIdentifier>{61B2920C-494D-D8CB-C0C7-5DBF3D76D164}</UniqueIdentifier>
-    </Filter>
-    <Filter Include="Juce Modules\juce_gui_extra\lookandfeel">
-      <UniqueIdentifier>{4980B18D-FEDE-B773-F254-E3B5207D81F0}</UniqueIdentifier>
-    </Filter>
-    <Filter Include="Juce Modules\juce_gui_extra\misc">
-      <UniqueIdentifier>{66C9B809-8739-A217-C78D-A15D6089B8E3}</UniqueIdentifier>
-    </Filter>
-    <Filter Include="Juce Modules\juce_gui_extra\native">
-      <UniqueIdentifier>{C413328B-5D81-89EE-F4F3-75752E700DE4}</UniqueIdentifier>
-    </Filter>
-    <Filter Include="Juce Modules\juce_opengl">
-      <UniqueIdentifier>{639E16C5-DA8B-ADBA-6E24-7B596378EAB2}</UniqueIdentifier>
-    </Filter>
-    <Filter Include="Juce Modules\juce_opengl\opengl">
-      <UniqueIdentifier>{2D8D0E19-E676-83EB-38D9-F73500DD6B79}</UniqueIdentifier>
-    </Filter>
-    <Filter Include="Juce Modules\juce_opengl\native">
-      <UniqueIdentifier>{151B49D8-6102-F802-1C07-D59931BC0574}</UniqueIdentifier>
-    </Filter>
-    <Filter Include="Juce Modules\juce_video">
-      <UniqueIdentifier>{72A923E2-C729-DB92-D7BF-A9D4AFAE5896}</UniqueIdentifier>
-    </Filter>
-    <Filter Include="Juce Modules\juce_video\playback">
-      <UniqueIdentifier>{0E43EA8A-95EE-4253-E1B7-160F38ACBB00}</UniqueIdentifier>
-    </Filter>
-    <Filter Include="Juce Modules\juce_video\capture">
-      <UniqueIdentifier>{7F11E7D2-54C0-2A36-5F15-BEC0A5374A08}</UniqueIdentifier>
-    </Filter>
-    <Filter Include="Juce Modules\juce_video\native">
-      <UniqueIdentifier>{EE985DEA-CD83-8132-7219-542BB1DAD560}</UniqueIdentifier>
-    </Filter>
-    <Filter Include="Juce Library Code">
-      <UniqueIdentifier>{8B4D1BAA-6DB4-CAEC-A0FA-271F354D5C61}</UniqueIdentifier>
-    </Filter>
-  </ItemGroup>
-  <ItemGroup>
-    <ClCompile Include="..\..\Source\AccessClass.cpp">
-      <Filter>open-ephys\Source</Filter>
-    </ClCompile>
-    <ClCompile Include="..\..\Source\Network\PracticalSocket.cpp">
-      <Filter>open-ephys\Source\Network</Filter>
-    </ClCompile>
-    <ClCompile Include="..\..\Source\Audio\AudioComponent.cpp">
-      <Filter>open-ephys\Source\Audio</Filter>
-    </ClCompile>
-    <ClCompile Include="..\..\Source\Processors\ArduinoOutput\ArduinoOutput.cpp">
-      <Filter>open-ephys\Source\Processors\ArduinoOutput</Filter>
-    </ClCompile>
-    <ClCompile Include="..\..\Source\Processors\ArduinoOutput\ArduinoOutputEditor.cpp">
-      <Filter>open-ephys\Source\Processors\ArduinoOutput</Filter>
-    </ClCompile>
-    <ClCompile Include="..\..\Source\Processors\AudioNode\AudioEditor.cpp">
-      <Filter>open-ephys\Source\Processors\AudioNode</Filter>
-    </ClCompile>
-    <ClCompile Include="..\..\Source\Processors\AudioNode\AudioNode.cpp">
-      <Filter>open-ephys\Source\Processors\AudioNode</Filter>
-    </ClCompile>
-    <ClCompile Include="..\..\Source\Processors\Channel\Channel.cpp">
-      <Filter>open-ephys\Source\Processors\Channel</Filter>
-    </ClCompile>
-    <ClCompile Include="..\..\Source\Processors\ChannelMappingNode\ChannelMappingEditor.cpp">
-      <Filter>open-ephys\Source\Processors\ChannelMappingNode</Filter>
-    </ClCompile>
-    <ClCompile Include="..\..\Source\Processors\ChannelMappingNode\ChannelMappingNode.cpp">
-      <Filter>open-ephys\Source\Processors\ChannelMappingNode</Filter>
-    </ClCompile>
-    <ClCompile Include="..\..\Source\Processors\DataThreads\EcubeEditor.cpp">
-      <Filter>open-ephys\Source\Processors\DataThreads</Filter>
-    </ClCompile>
-    <ClCompile Include="..\..\Source\Processors\DataThreads\RHD2000Editor.cpp">
-      <Filter>open-ephys\Source\Processors\DataThreads</Filter>
-    </ClCompile>
-    <ClCompile Include="..\..\Source\Processors\DataThreads\EcubeThread.cpp">
-      <Filter>open-ephys\Source\Processors\DataThreads</Filter>
-    </ClCompile>
-    <ClCompile Include="..\..\Source\Processors\DataThreads\rhythm-api\okFrontPanelDLL.cpp">
-      <Filter>open-ephys\Source\Processors\DataThreads\rhythm-api</Filter>
-    </ClCompile>
-    <ClCompile Include="..\..\Source\Processors\DataThreads\rhythm-api\rhd2000datablock.cpp">
-      <Filter>open-ephys\Source\Processors\DataThreads\rhythm-api</Filter>
-    </ClCompile>
-    <ClCompile Include="..\..\Source\Processors\DataThreads\rhythm-api\rhd2000evalboard.cpp">
-      <Filter>open-ephys\Source\Processors\DataThreads\rhythm-api</Filter>
-    </ClCompile>
-    <ClCompile Include="..\..\Source\Processors\DataThreads\rhythm-api\rhd2000registers.cpp">
-      <Filter>open-ephys\Source\Processors\DataThreads\rhythm-api</Filter>
-    </ClCompile>
-    <ClCompile Include="..\..\Source\Processors\DataThreads\RHD2000Thread.cpp">
-      <Filter>open-ephys\Source\Processors\DataThreads</Filter>
-    </ClCompile>
-    <ClCompile Include="..\..\Source\Processors\DataThreads\DataBuffer.cpp">
-      <Filter>open-ephys\Source\Processors\DataThreads</Filter>
-    </ClCompile>
-    <ClCompile Include="..\..\Source\Processors\DataThreads\DataThread.cpp">
-      <Filter>open-ephys\Source\Processors\DataThreads</Filter>
-    </ClCompile>
-    <ClCompile Include="..\..\Source\Processors\Dsp\Bessel.cpp">
-      <Filter>open-ephys\Source\Processors\Dsp</Filter>
-    </ClCompile>
-    <ClCompile Include="..\..\Source\Processors\Dsp\Biquad.cpp">
-      <Filter>open-ephys\Source\Processors\Dsp</Filter>
-    </ClCompile>
-    <ClCompile Include="..\..\Source\Processors\Dsp\Butterworth.cpp">
-      <Filter>open-ephys\Source\Processors\Dsp</Filter>
-    </ClCompile>
-    <ClCompile Include="..\..\Source\Processors\Dsp\Cascade.cpp">
-      <Filter>open-ephys\Source\Processors\Dsp</Filter>
-    </ClCompile>
-    <ClCompile Include="..\..\Source\Processors\Dsp\ChebyshevI.cpp">
-      <Filter>open-ephys\Source\Processors\Dsp</Filter>
-    </ClCompile>
-    <ClCompile Include="..\..\Source\Processors\Dsp\ChebyshevII.cpp">
-      <Filter>open-ephys\Source\Processors\Dsp</Filter>
-    </ClCompile>
-    <ClCompile Include="..\..\Source\Processors\Dsp\Custom.cpp">
-      <Filter>open-ephys\Source\Processors\Dsp</Filter>
-    </ClCompile>
-    <ClCompile Include="..\..\Source\Processors\Dsp\Design.cpp">
-      <Filter>open-ephys\Source\Processors\Dsp</Filter>
-    </ClCompile>
-    <ClCompile Include="..\..\Source\Processors\Dsp\Documentation.cpp">
-      <Filter>open-ephys\Source\Processors\Dsp</Filter>
-    </ClCompile>
-    <ClCompile Include="..\..\Source\Processors\Dsp\Elliptic.cpp">
-      <Filter>open-ephys\Source\Processors\Dsp</Filter>
-    </ClCompile>
-    <ClCompile Include="..\..\Source\Processors\Dsp\Filter.cpp">
-      <Filter>open-ephys\Source\Processors\Dsp</Filter>
-    </ClCompile>
-    <ClCompile Include="..\..\Source\Processors\Dsp\Legendre.cpp">
-      <Filter>open-ephys\Source\Processors\Dsp</Filter>
-    </ClCompile>
-    <ClCompile Include="..\..\Source\Processors\Dsp\Param.cpp">
-      <Filter>open-ephys\Source\Processors\Dsp</Filter>
-    </ClCompile>
-    <ClCompile Include="..\..\Source\Processors\Dsp\PoleFilter.cpp">
-      <Filter>open-ephys\Source\Processors\Dsp</Filter>
-    </ClCompile>
-    <ClCompile Include="..\..\Source\Processors\Dsp\RBJ.cpp">
-      <Filter>open-ephys\Source\Processors\Dsp</Filter>
-    </ClCompile>
-    <ClCompile Include="..\..\Source\Processors\Dsp\RootFinder.cpp">
-      <Filter>open-ephys\Source\Processors\Dsp</Filter>
-    </ClCompile>
-    <ClCompile Include="..\..\Source\Processors\Dsp\State.cpp">
-      <Filter>open-ephys\Source\Processors\Dsp</Filter>
-    </ClCompile>
-    <ClCompile Include="..\..\Source\Processors\Editors\ChannelSelector.cpp">
-      <Filter>open-ephys\Source\Processors\Editors</Filter>
-    </ClCompile>
-    <ClCompile Include="..\..\Source\Processors\Editors\ElectrodeButtons.cpp">
-      <Filter>open-ephys\Source\Processors\Editors</Filter>
-    </ClCompile>
-    <ClCompile Include="..\..\Source\Processors\Editors\GenericEditor.cpp">
-      <Filter>open-ephys\Source\Processors\Editors</Filter>
-    </ClCompile>
-    <ClCompile Include="..\..\Source\Processors\Editors\ImageIcon.cpp">
-      <Filter>open-ephys\Source\Processors\Editors</Filter>
-    </ClCompile>
-    <ClCompile Include="..\..\Source\Processors\Editors\VisualizerEditor.cpp">
-      <Filter>open-ephys\Source\Processors\Editors</Filter>
-    </ClCompile>
-    <ClCompile Include="..\..\Source\Processors\Editors\NetworkEventsEditor.cpp">
-      <Filter>open-ephys\Source\Processors\Editors</Filter>
-    </ClCompile>
-    <ClCompile Include="..\..\Source\Processors\Editors\PeriStimulusTimeHistogramEditor.cpp">
-      <Filter>open-ephys\Source\Processors\Editors</Filter>
-    </ClCompile>
-    <ClCompile Include="..\..\Source\Processors\EventDetector\EventDetector.cpp">
-      <Filter>open-ephys\Source\Processors\EventDetector</Filter>
-    </ClCompile>
-    <ClCompile Include="..\..\Source\Processors\EventNode\EventNode.cpp">
-      <Filter>open-ephys\Source\Processors\EventNode</Filter>
-    </ClCompile>
-    <ClCompile Include="..\..\Source\Processors\EventNode\EventNodeEditor.cpp">
-      <Filter>open-ephys\Source\Processors\EventNode</Filter>
-    </ClCompile>
-    <ClCompile Include="..\..\Source\Processors\FileReader\KwikFileSource.cpp">
-      <Filter>open-ephys\Source\Processors\FileReader</Filter>
-    </ClCompile>
-    <ClCompile Include="..\..\Source\Processors\FileReader\FileSource.cpp">
-      <Filter>open-ephys\Source\Processors\FileReader</Filter>
-    </ClCompile>
-    <ClCompile Include="..\..\Source\Processors\FileReader\FileReader.cpp">
-      <Filter>open-ephys\Source\Processors\FileReader</Filter>
-    </ClCompile>
-    <ClCompile Include="..\..\Source\Processors\FileReader\FileReaderEditor.cpp">
-      <Filter>open-ephys\Source\Processors\FileReader</Filter>
-    </ClCompile>
-    <ClCompile Include="..\..\Source\Processors\FilterNode\FilterEditor.cpp">
-      <Filter>open-ephys\Source\Processors\FilterNode</Filter>
-    </ClCompile>
-    <ClCompile Include="..\..\Source\Processors\FilterNode\FilterNode.cpp">
-      <Filter>open-ephys\Source\Processors\FilterNode</Filter>
-    </ClCompile>
-    <ClCompile Include="..\..\Source\Processors\GenericProcessor\GenericProcessor.cpp">
-      <Filter>open-ephys\Source\Processors\GenericProcessor</Filter>
-    </ClCompile>
-    <ClCompile Include="..\..\Source\Processors\LfpDisplayNode\LfpDisplayCanvas.cpp">
-      <Filter>open-ephys\Source\Processors\LfpDisplayNode</Filter>
-    </ClCompile>
-    <ClCompile Include="..\..\Source\Processors\LfpDisplayNode\LfpDisplayEditor.cpp">
-      <Filter>open-ephys\Source\Processors\LfpDisplayNode</Filter>
-    </ClCompile>
-    <ClCompile Include="..\..\Source\Processors\LfpDisplayNode\LfpDisplayNode.cpp">
-      <Filter>open-ephys\Source\Processors\LfpDisplayNode</Filter>
-    </ClCompile>
-    <ClCompile Include="..\..\Source\Processors\Merger\Merger.cpp">
-      <Filter>open-ephys\Source\Processors\Merger</Filter>
-    </ClCompile>
-    <ClCompile Include="..\..\Source\Processors\Merger\MergerEditor.cpp">
-      <Filter>open-ephys\Source\Processors\Merger</Filter>
-    </ClCompile>
-    <ClCompile Include="..\..\Source\Processors\MessageCenter\MessageCenter.cpp">
-      <Filter>open-ephys\Source\Processors\MessageCenter</Filter>
-    </ClCompile>
-    <ClCompile Include="..\..\Source\Processors\MessageCenter\MessageCenterEditor.cpp">
-      <Filter>open-ephys\Source\Processors\MessageCenter</Filter>
-    </ClCompile>
-    <ClCompile Include="..\..\Source\Processors\Parameter\ParameterEditor.cpp">
-      <Filter>open-ephys\Source\Processors\Parameter</Filter>
-    </ClCompile>
-    <ClCompile Include="..\..\Source\Processors\Parameter\Parameter.cpp">
-      <Filter>open-ephys\Source\Processors\Parameter</Filter>
-    </ClCompile>
-    <ClCompile Include="..\..\Source\Processors\PhaseDetector\PhaseDetector.cpp">
-      <Filter>open-ephys\Source\Processors\PhaseDetector</Filter>
-    </ClCompile>
-    <ClCompile Include="..\..\Source\Processors\PhaseDetector\PhaseDetectorEditor.cpp">
-      <Filter>open-ephys\Source\Processors\PhaseDetector</Filter>
-    </ClCompile>
-    <ClCompile Include="..\..\Source\Processors\ProcessorGraph\ProcessorGraph.cpp">
-      <Filter>open-ephys\Source\Processors\ProcessorGraph</Filter>
-    </ClCompile>
-    <ClCompile Include="..\..\Source\Processors\PulsePalOutput\PulsePalOutput.cpp">
-      <Filter>open-ephys\Source\Processors\PulsePalOutput</Filter>
-    </ClCompile>
-    <ClCompile Include="..\..\Source\Processors\PulsePalOutput\PulsePalOutputEditor.cpp">
-      <Filter>open-ephys\Source\Processors\PulsePalOutput</Filter>
-    </ClCompile>
-    <ClCompile Include="..\..\Source\Processors\RecordControl\RecordControl.cpp">
-      <Filter>open-ephys\Source\Processors\RecordControl</Filter>
-    </ClCompile>
-    <ClCompile Include="..\..\Source\Processors\RecordControl\RecordControlEditor.cpp">
-      <Filter>open-ephys\Source\Processors\RecordControl</Filter>
-    </ClCompile>
-    <ClCompile Include="..\..\Source\Processors\RecordNode\EngineConfigWindow.cpp">
-      <Filter>open-ephys\Source\Processors\RecordNode</Filter>
-    </ClCompile>
-    <ClCompile Include="..\..\Source\Processors\RecordNode\HDF5FileFormat.cpp">
-      <Filter>open-ephys\Source\Processors\RecordNode</Filter>
-    </ClCompile>
-    <ClCompile Include="..\..\Source\Processors\RecordNode\HDF5Recording.cpp">
-      <Filter>open-ephys\Source\Processors\RecordNode</Filter>
-    </ClCompile>
-    <ClCompile Include="..\..\Source\Processors\RecordNode\OriginalRecording.cpp">
-      <Filter>open-ephys\Source\Processors\RecordNode</Filter>
-    </ClCompile>
-    <ClCompile Include="..\..\Source\Processors\RecordNode\RecordEngine.cpp">
-      <Filter>open-ephys\Source\Processors\RecordNode</Filter>
-    </ClCompile>
-    <ClCompile Include="..\..\Source\Processors\RecordNode\RecordNode.cpp">
-      <Filter>open-ephys\Source\Processors\RecordNode</Filter>
-    </ClCompile>
-<<<<<<< HEAD
-    <ClCompile Include="..\..\Source\Processors\NetworkEvents\NetworkEvents.cpp">
-      <Filter>open-ephys\Source\Processors\NetworkEvents</Filter>
-    </ClCompile>
-    <ClCompile Include="..\..\Source\Processors\PSTH\PeriStimulusTimeHistogramNode.cpp">
-      <Filter>open-ephys\Source\Processors\PSTH</Filter>
-    </ClCompile>
-    <ClCompile Include="..\..\Source\Processors\PSTH\tictoc.cpp">
-      <Filter>open-ephys\Source\Processors\PSTH</Filter>
-    </ClCompile>
-    <ClCompile Include="..\..\Source\Processors\PSTH\TrialCircularBuffer.cpp">
-      <Filter>open-ephys\Source\Processors\PSTH</Filter>
-    </ClCompile>
-    <ClCompile Include="..\..\Source\Processors\ReferenceNode\ReferenceNode.cpp">
-      <Filter>open-ephys\Source\Processors\ReferenceNode</Filter>
-    </ClCompile>
-    <ClCompile Include="..\..\Source\Processors\ReferenceNode\ReferenceNodeEditor.cpp">
-      <Filter>open-ephys\Source\Processors\ReferenceNode</Filter>
-    </ClCompile>
-=======
->>>>>>> b5bb82d9
-    <ClCompile Include="..\..\Source\Processors\ResamplingNode\ResamplingNode.cpp">
-      <Filter>open-ephys\Source\Processors\ResamplingNode</Filter>
-    </ClCompile>
-    <ClCompile Include="..\..\Source\Processors\ResamplingNode\ResamplingNodeEditor.cpp">
-      <Filter>open-ephys\Source\Processors\ResamplingNode</Filter>
-    </ClCompile>
-    <ClCompile Include="..\..\Source\Processors\Serial\PulsePal.cpp">
-      <Filter>open-ephys\Source\Processors\Serial</Filter>
-    </ClCompile>
-    <ClCompile Include="..\..\Source\Processors\Serial\ofArduino.cpp">
-      <Filter>open-ephys\Source\Processors\Serial</Filter>
-    </ClCompile>
-    <ClCompile Include="..\..\Source\Processors\Serial\ofSerial.cpp">
-      <Filter>open-ephys\Source\Processors\Serial</Filter>
-    </ClCompile>
-    <ClCompile Include="..\..\Source\Processors\SerialInput\SerialInput.cpp">
-      <Filter>open-ephys\Source\Processors\SerialInput</Filter>
-    </ClCompile>
-    <ClCompile Include="..\..\Source\Processors\SerialInput\SerialInputEditor.cpp">
-      <Filter>open-ephys\Source\Processors\SerialInput</Filter>
-    </ClCompile>
-    <ClCompile Include="..\..\Source\Processors\SignalGenerator\SignalGenerator.cpp">
-      <Filter>open-ephys\Source\Processors\SignalGenerator</Filter>
-    </ClCompile>
-    <ClCompile Include="..\..\Source\Processors\SignalGenerator\SignalGeneratorEditor.cpp">
-      <Filter>open-ephys\Source\Processors\SignalGenerator</Filter>
-    </ClCompile>
-    <ClCompile Include="..\..\Source\Processors\SourceNode\SourceNode.cpp">
-      <Filter>open-ephys\Source\Processors\SourceNode</Filter>
-    </ClCompile>
-    <ClCompile Include="..\..\Source\Processors\SourceNode\SourceNodeEditor.cpp">
-      <Filter>open-ephys\Source\Processors\SourceNode</Filter>
-    </ClCompile>
-    <ClCompile Include="..\..\Source\Processors\SpikeDetector\SpikeDetector.cpp">
-      <Filter>open-ephys\Source\Processors\SpikeDetector</Filter>
-    </ClCompile>
-    <ClCompile Include="..\..\Source\Processors\SpikeDetector\SpikeDetectorEditor.cpp">
-      <Filter>open-ephys\Source\Processors\SpikeDetector</Filter>
-    </ClCompile>
-    <ClCompile Include="..\..\Source\Processors\SpikeDisplayNode\SpikeDisplayCanvas.cpp">
-      <Filter>open-ephys\Source\Processors\SpikeDisplayNode</Filter>
-    </ClCompile>
-    <ClCompile Include="..\..\Source\Processors\SpikeDisplayNode\SpikeDisplayEditor.cpp">
-      <Filter>open-ephys\Source\Processors\SpikeDisplayNode</Filter>
-    </ClCompile>
-    <ClCompile Include="..\..\Source\Processors\SpikeDisplayNode\SpikeDisplayNode.cpp">
-      <Filter>open-ephys\Source\Processors\SpikeDisplayNode</Filter>
-    </ClCompile>
-    <ClCompile Include="..\..\Source\Processors\SpikeSorter\SpikeSortBoxes.cpp">
-      <Filter>open-ephys\Source\Processors\SpikeSorter</Filter>
-    </ClCompile>
-    <ClCompile Include="..\..\Source\Processors\SpikeSorter\SpikeSorter.cpp">
-      <Filter>open-ephys\Source\Processors\SpikeSorter</Filter>
-    </ClCompile>
-    <ClCompile Include="..\..\Source\Processors\SpikeSorter\SpikeSorterCanvas.cpp">
-      <Filter>open-ephys\Source\Processors\SpikeSorter</Filter>
-    </ClCompile>
-    <ClCompile Include="..\..\Source\Processors\SpikeSorter\SpikeSorterEditor.cpp">
-      <Filter>open-ephys\Source\Processors\SpikeSorter</Filter>
-    </ClCompile>
-    <ClCompile Include="..\..\Source\Processors\Splitter\Splitter.cpp">
-      <Filter>open-ephys\Source\Processors\Splitter</Filter>
-    </ClCompile>
-    <ClCompile Include="..\..\Source\Processors\Splitter\SplitterEditor.cpp">
-      <Filter>open-ephys\Source\Processors\Splitter</Filter>
-    </ClCompile>
-    <ClCompile Include="..\..\Source\Processors\Visualization\DataWindow.cpp">
-      <Filter>open-ephys\Source\Processors\Visualization</Filter>
-    </ClCompile>
-    <ClCompile Include="..\..\Source\Processors\Visualization\SpikeObject.cpp">
-      <Filter>open-ephys\Source\Processors\Visualization</Filter>
-    </ClCompile>
-<<<<<<< HEAD
-    <ClCompile Include="..\..\Source\Processors\Visualization\MatlabLikePlot.cpp">
-      <Filter>open-ephys\Source\Processors\Visualization</Filter>
-    </ClCompile>
-    <ClCompile Include="..\..\Source\Processors\WiFiOutput\WiFiOutput.cpp">
-      <Filter>open-ephys\Source\Processors\WiFiOutput</Filter>
-    </ClCompile>
-    <ClCompile Include="..\..\Source\Processors\WiFiOutput\WiFiOutputEditor.cpp">
-      <Filter>open-ephys\Source\Processors\WiFiOutput</Filter>
-    </ClCompile>
-=======
->>>>>>> b5bb82d9
-    <ClCompile Include="..\..\Source\UI\EcubeDialogComponent.cpp">
-      <Filter>open-ephys\Source\UI</Filter>
-    </ClCompile>
-    <ClCompile Include="..\..\Source\UI\CustomArrowButton.cpp">
-      <Filter>open-ephys\Source\UI</Filter>
-    </ClCompile>
-    <ClCompile Include="..\..\Source\UI\GraphViewer.cpp">
-      <Filter>open-ephys\Source\UI</Filter>
-    </ClCompile>
-    <ClCompile Include="..\..\Source\UI\EditorViewportButtons.cpp">
-      <Filter>open-ephys\Source\UI</Filter>
-    </ClCompile>
-    <ClCompile Include="..\..\Source\UI\SignalChainManager.cpp">
-      <Filter>open-ephys\Source\UI</Filter>
-    </ClCompile>
-    <ClCompile Include="..\..\Source\UI\EditorViewport.cpp">
-      <Filter>open-ephys\Source\UI</Filter>
-    </ClCompile>
-    <ClCompile Include="..\..\Source\UI\ProcessorList.cpp">
-      <Filter>open-ephys\Source\UI</Filter>
-    </ClCompile>
-    <ClCompile Include="..\..\Source\UI\CustomLookAndFeel.cpp">
-      <Filter>open-ephys\Source\UI</Filter>
-    </ClCompile>
-    <ClCompile Include="..\..\Source\UI\InfoLabel.cpp">
-      <Filter>open-ephys\Source\UI</Filter>
-    </ClCompile>
-    <ClCompile Include="..\..\Source\UI\DataViewport.cpp">
-      <Filter>open-ephys\Source\UI</Filter>
-    </ClCompile>
-    <ClCompile Include="..\..\Source\UI\ControlPanel.cpp">
-      <Filter>open-ephys\Source\UI</Filter>
-    </ClCompile>
-    <ClCompile Include="..\..\Source\UI\UIComponent.cpp">
-      <Filter>open-ephys\Source\UI</Filter>
-    </ClCompile>
-    <ClCompile Include="..\..\Source\MainWindow.cpp">
-      <Filter>open-ephys\Source</Filter>
-    </ClCompile>
-    <ClCompile Include="..\..\Source\Main.cpp">
-      <Filter>open-ephys\Source</Filter>
-    </ClCompile>
-    <ClCompile Include="..\..\JuceLibraryCode\modules\juce_audio_basics\buffers\juce_AudioDataConverters.cpp">
-      <Filter>Juce Modules\juce_audio_basics\buffers</Filter>
-    </ClCompile>
-    <ClCompile Include="..\..\JuceLibraryCode\modules\juce_audio_basics\buffers\juce_AudioSampleBuffer.cpp">
-      <Filter>Juce Modules\juce_audio_basics\buffers</Filter>
-    </ClCompile>
-    <ClCompile Include="..\..\JuceLibraryCode\modules\juce_audio_basics\buffers\juce_FloatVectorOperations.cpp">
-      <Filter>Juce Modules\juce_audio_basics\buffers</Filter>
-    </ClCompile>
-    <ClCompile Include="..\..\JuceLibraryCode\modules\juce_audio_basics\midi\juce_MidiBuffer.cpp">
-      <Filter>Juce Modules\juce_audio_basics\midi</Filter>
-    </ClCompile>
-    <ClCompile Include="..\..\JuceLibraryCode\modules\juce_audio_basics\midi\juce_MidiFile.cpp">
-      <Filter>Juce Modules\juce_audio_basics\midi</Filter>
-    </ClCompile>
-    <ClCompile Include="..\..\JuceLibraryCode\modules\juce_audio_basics\midi\juce_MidiKeyboardState.cpp">
-      <Filter>Juce Modules\juce_audio_basics\midi</Filter>
-    </ClCompile>
-    <ClCompile Include="..\..\JuceLibraryCode\modules\juce_audio_basics\midi\juce_MidiMessage.cpp">
-      <Filter>Juce Modules\juce_audio_basics\midi</Filter>
-    </ClCompile>
-    <ClCompile Include="..\..\JuceLibraryCode\modules\juce_audio_basics\midi\juce_MidiMessageSequence.cpp">
-      <Filter>Juce Modules\juce_audio_basics\midi</Filter>
-    </ClCompile>
-    <ClCompile Include="..\..\JuceLibraryCode\modules\juce_audio_basics\effects\juce_IIRFilter.cpp">
-      <Filter>Juce Modules\juce_audio_basics\effects</Filter>
-    </ClCompile>
-    <ClCompile Include="..\..\JuceLibraryCode\modules\juce_audio_basics\effects\juce_LagrangeInterpolator.cpp">
-      <Filter>Juce Modules\juce_audio_basics\effects</Filter>
-    </ClCompile>
-    <ClCompile Include="..\..\JuceLibraryCode\modules\juce_audio_basics\sources\juce_BufferingAudioSource.cpp">
-      <Filter>Juce Modules\juce_audio_basics\sources</Filter>
-    </ClCompile>
-    <ClCompile Include="..\..\JuceLibraryCode\modules\juce_audio_basics\sources\juce_ChannelRemappingAudioSource.cpp">
-      <Filter>Juce Modules\juce_audio_basics\sources</Filter>
-    </ClCompile>
-    <ClCompile Include="..\..\JuceLibraryCode\modules\juce_audio_basics\sources\juce_IIRFilterAudioSource.cpp">
-      <Filter>Juce Modules\juce_audio_basics\sources</Filter>
-    </ClCompile>
-    <ClCompile Include="..\..\JuceLibraryCode\modules\juce_audio_basics\sources\juce_MixerAudioSource.cpp">
-      <Filter>Juce Modules\juce_audio_basics\sources</Filter>
-    </ClCompile>
-    <ClCompile Include="..\..\JuceLibraryCode\modules\juce_audio_basics\sources\juce_ResamplingAudioSource.cpp">
-      <Filter>Juce Modules\juce_audio_basics\sources</Filter>
-    </ClCompile>
-    <ClCompile Include="..\..\JuceLibraryCode\modules\juce_audio_basics\sources\juce_ReverbAudioSource.cpp">
-      <Filter>Juce Modules\juce_audio_basics\sources</Filter>
-    </ClCompile>
-    <ClCompile Include="..\..\JuceLibraryCode\modules\juce_audio_basics\sources\juce_ToneGeneratorAudioSource.cpp">
-      <Filter>Juce Modules\juce_audio_basics\sources</Filter>
-    </ClCompile>
-    <ClCompile Include="..\..\JuceLibraryCode\modules\juce_audio_basics\synthesisers\juce_Synthesiser.cpp">
-      <Filter>Juce Modules\juce_audio_basics\synthesisers</Filter>
-    </ClCompile>
-    <ClCompile Include="..\..\JuceLibraryCode\modules\juce_audio_devices\audio_io\juce_AudioDeviceManager.cpp">
-      <Filter>Juce Modules\juce_audio_devices\audio_io</Filter>
-    </ClCompile>
-    <ClCompile Include="..\..\JuceLibraryCode\modules\juce_audio_devices\audio_io\juce_AudioIODevice.cpp">
-      <Filter>Juce Modules\juce_audio_devices\audio_io</Filter>
-    </ClCompile>
-    <ClCompile Include="..\..\JuceLibraryCode\modules\juce_audio_devices\audio_io\juce_AudioIODeviceType.cpp">
-      <Filter>Juce Modules\juce_audio_devices\audio_io</Filter>
-    </ClCompile>
-    <ClCompile Include="..\..\JuceLibraryCode\modules\juce_audio_devices\midi_io\juce_MidiMessageCollector.cpp">
-      <Filter>Juce Modules\juce_audio_devices\midi_io</Filter>
-    </ClCompile>
-    <ClCompile Include="..\..\JuceLibraryCode\modules\juce_audio_devices\midi_io\juce_MidiOutput.cpp">
-      <Filter>Juce Modules\juce_audio_devices\midi_io</Filter>
-    </ClCompile>
-    <ClCompile Include="..\..\JuceLibraryCode\modules\juce_audio_devices\sources\juce_AudioSourcePlayer.cpp">
-      <Filter>Juce Modules\juce_audio_devices\sources</Filter>
-    </ClCompile>
-    <ClCompile Include="..\..\JuceLibraryCode\modules\juce_audio_devices\sources\juce_AudioTransportSource.cpp">
-      <Filter>Juce Modules\juce_audio_devices\sources</Filter>
-    </ClCompile>
-    <ClCompile Include="..\..\JuceLibraryCode\modules\juce_audio_devices\audio_cd\juce_AudioCDReader.cpp">
-      <Filter>Juce Modules\juce_audio_devices\audio_cd</Filter>
-    </ClCompile>
-    <ClCompile Include="..\..\JuceLibraryCode\modules\juce_audio_devices\native\juce_android_Audio.cpp">
-      <Filter>Juce Modules\juce_audio_devices\native</Filter>
-    </ClCompile>
-    <ClCompile Include="..\..\JuceLibraryCode\modules\juce_audio_devices\native\juce_android_Midi.cpp">
-      <Filter>Juce Modules\juce_audio_devices\native</Filter>
-    </ClCompile>
-    <ClCompile Include="..\..\JuceLibraryCode\modules\juce_audio_devices\native\juce_android_OpenSL.cpp">
-      <Filter>Juce Modules\juce_audio_devices\native</Filter>
-    </ClCompile>
-    <ClCompile Include="..\..\JuceLibraryCode\modules\juce_audio_devices\native\juce_ios_Audio.cpp">
-      <Filter>Juce Modules\juce_audio_devices\native</Filter>
-    </ClCompile>
-    <ClCompile Include="..\..\JuceLibraryCode\modules\juce_audio_devices\native\juce_linux_ALSA.cpp">
-      <Filter>Juce Modules\juce_audio_devices\native</Filter>
-    </ClCompile>
-    <ClCompile Include="..\..\JuceLibraryCode\modules\juce_audio_devices\native\juce_linux_AudioCDReader.cpp">
-      <Filter>Juce Modules\juce_audio_devices\native</Filter>
-    </ClCompile>
-    <ClCompile Include="..\..\JuceLibraryCode\modules\juce_audio_devices\native\juce_linux_JackAudio.cpp">
-      <Filter>Juce Modules\juce_audio_devices\native</Filter>
-    </ClCompile>
-    <ClCompile Include="..\..\JuceLibraryCode\modules\juce_audio_devices\native\juce_linux_Midi.cpp">
-      <Filter>Juce Modules\juce_audio_devices\native</Filter>
-    </ClCompile>
-    <ClCompile Include="..\..\JuceLibraryCode\modules\juce_audio_devices\native\juce_mac_AudioCDBurner.mm">
-      <Filter>Juce Modules\juce_audio_devices\native</Filter>
-    </ClCompile>
-    <ClCompile Include="..\..\JuceLibraryCode\modules\juce_audio_devices\native\juce_mac_AudioCDReader.mm">
-      <Filter>Juce Modules\juce_audio_devices\native</Filter>
-    </ClCompile>
-    <ClCompile Include="..\..\JuceLibraryCode\modules\juce_audio_devices\native\juce_mac_CoreAudio.cpp">
-      <Filter>Juce Modules\juce_audio_devices\native</Filter>
-    </ClCompile>
-    <ClCompile Include="..\..\JuceLibraryCode\modules\juce_audio_devices\native\juce_mac_CoreMidi.cpp">
-      <Filter>Juce Modules\juce_audio_devices\native</Filter>
-    </ClCompile>
-    <ClCompile Include="..\..\JuceLibraryCode\modules\juce_audio_devices\native\juce_win32_ASIO.cpp">
-      <Filter>Juce Modules\juce_audio_devices\native</Filter>
-    </ClCompile>
-    <ClCompile Include="..\..\JuceLibraryCode\modules\juce_audio_devices\native\juce_win32_AudioCDBurner.cpp">
-      <Filter>Juce Modules\juce_audio_devices\native</Filter>
-    </ClCompile>
-    <ClCompile Include="..\..\JuceLibraryCode\modules\juce_audio_devices\native\juce_win32_AudioCDReader.cpp">
-      <Filter>Juce Modules\juce_audio_devices\native</Filter>
-    </ClCompile>
-    <ClCompile Include="..\..\JuceLibraryCode\modules\juce_audio_devices\native\juce_win32_DirectSound.cpp">
-      <Filter>Juce Modules\juce_audio_devices\native</Filter>
-    </ClCompile>
-    <ClCompile Include="..\..\JuceLibraryCode\modules\juce_audio_devices\native\juce_win32_Midi.cpp">
-      <Filter>Juce Modules\juce_audio_devices\native</Filter>
-    </ClCompile>
-    <ClCompile Include="..\..\JuceLibraryCode\modules\juce_audio_devices\native\juce_win32_WASAPI.cpp">
-      <Filter>Juce Modules\juce_audio_devices\native</Filter>
-    </ClCompile>
-    <ClCompile Include="..\..\JuceLibraryCode\modules\juce_audio_formats\format\juce_AudioFormat.cpp">
-      <Filter>Juce Modules\juce_audio_formats\format</Filter>
-    </ClCompile>
-    <ClCompile Include="..\..\JuceLibraryCode\modules\juce_audio_formats\format\juce_AudioFormatManager.cpp">
-      <Filter>Juce Modules\juce_audio_formats\format</Filter>
-    </ClCompile>
-    <ClCompile Include="..\..\JuceLibraryCode\modules\juce_audio_formats\format\juce_AudioFormatReader.cpp">
-      <Filter>Juce Modules\juce_audio_formats\format</Filter>
-    </ClCompile>
-    <ClCompile Include="..\..\JuceLibraryCode\modules\juce_audio_formats\format\juce_AudioFormatReaderSource.cpp">
-      <Filter>Juce Modules\juce_audio_formats\format</Filter>
-    </ClCompile>
-    <ClCompile Include="..\..\JuceLibraryCode\modules\juce_audio_formats\format\juce_AudioFormatWriter.cpp">
-      <Filter>Juce Modules\juce_audio_formats\format</Filter>
-    </ClCompile>
-    <ClCompile Include="..\..\JuceLibraryCode\modules\juce_audio_formats\format\juce_AudioSubsectionReader.cpp">
-      <Filter>Juce Modules\juce_audio_formats\format</Filter>
-    </ClCompile>
-    <ClCompile Include="..\..\JuceLibraryCode\modules\juce_audio_formats\format\juce_BufferingAudioFormatReader.cpp">
-      <Filter>Juce Modules\juce_audio_formats\format</Filter>
-    </ClCompile>
-    <ClCompile Include="..\..\JuceLibraryCode\modules\juce_audio_formats\codecs\juce_AiffAudioFormat.cpp">
-      <Filter>Juce Modules\juce_audio_formats\codecs</Filter>
-    </ClCompile>
-    <ClCompile Include="..\..\JuceLibraryCode\modules\juce_audio_formats\codecs\juce_CoreAudioFormat.cpp">
-      <Filter>Juce Modules\juce_audio_formats\codecs</Filter>
-    </ClCompile>
-    <ClCompile Include="..\..\JuceLibraryCode\modules\juce_audio_formats\codecs\juce_FlacAudioFormat.cpp">
-      <Filter>Juce Modules\juce_audio_formats\codecs</Filter>
-    </ClCompile>
-    <ClCompile Include="..\..\JuceLibraryCode\modules\juce_audio_formats\codecs\juce_LAMEEncoderAudioFormat.cpp">
-      <Filter>Juce Modules\juce_audio_formats\codecs</Filter>
-    </ClCompile>
-    <ClCompile Include="..\..\JuceLibraryCode\modules\juce_audio_formats\codecs\juce_MP3AudioFormat.cpp">
-      <Filter>Juce Modules\juce_audio_formats\codecs</Filter>
-    </ClCompile>
-    <ClCompile Include="..\..\JuceLibraryCode\modules\juce_audio_formats\codecs\juce_OggVorbisAudioFormat.cpp">
-      <Filter>Juce Modules\juce_audio_formats\codecs</Filter>
-    </ClCompile>
-    <ClCompile Include="..\..\JuceLibraryCode\modules\juce_audio_formats\codecs\juce_QuickTimeAudioFormat.cpp">
-      <Filter>Juce Modules\juce_audio_formats\codecs</Filter>
-    </ClCompile>
-    <ClCompile Include="..\..\JuceLibraryCode\modules\juce_audio_formats\codecs\juce_WavAudioFormat.cpp">
-      <Filter>Juce Modules\juce_audio_formats\codecs</Filter>
-    </ClCompile>
-    <ClCompile Include="..\..\JuceLibraryCode\modules\juce_audio_formats\codecs\juce_WindowsMediaAudioFormat.cpp">
-      <Filter>Juce Modules\juce_audio_formats\codecs</Filter>
-    </ClCompile>
-    <ClCompile Include="..\..\JuceLibraryCode\modules\juce_audio_formats\sampler\juce_Sampler.cpp">
-      <Filter>Juce Modules\juce_audio_formats\sampler</Filter>
-    </ClCompile>
-    <ClCompile Include="..\..\JuceLibraryCode\modules\juce_audio_processors\processors\juce_AudioProcessor.cpp">
-      <Filter>Juce Modules\juce_audio_processors\processors</Filter>
-    </ClCompile>
-    <ClCompile Include="..\..\JuceLibraryCode\modules\juce_audio_processors\processors\juce_AudioProcessorEditor.cpp">
-      <Filter>Juce Modules\juce_audio_processors\processors</Filter>
-    </ClCompile>
-    <ClCompile Include="..\..\JuceLibraryCode\modules\juce_audio_processors\processors\juce_AudioProcessorGraph.cpp">
-      <Filter>Juce Modules\juce_audio_processors\processors</Filter>
-    </ClCompile>
-    <ClCompile Include="..\..\JuceLibraryCode\modules\juce_audio_processors\processors\juce_GenericAudioProcessorEditor.cpp">
-      <Filter>Juce Modules\juce_audio_processors\processors</Filter>
-    </ClCompile>
-    <ClCompile Include="..\..\JuceLibraryCode\modules\juce_audio_processors\processors\juce_PluginDescription.cpp">
-      <Filter>Juce Modules\juce_audio_processors\processors</Filter>
-    </ClCompile>
-    <ClCompile Include="..\..\JuceLibraryCode\modules\juce_audio_processors\format\juce_AudioPluginFormat.cpp">
-      <Filter>Juce Modules\juce_audio_processors\format</Filter>
-    </ClCompile>
-    <ClCompile Include="..\..\JuceLibraryCode\modules\juce_audio_processors\format\juce_AudioPluginFormatManager.cpp">
-      <Filter>Juce Modules\juce_audio_processors\format</Filter>
-    </ClCompile>
-    <ClCompile Include="..\..\JuceLibraryCode\modules\juce_audio_processors\format_types\juce_AudioUnitPluginFormat.mm">
-      <Filter>Juce Modules\juce_audio_processors\format_types</Filter>
-    </ClCompile>
-    <ClCompile Include="..\..\JuceLibraryCode\modules\juce_audio_processors\format_types\juce_LADSPAPluginFormat.cpp">
-      <Filter>Juce Modules\juce_audio_processors\format_types</Filter>
-    </ClCompile>
-    <ClCompile Include="..\..\JuceLibraryCode\modules\juce_audio_processors\format_types\juce_VST3PluginFormat.cpp">
-      <Filter>Juce Modules\juce_audio_processors\format_types</Filter>
-    </ClCompile>
-    <ClCompile Include="..\..\JuceLibraryCode\modules\juce_audio_processors\format_types\juce_VSTPluginFormat.cpp">
-      <Filter>Juce Modules\juce_audio_processors\format_types</Filter>
-    </ClCompile>
-    <ClCompile Include="..\..\JuceLibraryCode\modules\juce_audio_processors\scanning\juce_KnownPluginList.cpp">
-      <Filter>Juce Modules\juce_audio_processors\scanning</Filter>
-    </ClCompile>
-    <ClCompile Include="..\..\JuceLibraryCode\modules\juce_audio_processors\scanning\juce_PluginDirectoryScanner.cpp">
-      <Filter>Juce Modules\juce_audio_processors\scanning</Filter>
-    </ClCompile>
-    <ClCompile Include="..\..\JuceLibraryCode\modules\juce_audio_processors\scanning\juce_PluginListComponent.cpp">
-      <Filter>Juce Modules\juce_audio_processors\scanning</Filter>
-    </ClCompile>
-    <ClCompile Include="..\..\JuceLibraryCode\modules\juce_audio_utils\gui\juce_AudioDeviceSelectorComponent.cpp">
-      <Filter>Juce Modules\juce_audio_utils\gui</Filter>
-    </ClCompile>
-    <ClCompile Include="..\..\JuceLibraryCode\modules\juce_audio_utils\gui\juce_AudioThumbnail.cpp">
-      <Filter>Juce Modules\juce_audio_utils\gui</Filter>
-    </ClCompile>
-    <ClCompile Include="..\..\JuceLibraryCode\modules\juce_audio_utils\gui\juce_AudioThumbnailCache.cpp">
-      <Filter>Juce Modules\juce_audio_utils\gui</Filter>
-    </ClCompile>
-    <ClCompile Include="..\..\JuceLibraryCode\modules\juce_audio_utils\gui\juce_MidiKeyboardComponent.cpp">
-      <Filter>Juce Modules\juce_audio_utils\gui</Filter>
-    </ClCompile>
-    <ClCompile Include="..\..\JuceLibraryCode\modules\juce_audio_utils\players\juce_AudioProcessorPlayer.cpp">
-      <Filter>Juce Modules\juce_audio_utils\players</Filter>
-    </ClCompile>
-    <ClCompile Include="..\..\JuceLibraryCode\modules\juce_core\text\juce_CharacterFunctions.cpp">
-      <Filter>Juce Modules\juce_core\text</Filter>
-    </ClCompile>
-    <ClCompile Include="..\..\JuceLibraryCode\modules\juce_core\text\juce_Identifier.cpp">
-      <Filter>Juce Modules\juce_core\text</Filter>
-    </ClCompile>
-    <ClCompile Include="..\..\JuceLibraryCode\modules\juce_core\text\juce_LocalisedStrings.cpp">
-      <Filter>Juce Modules\juce_core\text</Filter>
-    </ClCompile>
-    <ClCompile Include="..\..\JuceLibraryCode\modules\juce_core\text\juce_String.cpp">
-      <Filter>Juce Modules\juce_core\text</Filter>
-    </ClCompile>
-    <ClCompile Include="..\..\JuceLibraryCode\modules\juce_core\text\juce_StringArray.cpp">
-      <Filter>Juce Modules\juce_core\text</Filter>
-    </ClCompile>
-    <ClCompile Include="..\..\JuceLibraryCode\modules\juce_core\text\juce_StringPairArray.cpp">
-      <Filter>Juce Modules\juce_core\text</Filter>
-    </ClCompile>
-    <ClCompile Include="..\..\JuceLibraryCode\modules\juce_core\text\juce_StringPool.cpp">
-      <Filter>Juce Modules\juce_core\text</Filter>
-    </ClCompile>
-    <ClCompile Include="..\..\JuceLibraryCode\modules\juce_core\text\juce_TextDiff.cpp">
-      <Filter>Juce Modules\juce_core\text</Filter>
-    </ClCompile>
-    <ClCompile Include="..\..\JuceLibraryCode\modules\juce_core\maths\juce_BigInteger.cpp">
-      <Filter>Juce Modules\juce_core\maths</Filter>
-    </ClCompile>
-    <ClCompile Include="..\..\JuceLibraryCode\modules\juce_core\maths\juce_Expression.cpp">
-      <Filter>Juce Modules\juce_core\maths</Filter>
-    </ClCompile>
-    <ClCompile Include="..\..\JuceLibraryCode\modules\juce_core\maths\juce_Random.cpp">
-      <Filter>Juce Modules\juce_core\maths</Filter>
-    </ClCompile>
-    <ClCompile Include="..\..\JuceLibraryCode\modules\juce_core\memory\juce_MemoryBlock.cpp">
-      <Filter>Juce Modules\juce_core\memory</Filter>
-    </ClCompile>
-    <ClCompile Include="..\..\JuceLibraryCode\modules\juce_core\containers\juce_AbstractFifo.cpp">
-      <Filter>Juce Modules\juce_core\containers</Filter>
-    </ClCompile>
-    <ClCompile Include="..\..\JuceLibraryCode\modules\juce_core\containers\juce_DynamicObject.cpp">
-      <Filter>Juce Modules\juce_core\containers</Filter>
-    </ClCompile>
-    <ClCompile Include="..\..\JuceLibraryCode\modules\juce_core\containers\juce_NamedValueSet.cpp">
-      <Filter>Juce Modules\juce_core\containers</Filter>
-    </ClCompile>
-    <ClCompile Include="..\..\JuceLibraryCode\modules\juce_core\containers\juce_PropertySet.cpp">
-      <Filter>Juce Modules\juce_core\containers</Filter>
-    </ClCompile>
-    <ClCompile Include="..\..\JuceLibraryCode\modules\juce_core\containers\juce_Variant.cpp">
-      <Filter>Juce Modules\juce_core\containers</Filter>
-    </ClCompile>
-    <ClCompile Include="..\..\JuceLibraryCode\modules\juce_core\threads\juce_ChildProcess.cpp">
-      <Filter>Juce Modules\juce_core\threads</Filter>
-    </ClCompile>
-    <ClCompile Include="..\..\JuceLibraryCode\modules\juce_core\threads\juce_HighResolutionTimer.cpp">
-      <Filter>Juce Modules\juce_core\threads</Filter>
-    </ClCompile>
-    <ClCompile Include="..\..\JuceLibraryCode\modules\juce_core\threads\juce_ReadWriteLock.cpp">
-      <Filter>Juce Modules\juce_core\threads</Filter>
-    </ClCompile>
-    <ClCompile Include="..\..\JuceLibraryCode\modules\juce_core\threads\juce_Thread.cpp">
-      <Filter>Juce Modules\juce_core\threads</Filter>
-    </ClCompile>
-    <ClCompile Include="..\..\JuceLibraryCode\modules\juce_core\threads\juce_ThreadPool.cpp">
-      <Filter>Juce Modules\juce_core\threads</Filter>
-    </ClCompile>
-    <ClCompile Include="..\..\JuceLibraryCode\modules\juce_core\threads\juce_TimeSliceThread.cpp">
-      <Filter>Juce Modules\juce_core\threads</Filter>
-    </ClCompile>
-    <ClCompile Include="..\..\JuceLibraryCode\modules\juce_core\time\juce_PerformanceCounter.cpp">
-      <Filter>Juce Modules\juce_core\time</Filter>
-    </ClCompile>
-    <ClCompile Include="..\..\JuceLibraryCode\modules\juce_core\time\juce_RelativeTime.cpp">
-      <Filter>Juce Modules\juce_core\time</Filter>
-    </ClCompile>
-    <ClCompile Include="..\..\JuceLibraryCode\modules\juce_core\time\juce_Time.cpp">
-      <Filter>Juce Modules\juce_core\time</Filter>
-    </ClCompile>
-    <ClCompile Include="..\..\JuceLibraryCode\modules\juce_core\files\juce_DirectoryIterator.cpp">
-      <Filter>Juce Modules\juce_core\files</Filter>
-    </ClCompile>
-    <ClCompile Include="..\..\JuceLibraryCode\modules\juce_core\files\juce_File.cpp">
-      <Filter>Juce Modules\juce_core\files</Filter>
-    </ClCompile>
-    <ClCompile Include="..\..\JuceLibraryCode\modules\juce_core\files\juce_FileFilter.cpp">
-      <Filter>Juce Modules\juce_core\files</Filter>
-    </ClCompile>
-    <ClCompile Include="..\..\JuceLibraryCode\modules\juce_core\files\juce_FileInputStream.cpp">
-      <Filter>Juce Modules\juce_core\files</Filter>
-    </ClCompile>
-    <ClCompile Include="..\..\JuceLibraryCode\modules\juce_core\files\juce_FileOutputStream.cpp">
-      <Filter>Juce Modules\juce_core\files</Filter>
-    </ClCompile>
-    <ClCompile Include="..\..\JuceLibraryCode\modules\juce_core\files\juce_FileSearchPath.cpp">
-      <Filter>Juce Modules\juce_core\files</Filter>
-    </ClCompile>
-    <ClCompile Include="..\..\JuceLibraryCode\modules\juce_core\files\juce_TemporaryFile.cpp">
-      <Filter>Juce Modules\juce_core\files</Filter>
-    </ClCompile>
-    <ClCompile Include="..\..\JuceLibraryCode\modules\juce_core\files\juce_WildcardFileFilter.cpp">
-      <Filter>Juce Modules\juce_core\files</Filter>
-    </ClCompile>
-    <ClCompile Include="..\..\JuceLibraryCode\modules\juce_core\network\juce_IPAddress.cpp">
-      <Filter>Juce Modules\juce_core\network</Filter>
-    </ClCompile>
-    <ClCompile Include="..\..\JuceLibraryCode\modules\juce_core\network\juce_MACAddress.cpp">
-      <Filter>Juce Modules\juce_core\network</Filter>
-    </ClCompile>
-    <ClCompile Include="..\..\JuceLibraryCode\modules\juce_core\network\juce_NamedPipe.cpp">
-      <Filter>Juce Modules\juce_core\network</Filter>
-    </ClCompile>
-    <ClCompile Include="..\..\JuceLibraryCode\modules\juce_core\network\juce_Socket.cpp">
-      <Filter>Juce Modules\juce_core\network</Filter>
-    </ClCompile>
-    <ClCompile Include="..\..\JuceLibraryCode\modules\juce_core\network\juce_URL.cpp">
-      <Filter>Juce Modules\juce_core\network</Filter>
-    </ClCompile>
-    <ClCompile Include="..\..\JuceLibraryCode\modules\juce_core\streams\juce_BufferedInputStream.cpp">
-      <Filter>Juce Modules\juce_core\streams</Filter>
-    </ClCompile>
-    <ClCompile Include="..\..\JuceLibraryCode\modules\juce_core\streams\juce_FileInputSource.cpp">
-      <Filter>Juce Modules\juce_core\streams</Filter>
-    </ClCompile>
-    <ClCompile Include="..\..\JuceLibraryCode\modules\juce_core\streams\juce_InputStream.cpp">
-      <Filter>Juce Modules\juce_core\streams</Filter>
-    </ClCompile>
-    <ClCompile Include="..\..\JuceLibraryCode\modules\juce_core\streams\juce_MemoryInputStream.cpp">
-      <Filter>Juce Modules\juce_core\streams</Filter>
-    </ClCompile>
-    <ClCompile Include="..\..\JuceLibraryCode\modules\juce_core\streams\juce_MemoryOutputStream.cpp">
-      <Filter>Juce Modules\juce_core\streams</Filter>
-    </ClCompile>
-    <ClCompile Include="..\..\JuceLibraryCode\modules\juce_core\streams\juce_OutputStream.cpp">
-      <Filter>Juce Modules\juce_core\streams</Filter>
-    </ClCompile>
-    <ClCompile Include="..\..\JuceLibraryCode\modules\juce_core\streams\juce_SubregionStream.cpp">
-      <Filter>Juce Modules\juce_core\streams</Filter>
-    </ClCompile>
-    <ClCompile Include="..\..\JuceLibraryCode\modules\juce_core\logging\juce_FileLogger.cpp">
-      <Filter>Juce Modules\juce_core\logging</Filter>
-    </ClCompile>
-    <ClCompile Include="..\..\JuceLibraryCode\modules\juce_core\logging\juce_Logger.cpp">
-      <Filter>Juce Modules\juce_core\logging</Filter>
-    </ClCompile>
-    <ClCompile Include="..\..\JuceLibraryCode\modules\juce_core\system\juce_SystemStats.cpp">
-      <Filter>Juce Modules\juce_core\system</Filter>
-    </ClCompile>
-    <ClCompile Include="..\..\JuceLibraryCode\modules\juce_core\xml\juce_XmlDocument.cpp">
-      <Filter>Juce Modules\juce_core\xml</Filter>
-    </ClCompile>
-    <ClCompile Include="..\..\JuceLibraryCode\modules\juce_core\xml\juce_XmlElement.cpp">
-      <Filter>Juce Modules\juce_core\xml</Filter>
-    </ClCompile>
-    <ClCompile Include="..\..\JuceLibraryCode\modules\juce_core\javascript\juce_Javascript.cpp">
-      <Filter>Juce Modules\juce_core\javascript</Filter>
-    </ClCompile>
-    <ClCompile Include="..\..\JuceLibraryCode\modules\juce_core\javascript\juce_JSON.cpp">
-      <Filter>Juce Modules\juce_core\javascript</Filter>
-    </ClCompile>
-    <ClCompile Include="..\..\JuceLibraryCode\modules\juce_core\zip\juce_GZIPCompressorOutputStream.cpp">
-      <Filter>Juce Modules\juce_core\zip</Filter>
-    </ClCompile>
-    <ClCompile Include="..\..\JuceLibraryCode\modules\juce_core\zip\juce_GZIPDecompressorInputStream.cpp">
-      <Filter>Juce Modules\juce_core\zip</Filter>
-    </ClCompile>
-    <ClCompile Include="..\..\JuceLibraryCode\modules\juce_core\zip\juce_ZipFile.cpp">
-      <Filter>Juce Modules\juce_core\zip</Filter>
-    </ClCompile>
-    <ClCompile Include="..\..\JuceLibraryCode\modules\juce_core\unit_tests\juce_UnitTest.cpp">
-      <Filter>Juce Modules\juce_core\unit_tests</Filter>
-    </ClCompile>
-    <ClCompile Include="..\..\JuceLibraryCode\modules\juce_core\misc\juce_Result.cpp">
-      <Filter>Juce Modules\juce_core\misc</Filter>
-    </ClCompile>
-    <ClCompile Include="..\..\JuceLibraryCode\modules\juce_core\misc\juce_Uuid.cpp">
-      <Filter>Juce Modules\juce_core\misc</Filter>
-    </ClCompile>
-    <ClCompile Include="..\..\JuceLibraryCode\modules\juce_core\native\juce_android_Files.cpp">
-      <Filter>Juce Modules\juce_core\native</Filter>
-    </ClCompile>
-    <ClCompile Include="..\..\JuceLibraryCode\modules\juce_core\native\juce_android_Misc.cpp">
-      <Filter>Juce Modules\juce_core\native</Filter>
-    </ClCompile>
-    <ClCompile Include="..\..\JuceLibraryCode\modules\juce_core\native\juce_android_Network.cpp">
-      <Filter>Juce Modules\juce_core\native</Filter>
-    </ClCompile>
-    <ClCompile Include="..\..\JuceLibraryCode\modules\juce_core\native\juce_android_SystemStats.cpp">
-      <Filter>Juce Modules\juce_core\native</Filter>
-    </ClCompile>
-    <ClCompile Include="..\..\JuceLibraryCode\modules\juce_core\native\juce_android_Threads.cpp">
-      <Filter>Juce Modules\juce_core\native</Filter>
-    </ClCompile>
-    <ClCompile Include="..\..\JuceLibraryCode\modules\juce_core\native\juce_linux_CommonFile.cpp">
-      <Filter>Juce Modules\juce_core\native</Filter>
-    </ClCompile>
-    <ClCompile Include="..\..\JuceLibraryCode\modules\juce_core\native\juce_linux_Files.cpp">
-      <Filter>Juce Modules\juce_core\native</Filter>
-    </ClCompile>
-    <ClCompile Include="..\..\JuceLibraryCode\modules\juce_core\native\juce_linux_Network.cpp">
-      <Filter>Juce Modules\juce_core\native</Filter>
-    </ClCompile>
-    <ClCompile Include="..\..\JuceLibraryCode\modules\juce_core\native\juce_linux_SystemStats.cpp">
-      <Filter>Juce Modules\juce_core\native</Filter>
-    </ClCompile>
-    <ClCompile Include="..\..\JuceLibraryCode\modules\juce_core\native\juce_linux_Threads.cpp">
-      <Filter>Juce Modules\juce_core\native</Filter>
-    </ClCompile>
-    <ClCompile Include="..\..\JuceLibraryCode\modules\juce_core\native\juce_mac_Files.mm">
-      <Filter>Juce Modules\juce_core\native</Filter>
-    </ClCompile>
-    <ClCompile Include="..\..\JuceLibraryCode\modules\juce_core\native\juce_mac_Network.mm">
-      <Filter>Juce Modules\juce_core\native</Filter>
-    </ClCompile>
-    <ClCompile Include="..\..\JuceLibraryCode\modules\juce_core\native\juce_mac_Strings.mm">
-      <Filter>Juce Modules\juce_core\native</Filter>
-    </ClCompile>
-    <ClCompile Include="..\..\JuceLibraryCode\modules\juce_core\native\juce_mac_SystemStats.mm">
-      <Filter>Juce Modules\juce_core\native</Filter>
-    </ClCompile>
-    <ClCompile Include="..\..\JuceLibraryCode\modules\juce_core\native\juce_mac_Threads.mm">
-      <Filter>Juce Modules\juce_core\native</Filter>
-    </ClCompile>
-    <ClCompile Include="..\..\JuceLibraryCode\modules\juce_core\native\juce_posix_NamedPipe.cpp">
-      <Filter>Juce Modules\juce_core\native</Filter>
-    </ClCompile>
-    <ClCompile Include="..\..\JuceLibraryCode\modules\juce_core\native\juce_win32_Files.cpp">
-      <Filter>Juce Modules\juce_core\native</Filter>
-    </ClCompile>
-    <ClCompile Include="..\..\JuceLibraryCode\modules\juce_core\native\juce_win32_Network.cpp">
-      <Filter>Juce Modules\juce_core\native</Filter>
-    </ClCompile>
-    <ClCompile Include="..\..\JuceLibraryCode\modules\juce_core\native\juce_win32_Registry.cpp">
-      <Filter>Juce Modules\juce_core\native</Filter>
-    </ClCompile>
-    <ClCompile Include="..\..\JuceLibraryCode\modules\juce_core\native\juce_win32_SystemStats.cpp">
-      <Filter>Juce Modules\juce_core\native</Filter>
-    </ClCompile>
-    <ClCompile Include="..\..\JuceLibraryCode\modules\juce_core\native\juce_win32_Threads.cpp">
-      <Filter>Juce Modules\juce_core\native</Filter>
-    </ClCompile>
-    <ClCompile Include="..\..\JuceLibraryCode\modules\juce_cryptography\encryption\juce_BlowFish.cpp">
-      <Filter>Juce Modules\juce_cryptography\encryption</Filter>
-    </ClCompile>
-    <ClCompile Include="..\..\JuceLibraryCode\modules\juce_cryptography\encryption\juce_Primes.cpp">
-      <Filter>Juce Modules\juce_cryptography\encryption</Filter>
-    </ClCompile>
-    <ClCompile Include="..\..\JuceLibraryCode\modules\juce_cryptography\encryption\juce_RSAKey.cpp">
-      <Filter>Juce Modules\juce_cryptography\encryption</Filter>
-    </ClCompile>
-    <ClCompile Include="..\..\JuceLibraryCode\modules\juce_cryptography\hashing\juce_MD5.cpp">
-      <Filter>Juce Modules\juce_cryptography\hashing</Filter>
-    </ClCompile>
-    <ClCompile Include="..\..\JuceLibraryCode\modules\juce_cryptography\hashing\juce_SHA256.cpp">
-      <Filter>Juce Modules\juce_cryptography\hashing</Filter>
-    </ClCompile>
-    <ClCompile Include="..\..\JuceLibraryCode\modules\juce_data_structures\values\juce_Value.cpp">
-      <Filter>Juce Modules\juce_data_structures\values</Filter>
-    </ClCompile>
-    <ClCompile Include="..\..\JuceLibraryCode\modules\juce_data_structures\values\juce_ValueTree.cpp">
-      <Filter>Juce Modules\juce_data_structures\values</Filter>
-    </ClCompile>
-    <ClCompile Include="..\..\JuceLibraryCode\modules\juce_data_structures\undomanager\juce_UndoManager.cpp">
-      <Filter>Juce Modules\juce_data_structures\undomanager</Filter>
-    </ClCompile>
-    <ClCompile Include="..\..\JuceLibraryCode\modules\juce_data_structures\app_properties\juce_ApplicationProperties.cpp">
-      <Filter>Juce Modules\juce_data_structures\app_properties</Filter>
-    </ClCompile>
-    <ClCompile Include="..\..\JuceLibraryCode\modules\juce_data_structures\app_properties\juce_PropertiesFile.cpp">
-      <Filter>Juce Modules\juce_data_structures\app_properties</Filter>
-    </ClCompile>
-    <ClCompile Include="..\..\JuceLibraryCode\modules\juce_events\messages\juce_ApplicationBase.cpp">
-      <Filter>Juce Modules\juce_events\messages</Filter>
-    </ClCompile>
-    <ClCompile Include="..\..\JuceLibraryCode\modules\juce_events\messages\juce_DeletedAtShutdown.cpp">
-      <Filter>Juce Modules\juce_events\messages</Filter>
-    </ClCompile>
-    <ClCompile Include="..\..\JuceLibraryCode\modules\juce_events\messages\juce_MessageListener.cpp">
-      <Filter>Juce Modules\juce_events\messages</Filter>
-    </ClCompile>
-    <ClCompile Include="..\..\JuceLibraryCode\modules\juce_events\messages\juce_MessageManager.cpp">
-      <Filter>Juce Modules\juce_events\messages</Filter>
-    </ClCompile>
-    <ClCompile Include="..\..\JuceLibraryCode\modules\juce_events\timers\juce_MultiTimer.cpp">
-      <Filter>Juce Modules\juce_events\timers</Filter>
-    </ClCompile>
-    <ClCompile Include="..\..\JuceLibraryCode\modules\juce_events\timers\juce_Timer.cpp">
-      <Filter>Juce Modules\juce_events\timers</Filter>
-    </ClCompile>
-    <ClCompile Include="..\..\JuceLibraryCode\modules\juce_events\broadcasters\juce_ActionBroadcaster.cpp">
-      <Filter>Juce Modules\juce_events\broadcasters</Filter>
-    </ClCompile>
-    <ClCompile Include="..\..\JuceLibraryCode\modules\juce_events\broadcasters\juce_AsyncUpdater.cpp">
-      <Filter>Juce Modules\juce_events\broadcasters</Filter>
-    </ClCompile>
-    <ClCompile Include="..\..\JuceLibraryCode\modules\juce_events\broadcasters\juce_ChangeBroadcaster.cpp">
-      <Filter>Juce Modules\juce_events\broadcasters</Filter>
-    </ClCompile>
-    <ClCompile Include="..\..\JuceLibraryCode\modules\juce_events\interprocess\juce_ConnectedChildProcess.cpp">
-      <Filter>Juce Modules\juce_events\interprocess</Filter>
-    </ClCompile>
-    <ClCompile Include="..\..\JuceLibraryCode\modules\juce_events\interprocess\juce_InterprocessConnection.cpp">
-      <Filter>Juce Modules\juce_events\interprocess</Filter>
-    </ClCompile>
-    <ClCompile Include="..\..\JuceLibraryCode\modules\juce_events\interprocess\juce_InterprocessConnectionServer.cpp">
-      <Filter>Juce Modules\juce_events\interprocess</Filter>
-    </ClCompile>
-    <ClCompile Include="..\..\JuceLibraryCode\modules\juce_events\native\juce_android_Messaging.cpp">
-      <Filter>Juce Modules\juce_events\native</Filter>
-    </ClCompile>
-    <ClCompile Include="..\..\JuceLibraryCode\modules\juce_events\native\juce_ios_MessageManager.mm">
-      <Filter>Juce Modules\juce_events\native</Filter>
-    </ClCompile>
-    <ClCompile Include="..\..\JuceLibraryCode\modules\juce_events\native\juce_linux_Messaging.cpp">
-      <Filter>Juce Modules\juce_events\native</Filter>
-    </ClCompile>
-    <ClCompile Include="..\..\JuceLibraryCode\modules\juce_events\native\juce_mac_MessageManager.mm">
-      <Filter>Juce Modules\juce_events\native</Filter>
-    </ClCompile>
-    <ClCompile Include="..\..\JuceLibraryCode\modules\juce_events\native\juce_win32_Messaging.cpp">
-      <Filter>Juce Modules\juce_events\native</Filter>
-    </ClCompile>
-    <ClCompile Include="..\..\JuceLibraryCode\modules\juce_graphics\colour\juce_Colour.cpp">
-      <Filter>Juce Modules\juce_graphics\colour</Filter>
-    </ClCompile>
-    <ClCompile Include="..\..\JuceLibraryCode\modules\juce_graphics\colour\juce_ColourGradient.cpp">
-      <Filter>Juce Modules\juce_graphics\colour</Filter>
-    </ClCompile>
-    <ClCompile Include="..\..\JuceLibraryCode\modules\juce_graphics\colour\juce_Colours.cpp">
-      <Filter>Juce Modules\juce_graphics\colour</Filter>
-    </ClCompile>
-    <ClCompile Include="..\..\JuceLibraryCode\modules\juce_graphics\colour\juce_FillType.cpp">
-      <Filter>Juce Modules\juce_graphics\colour</Filter>
-    </ClCompile>
-    <ClCompile Include="..\..\JuceLibraryCode\modules\juce_graphics\contexts\juce_GraphicsContext.cpp">
-      <Filter>Juce Modules\juce_graphics\contexts</Filter>
-    </ClCompile>
-    <ClCompile Include="..\..\JuceLibraryCode\modules\juce_graphics\contexts\juce_LowLevelGraphicsPostScriptRenderer.cpp">
-      <Filter>Juce Modules\juce_graphics\contexts</Filter>
-    </ClCompile>
-    <ClCompile Include="..\..\JuceLibraryCode\modules\juce_graphics\contexts\juce_LowLevelGraphicsSoftwareRenderer.cpp">
-      <Filter>Juce Modules\juce_graphics\contexts</Filter>
-    </ClCompile>
-    <ClCompile Include="..\..\JuceLibraryCode\modules\juce_graphics\images\juce_Image.cpp">
-      <Filter>Juce Modules\juce_graphics\images</Filter>
-    </ClCompile>
-    <ClCompile Include="..\..\JuceLibraryCode\modules\juce_graphics\images\juce_ImageCache.cpp">
-      <Filter>Juce Modules\juce_graphics\images</Filter>
-    </ClCompile>
-    <ClCompile Include="..\..\JuceLibraryCode\modules\juce_graphics\images\juce_ImageConvolutionKernel.cpp">
-      <Filter>Juce Modules\juce_graphics\images</Filter>
-    </ClCompile>
-    <ClCompile Include="..\..\JuceLibraryCode\modules\juce_graphics\images\juce_ImageFileFormat.cpp">
-      <Filter>Juce Modules\juce_graphics\images</Filter>
-    </ClCompile>
-    <ClCompile Include="..\..\JuceLibraryCode\modules\juce_graphics\image_formats\juce_GIFLoader.cpp">
-      <Filter>Juce Modules\juce_graphics\image_formats</Filter>
-    </ClCompile>
-    <ClCompile Include="..\..\JuceLibraryCode\modules\juce_graphics\image_formats\juce_JPEGLoader.cpp">
-      <Filter>Juce Modules\juce_graphics\image_formats</Filter>
-    </ClCompile>
-    <ClCompile Include="..\..\JuceLibraryCode\modules\juce_graphics\image_formats\juce_PNGLoader.cpp">
-      <Filter>Juce Modules\juce_graphics\image_formats</Filter>
-    </ClCompile>
-    <ClCompile Include="..\..\JuceLibraryCode\modules\juce_graphics\geometry\juce_AffineTransform.cpp">
-      <Filter>Juce Modules\juce_graphics\geometry</Filter>
-    </ClCompile>
-    <ClCompile Include="..\..\JuceLibraryCode\modules\juce_graphics\geometry\juce_EdgeTable.cpp">
-      <Filter>Juce Modules\juce_graphics\geometry</Filter>
-    </ClCompile>
-    <ClCompile Include="..\..\JuceLibraryCode\modules\juce_graphics\geometry\juce_Path.cpp">
-      <Filter>Juce Modules\juce_graphics\geometry</Filter>
-    </ClCompile>
-    <ClCompile Include="..\..\JuceLibraryCode\modules\juce_graphics\geometry\juce_PathIterator.cpp">
-      <Filter>Juce Modules\juce_graphics\geometry</Filter>
-    </ClCompile>
-    <ClCompile Include="..\..\JuceLibraryCode\modules\juce_graphics\geometry\juce_PathStrokeType.cpp">
-      <Filter>Juce Modules\juce_graphics\geometry</Filter>
-    </ClCompile>
-    <ClCompile Include="..\..\JuceLibraryCode\modules\juce_graphics\geometry\juce_RectangleList.cpp">
-      <Filter>Juce Modules\juce_graphics\geometry</Filter>
-    </ClCompile>
-    <ClCompile Include="..\..\JuceLibraryCode\modules\juce_graphics\placement\juce_Justification.cpp">
-      <Filter>Juce Modules\juce_graphics\placement</Filter>
-    </ClCompile>
-    <ClCompile Include="..\..\JuceLibraryCode\modules\juce_graphics\placement\juce_RectanglePlacement.cpp">
-      <Filter>Juce Modules\juce_graphics\placement</Filter>
-    </ClCompile>
-    <ClCompile Include="..\..\JuceLibraryCode\modules\juce_graphics\fonts\juce_AttributedString.cpp">
-      <Filter>Juce Modules\juce_graphics\fonts</Filter>
-    </ClCompile>
-    <ClCompile Include="..\..\JuceLibraryCode\modules\juce_graphics\fonts\juce_CustomTypeface.cpp">
-      <Filter>Juce Modules\juce_graphics\fonts</Filter>
-    </ClCompile>
-    <ClCompile Include="..\..\JuceLibraryCode\modules\juce_graphics\fonts\juce_Font.cpp">
-      <Filter>Juce Modules\juce_graphics\fonts</Filter>
-    </ClCompile>
-    <ClCompile Include="..\..\JuceLibraryCode\modules\juce_graphics\fonts\juce_GlyphArrangement.cpp">
-      <Filter>Juce Modules\juce_graphics\fonts</Filter>
-    </ClCompile>
-    <ClCompile Include="..\..\JuceLibraryCode\modules\juce_graphics\fonts\juce_TextLayout.cpp">
-      <Filter>Juce Modules\juce_graphics\fonts</Filter>
-    </ClCompile>
-    <ClCompile Include="..\..\JuceLibraryCode\modules\juce_graphics\fonts\juce_Typeface.cpp">
-      <Filter>Juce Modules\juce_graphics\fonts</Filter>
-    </ClCompile>
-    <ClCompile Include="..\..\JuceLibraryCode\modules\juce_graphics\effects\juce_DropShadowEffect.cpp">
-      <Filter>Juce Modules\juce_graphics\effects</Filter>
-    </ClCompile>
-    <ClCompile Include="..\..\JuceLibraryCode\modules\juce_graphics\effects\juce_GlowEffect.cpp">
-      <Filter>Juce Modules\juce_graphics\effects</Filter>
-    </ClCompile>
-    <ClCompile Include="..\..\JuceLibraryCode\modules\juce_graphics\native\juce_android_Fonts.cpp">
-      <Filter>Juce Modules\juce_graphics\native</Filter>
-    </ClCompile>
-    <ClCompile Include="..\..\JuceLibraryCode\modules\juce_graphics\native\juce_android_GraphicsContext.cpp">
-      <Filter>Juce Modules\juce_graphics\native</Filter>
-    </ClCompile>
-    <ClCompile Include="..\..\JuceLibraryCode\modules\juce_graphics\native\juce_freetype_Fonts.cpp">
-      <Filter>Juce Modules\juce_graphics\native</Filter>
-    </ClCompile>
-    <ClCompile Include="..\..\JuceLibraryCode\modules\juce_graphics\native\juce_linux_Fonts.cpp">
-      <Filter>Juce Modules\juce_graphics\native</Filter>
-    </ClCompile>
-    <ClCompile Include="..\..\JuceLibraryCode\modules\juce_graphics\native\juce_mac_CoreGraphicsContext.mm">
-      <Filter>Juce Modules\juce_graphics\native</Filter>
-    </ClCompile>
-    <ClCompile Include="..\..\JuceLibraryCode\modules\juce_graphics\native\juce_mac_Fonts.mm">
-      <Filter>Juce Modules\juce_graphics\native</Filter>
-    </ClCompile>
-    <ClCompile Include="..\..\JuceLibraryCode\modules\juce_graphics\native\juce_win32_Direct2DGraphicsContext.cpp">
-      <Filter>Juce Modules\juce_graphics\native</Filter>
-    </ClCompile>
-    <ClCompile Include="..\..\JuceLibraryCode\modules\juce_graphics\native\juce_win32_DirectWriteTypeface.cpp">
-      <Filter>Juce Modules\juce_graphics\native</Filter>
-    </ClCompile>
-    <ClCompile Include="..\..\JuceLibraryCode\modules\juce_graphics\native\juce_win32_DirectWriteTypeLayout.cpp">
-      <Filter>Juce Modules\juce_graphics\native</Filter>
-    </ClCompile>
-    <ClCompile Include="..\..\JuceLibraryCode\modules\juce_graphics\native\juce_win32_Fonts.cpp">
-      <Filter>Juce Modules\juce_graphics\native</Filter>
-    </ClCompile>
-    <ClCompile Include="..\..\JuceLibraryCode\modules\juce_gui_basics\components\juce_Component.cpp">
-      <Filter>Juce Modules\juce_gui_basics\components</Filter>
-    </ClCompile>
-    <ClCompile Include="..\..\JuceLibraryCode\modules\juce_gui_basics\components\juce_ComponentListener.cpp">
-      <Filter>Juce Modules\juce_gui_basics\components</Filter>
-    </ClCompile>
-    <ClCompile Include="..\..\JuceLibraryCode\modules\juce_gui_basics\components\juce_Desktop.cpp">
-      <Filter>Juce Modules\juce_gui_basics\components</Filter>
-    </ClCompile>
-    <ClCompile Include="..\..\JuceLibraryCode\modules\juce_gui_basics\components\juce_ModalComponentManager.cpp">
-      <Filter>Juce Modules\juce_gui_basics\components</Filter>
-    </ClCompile>
-    <ClCompile Include="..\..\JuceLibraryCode\modules\juce_gui_basics\mouse\juce_ComponentDragger.cpp">
-      <Filter>Juce Modules\juce_gui_basics\mouse</Filter>
-    </ClCompile>
-    <ClCompile Include="..\..\JuceLibraryCode\modules\juce_gui_basics\mouse\juce_DragAndDropContainer.cpp">
-      <Filter>Juce Modules\juce_gui_basics\mouse</Filter>
-    </ClCompile>
-    <ClCompile Include="..\..\JuceLibraryCode\modules\juce_gui_basics\mouse\juce_MouseCursor.cpp">
-      <Filter>Juce Modules\juce_gui_basics\mouse</Filter>
-    </ClCompile>
-    <ClCompile Include="..\..\JuceLibraryCode\modules\juce_gui_basics\mouse\juce_MouseEvent.cpp">
-      <Filter>Juce Modules\juce_gui_basics\mouse</Filter>
-    </ClCompile>
-    <ClCompile Include="..\..\JuceLibraryCode\modules\juce_gui_basics\mouse\juce_MouseInactivityDetector.cpp">
-      <Filter>Juce Modules\juce_gui_basics\mouse</Filter>
-    </ClCompile>
-    <ClCompile Include="..\..\JuceLibraryCode\modules\juce_gui_basics\mouse\juce_MouseInputSource.cpp">
-      <Filter>Juce Modules\juce_gui_basics\mouse</Filter>
-    </ClCompile>
-    <ClCompile Include="..\..\JuceLibraryCode\modules\juce_gui_basics\mouse\juce_MouseListener.cpp">
-      <Filter>Juce Modules\juce_gui_basics\mouse</Filter>
-    </ClCompile>
-    <ClCompile Include="..\..\JuceLibraryCode\modules\juce_gui_basics\keyboard\juce_CaretComponent.cpp">
-      <Filter>Juce Modules\juce_gui_basics\keyboard</Filter>
-    </ClCompile>
-    <ClCompile Include="..\..\JuceLibraryCode\modules\juce_gui_basics\keyboard\juce_KeyboardFocusTraverser.cpp">
-      <Filter>Juce Modules\juce_gui_basics\keyboard</Filter>
-    </ClCompile>
-    <ClCompile Include="..\..\JuceLibraryCode\modules\juce_gui_basics\keyboard\juce_KeyListener.cpp">
-      <Filter>Juce Modules\juce_gui_basics\keyboard</Filter>
-    </ClCompile>
-    <ClCompile Include="..\..\JuceLibraryCode\modules\juce_gui_basics\keyboard\juce_KeyPress.cpp">
-      <Filter>Juce Modules\juce_gui_basics\keyboard</Filter>
-    </ClCompile>
-    <ClCompile Include="..\..\JuceLibraryCode\modules\juce_gui_basics\keyboard\juce_ModifierKeys.cpp">
-      <Filter>Juce Modules\juce_gui_basics\keyboard</Filter>
-    </ClCompile>
-    <ClCompile Include="..\..\JuceLibraryCode\modules\juce_gui_basics\widgets\juce_ComboBox.cpp">
-      <Filter>Juce Modules\juce_gui_basics\widgets</Filter>
-    </ClCompile>
-    <ClCompile Include="..\..\JuceLibraryCode\modules\juce_gui_basics\widgets\juce_ImageComponent.cpp">
-      <Filter>Juce Modules\juce_gui_basics\widgets</Filter>
-    </ClCompile>
-    <ClCompile Include="..\..\JuceLibraryCode\modules\juce_gui_basics\widgets\juce_Label.cpp">
-      <Filter>Juce Modules\juce_gui_basics\widgets</Filter>
-    </ClCompile>
-    <ClCompile Include="..\..\JuceLibraryCode\modules\juce_gui_basics\widgets\juce_ListBox.cpp">
-      <Filter>Juce Modules\juce_gui_basics\widgets</Filter>
-    </ClCompile>
-    <ClCompile Include="..\..\JuceLibraryCode\modules\juce_gui_basics\widgets\juce_ProgressBar.cpp">
-      <Filter>Juce Modules\juce_gui_basics\widgets</Filter>
-    </ClCompile>
-    <ClCompile Include="..\..\JuceLibraryCode\modules\juce_gui_basics\widgets\juce_Slider.cpp">
-      <Filter>Juce Modules\juce_gui_basics\widgets</Filter>
-    </ClCompile>
-    <ClCompile Include="..\..\JuceLibraryCode\modules\juce_gui_basics\widgets\juce_TableHeaderComponent.cpp">
-      <Filter>Juce Modules\juce_gui_basics\widgets</Filter>
-    </ClCompile>
-    <ClCompile Include="..\..\JuceLibraryCode\modules\juce_gui_basics\widgets\juce_TableListBox.cpp">
-      <Filter>Juce Modules\juce_gui_basics\widgets</Filter>
-    </ClCompile>
-    <ClCompile Include="..\..\JuceLibraryCode\modules\juce_gui_basics\widgets\juce_TextEditor.cpp">
-      <Filter>Juce Modules\juce_gui_basics\widgets</Filter>
-    </ClCompile>
-    <ClCompile Include="..\..\JuceLibraryCode\modules\juce_gui_basics\widgets\juce_Toolbar.cpp">
-      <Filter>Juce Modules\juce_gui_basics\widgets</Filter>
-    </ClCompile>
-    <ClCompile Include="..\..\JuceLibraryCode\modules\juce_gui_basics\widgets\juce_ToolbarItemComponent.cpp">
-      <Filter>Juce Modules\juce_gui_basics\widgets</Filter>
-    </ClCompile>
-    <ClCompile Include="..\..\JuceLibraryCode\modules\juce_gui_basics\widgets\juce_ToolbarItemPalette.cpp">
-      <Filter>Juce Modules\juce_gui_basics\widgets</Filter>
-    </ClCompile>
-    <ClCompile Include="..\..\JuceLibraryCode\modules\juce_gui_basics\widgets\juce_TreeView.cpp">
-      <Filter>Juce Modules\juce_gui_basics\widgets</Filter>
-    </ClCompile>
-    <ClCompile Include="..\..\JuceLibraryCode\modules\juce_gui_basics\windows\juce_AlertWindow.cpp">
-      <Filter>Juce Modules\juce_gui_basics\windows</Filter>
-    </ClCompile>
-    <ClCompile Include="..\..\JuceLibraryCode\modules\juce_gui_basics\windows\juce_CallOutBox.cpp">
-      <Filter>Juce Modules\juce_gui_basics\windows</Filter>
-    </ClCompile>
-    <ClCompile Include="..\..\JuceLibraryCode\modules\juce_gui_basics\windows\juce_ComponentPeer.cpp">
-      <Filter>Juce Modules\juce_gui_basics\windows</Filter>
-    </ClCompile>
-    <ClCompile Include="..\..\JuceLibraryCode\modules\juce_gui_basics\windows\juce_DialogWindow.cpp">
-      <Filter>Juce Modules\juce_gui_basics\windows</Filter>
-    </ClCompile>
-    <ClCompile Include="..\..\JuceLibraryCode\modules\juce_gui_basics\windows\juce_DocumentWindow.cpp">
-      <Filter>Juce Modules\juce_gui_basics\windows</Filter>
-    </ClCompile>
-    <ClCompile Include="..\..\JuceLibraryCode\modules\juce_gui_basics\windows\juce_ResizableWindow.cpp">
-      <Filter>Juce Modules\juce_gui_basics\windows</Filter>
-    </ClCompile>
-    <ClCompile Include="..\..\JuceLibraryCode\modules\juce_gui_basics\windows\juce_ThreadWithProgressWindow.cpp">
-      <Filter>Juce Modules\juce_gui_basics\windows</Filter>
-    </ClCompile>
-    <ClCompile Include="..\..\JuceLibraryCode\modules\juce_gui_basics\windows\juce_TooltipWindow.cpp">
-      <Filter>Juce Modules\juce_gui_basics\windows</Filter>
-    </ClCompile>
-    <ClCompile Include="..\..\JuceLibraryCode\modules\juce_gui_basics\windows\juce_TopLevelWindow.cpp">
-      <Filter>Juce Modules\juce_gui_basics\windows</Filter>
-    </ClCompile>
-    <ClCompile Include="..\..\JuceLibraryCode\modules\juce_gui_basics\menus\juce_MenuBarComponent.cpp">
-      <Filter>Juce Modules\juce_gui_basics\menus</Filter>
-    </ClCompile>
-    <ClCompile Include="..\..\JuceLibraryCode\modules\juce_gui_basics\menus\juce_MenuBarModel.cpp">
-      <Filter>Juce Modules\juce_gui_basics\menus</Filter>
-    </ClCompile>
-    <ClCompile Include="..\..\JuceLibraryCode\modules\juce_gui_basics\menus\juce_PopupMenu.cpp">
-      <Filter>Juce Modules\juce_gui_basics\menus</Filter>
-    </ClCompile>
-    <ClCompile Include="..\..\JuceLibraryCode\modules\juce_gui_basics\layout\juce_ComponentAnimator.cpp">
-      <Filter>Juce Modules\juce_gui_basics\layout</Filter>
-    </ClCompile>
-    <ClCompile Include="..\..\JuceLibraryCode\modules\juce_gui_basics\layout\juce_ComponentBoundsConstrainer.cpp">
-      <Filter>Juce Modules\juce_gui_basics\layout</Filter>
-    </ClCompile>
-    <ClCompile Include="..\..\JuceLibraryCode\modules\juce_gui_basics\layout\juce_ComponentBuilder.cpp">
-      <Filter>Juce Modules\juce_gui_basics\layout</Filter>
-    </ClCompile>
-    <ClCompile Include="..\..\JuceLibraryCode\modules\juce_gui_basics\layout\juce_ComponentMovementWatcher.cpp">
-      <Filter>Juce Modules\juce_gui_basics\layout</Filter>
-    </ClCompile>
-    <ClCompile Include="..\..\JuceLibraryCode\modules\juce_gui_basics\layout\juce_ConcertinaPanel.cpp">
-      <Filter>Juce Modules\juce_gui_basics\layout</Filter>
-    </ClCompile>
-    <ClCompile Include="..\..\JuceLibraryCode\modules\juce_gui_basics\layout\juce_GroupComponent.cpp">
-      <Filter>Juce Modules\juce_gui_basics\layout</Filter>
-    </ClCompile>
-    <ClCompile Include="..\..\JuceLibraryCode\modules\juce_gui_basics\layout\juce_MultiDocumentPanel.cpp">
-      <Filter>Juce Modules\juce_gui_basics\layout</Filter>
-    </ClCompile>
-    <ClCompile Include="..\..\JuceLibraryCode\modules\juce_gui_basics\layout\juce_ResizableBorderComponent.cpp">
-      <Filter>Juce Modules\juce_gui_basics\layout</Filter>
-    </ClCompile>
-    <ClCompile Include="..\..\JuceLibraryCode\modules\juce_gui_basics\layout\juce_ResizableCornerComponent.cpp">
-      <Filter>Juce Modules\juce_gui_basics\layout</Filter>
-    </ClCompile>
-    <ClCompile Include="..\..\JuceLibraryCode\modules\juce_gui_basics\layout\juce_ResizableEdgeComponent.cpp">
-      <Filter>Juce Modules\juce_gui_basics\layout</Filter>
-    </ClCompile>
-    <ClCompile Include="..\..\JuceLibraryCode\modules\juce_gui_basics\layout\juce_ScrollBar.cpp">
-      <Filter>Juce Modules\juce_gui_basics\layout</Filter>
-    </ClCompile>
-    <ClCompile Include="..\..\JuceLibraryCode\modules\juce_gui_basics\layout\juce_StretchableLayoutManager.cpp">
-      <Filter>Juce Modules\juce_gui_basics\layout</Filter>
-    </ClCompile>
-    <ClCompile Include="..\..\JuceLibraryCode\modules\juce_gui_basics\layout\juce_StretchableLayoutResizerBar.cpp">
-      <Filter>Juce Modules\juce_gui_basics\layout</Filter>
-    </ClCompile>
-    <ClCompile Include="..\..\JuceLibraryCode\modules\juce_gui_basics\layout\juce_StretchableObjectResizer.cpp">
-      <Filter>Juce Modules\juce_gui_basics\layout</Filter>
-    </ClCompile>
-    <ClCompile Include="..\..\JuceLibraryCode\modules\juce_gui_basics\layout\juce_TabbedButtonBar.cpp">
-      <Filter>Juce Modules\juce_gui_basics\layout</Filter>
-    </ClCompile>
-    <ClCompile Include="..\..\JuceLibraryCode\modules\juce_gui_basics\layout\juce_TabbedComponent.cpp">
-      <Filter>Juce Modules\juce_gui_basics\layout</Filter>
-    </ClCompile>
-    <ClCompile Include="..\..\JuceLibraryCode\modules\juce_gui_basics\layout\juce_Viewport.cpp">
-      <Filter>Juce Modules\juce_gui_basics\layout</Filter>
-    </ClCompile>
-    <ClCompile Include="..\..\JuceLibraryCode\modules\juce_gui_basics\buttons\juce_ArrowButton.cpp">
-      <Filter>Juce Modules\juce_gui_basics\buttons</Filter>
-    </ClCompile>
-    <ClCompile Include="..\..\JuceLibraryCode\modules\juce_gui_basics\buttons\juce_Button.cpp">
-      <Filter>Juce Modules\juce_gui_basics\buttons</Filter>
-    </ClCompile>
-    <ClCompile Include="..\..\JuceLibraryCode\modules\juce_gui_basics\buttons\juce_DrawableButton.cpp">
-      <Filter>Juce Modules\juce_gui_basics\buttons</Filter>
-    </ClCompile>
-    <ClCompile Include="..\..\JuceLibraryCode\modules\juce_gui_basics\buttons\juce_HyperlinkButton.cpp">
-      <Filter>Juce Modules\juce_gui_basics\buttons</Filter>
-    </ClCompile>
-    <ClCompile Include="..\..\JuceLibraryCode\modules\juce_gui_basics\buttons\juce_ImageButton.cpp">
-      <Filter>Juce Modules\juce_gui_basics\buttons</Filter>
-    </ClCompile>
-    <ClCompile Include="..\..\JuceLibraryCode\modules\juce_gui_basics\buttons\juce_ShapeButton.cpp">
-      <Filter>Juce Modules\juce_gui_basics\buttons</Filter>
-    </ClCompile>
-    <ClCompile Include="..\..\JuceLibraryCode\modules\juce_gui_basics\buttons\juce_TextButton.cpp">
-      <Filter>Juce Modules\juce_gui_basics\buttons</Filter>
-    </ClCompile>
-    <ClCompile Include="..\..\JuceLibraryCode\modules\juce_gui_basics\buttons\juce_ToggleButton.cpp">
-      <Filter>Juce Modules\juce_gui_basics\buttons</Filter>
-    </ClCompile>
-    <ClCompile Include="..\..\JuceLibraryCode\modules\juce_gui_basics\buttons\juce_ToolbarButton.cpp">
-      <Filter>Juce Modules\juce_gui_basics\buttons</Filter>
-    </ClCompile>
-    <ClCompile Include="..\..\JuceLibraryCode\modules\juce_gui_basics\positioning\juce_MarkerList.cpp">
-      <Filter>Juce Modules\juce_gui_basics\positioning</Filter>
-    </ClCompile>
-    <ClCompile Include="..\..\JuceLibraryCode\modules\juce_gui_basics\positioning\juce_RelativeCoordinate.cpp">
-      <Filter>Juce Modules\juce_gui_basics\positioning</Filter>
-    </ClCompile>
-    <ClCompile Include="..\..\JuceLibraryCode\modules\juce_gui_basics\positioning\juce_RelativeCoordinatePositioner.cpp">
-      <Filter>Juce Modules\juce_gui_basics\positioning</Filter>
-    </ClCompile>
-    <ClCompile Include="..\..\JuceLibraryCode\modules\juce_gui_basics\positioning\juce_RelativeParallelogram.cpp">
-      <Filter>Juce Modules\juce_gui_basics\positioning</Filter>
-    </ClCompile>
-    <ClCompile Include="..\..\JuceLibraryCode\modules\juce_gui_basics\positioning\juce_RelativePoint.cpp">
-      <Filter>Juce Modules\juce_gui_basics\positioning</Filter>
-    </ClCompile>
-    <ClCompile Include="..\..\JuceLibraryCode\modules\juce_gui_basics\positioning\juce_RelativePointPath.cpp">
-      <Filter>Juce Modules\juce_gui_basics\positioning</Filter>
-    </ClCompile>
-    <ClCompile Include="..\..\JuceLibraryCode\modules\juce_gui_basics\positioning\juce_RelativeRectangle.cpp">
-      <Filter>Juce Modules\juce_gui_basics\positioning</Filter>
-    </ClCompile>
-    <ClCompile Include="..\..\JuceLibraryCode\modules\juce_gui_basics\drawables\juce_Drawable.cpp">
-      <Filter>Juce Modules\juce_gui_basics\drawables</Filter>
-    </ClCompile>
-    <ClCompile Include="..\..\JuceLibraryCode\modules\juce_gui_basics\drawables\juce_DrawableComposite.cpp">
-      <Filter>Juce Modules\juce_gui_basics\drawables</Filter>
-    </ClCompile>
-    <ClCompile Include="..\..\JuceLibraryCode\modules\juce_gui_basics\drawables\juce_DrawableImage.cpp">
-      <Filter>Juce Modules\juce_gui_basics\drawables</Filter>
-    </ClCompile>
-    <ClCompile Include="..\..\JuceLibraryCode\modules\juce_gui_basics\drawables\juce_DrawablePath.cpp">
-      <Filter>Juce Modules\juce_gui_basics\drawables</Filter>
-    </ClCompile>
-    <ClCompile Include="..\..\JuceLibraryCode\modules\juce_gui_basics\drawables\juce_DrawableRectangle.cpp">
-      <Filter>Juce Modules\juce_gui_basics\drawables</Filter>
-    </ClCompile>
-    <ClCompile Include="..\..\JuceLibraryCode\modules\juce_gui_basics\drawables\juce_DrawableShape.cpp">
-      <Filter>Juce Modules\juce_gui_basics\drawables</Filter>
-    </ClCompile>
-    <ClCompile Include="..\..\JuceLibraryCode\modules\juce_gui_basics\drawables\juce_DrawableText.cpp">
-      <Filter>Juce Modules\juce_gui_basics\drawables</Filter>
-    </ClCompile>
-    <ClCompile Include="..\..\JuceLibraryCode\modules\juce_gui_basics\drawables\juce_SVGParser.cpp">
-      <Filter>Juce Modules\juce_gui_basics\drawables</Filter>
-    </ClCompile>
-    <ClCompile Include="..\..\JuceLibraryCode\modules\juce_gui_basics\properties\juce_BooleanPropertyComponent.cpp">
-      <Filter>Juce Modules\juce_gui_basics\properties</Filter>
-    </ClCompile>
-    <ClCompile Include="..\..\JuceLibraryCode\modules\juce_gui_basics\properties\juce_ButtonPropertyComponent.cpp">
-      <Filter>Juce Modules\juce_gui_basics\properties</Filter>
-    </ClCompile>
-    <ClCompile Include="..\..\JuceLibraryCode\modules\juce_gui_basics\properties\juce_ChoicePropertyComponent.cpp">
-      <Filter>Juce Modules\juce_gui_basics\properties</Filter>
-    </ClCompile>
-    <ClCompile Include="..\..\JuceLibraryCode\modules\juce_gui_basics\properties\juce_PropertyComponent.cpp">
-      <Filter>Juce Modules\juce_gui_basics\properties</Filter>
-    </ClCompile>
-    <ClCompile Include="..\..\JuceLibraryCode\modules\juce_gui_basics\properties\juce_PropertyPanel.cpp">
-      <Filter>Juce Modules\juce_gui_basics\properties</Filter>
-    </ClCompile>
-    <ClCompile Include="..\..\JuceLibraryCode\modules\juce_gui_basics\properties\juce_SliderPropertyComponent.cpp">
-      <Filter>Juce Modules\juce_gui_basics\properties</Filter>
-    </ClCompile>
-    <ClCompile Include="..\..\JuceLibraryCode\modules\juce_gui_basics\properties\juce_TextPropertyComponent.cpp">
-      <Filter>Juce Modules\juce_gui_basics\properties</Filter>
-    </ClCompile>
-    <ClCompile Include="..\..\JuceLibraryCode\modules\juce_gui_basics\lookandfeel\juce_LookAndFeel.cpp">
-      <Filter>Juce Modules\juce_gui_basics\lookandfeel</Filter>
-    </ClCompile>
-    <ClCompile Include="..\..\JuceLibraryCode\modules\juce_gui_basics\lookandfeel\juce_LookAndFeel_V1.cpp">
-      <Filter>Juce Modules\juce_gui_basics\lookandfeel</Filter>
-    </ClCompile>
-    <ClCompile Include="..\..\JuceLibraryCode\modules\juce_gui_basics\lookandfeel\juce_LookAndFeel_V2.cpp">
-      <Filter>Juce Modules\juce_gui_basics\lookandfeel</Filter>
-    </ClCompile>
-    <ClCompile Include="..\..\JuceLibraryCode\modules\juce_gui_basics\lookandfeel\juce_LookAndFeel_V3.cpp">
-      <Filter>Juce Modules\juce_gui_basics\lookandfeel</Filter>
-    </ClCompile>
-    <ClCompile Include="..\..\JuceLibraryCode\modules\juce_gui_basics\filebrowser\juce_DirectoryContentsDisplayComponent.cpp">
-      <Filter>Juce Modules\juce_gui_basics\filebrowser</Filter>
-    </ClCompile>
-    <ClCompile Include="..\..\JuceLibraryCode\modules\juce_gui_basics\filebrowser\juce_DirectoryContentsList.cpp">
-      <Filter>Juce Modules\juce_gui_basics\filebrowser</Filter>
-    </ClCompile>
-    <ClCompile Include="..\..\JuceLibraryCode\modules\juce_gui_basics\filebrowser\juce_FileBrowserComponent.cpp">
-      <Filter>Juce Modules\juce_gui_basics\filebrowser</Filter>
-    </ClCompile>
-    <ClCompile Include="..\..\JuceLibraryCode\modules\juce_gui_basics\filebrowser\juce_FileChooser.cpp">
-      <Filter>Juce Modules\juce_gui_basics\filebrowser</Filter>
-    </ClCompile>
-    <ClCompile Include="..\..\JuceLibraryCode\modules\juce_gui_basics\filebrowser\juce_FileChooserDialogBox.cpp">
-      <Filter>Juce Modules\juce_gui_basics\filebrowser</Filter>
-    </ClCompile>
-    <ClCompile Include="..\..\JuceLibraryCode\modules\juce_gui_basics\filebrowser\juce_FileFilter.cpp">
-      <Filter>Juce Modules\juce_gui_basics\filebrowser</Filter>
-    </ClCompile>
-    <ClCompile Include="..\..\JuceLibraryCode\modules\juce_gui_basics\filebrowser\juce_FileListComponent.cpp">
-      <Filter>Juce Modules\juce_gui_basics\filebrowser</Filter>
-    </ClCompile>
-    <ClCompile Include="..\..\JuceLibraryCode\modules\juce_gui_basics\filebrowser\juce_FilenameComponent.cpp">
-      <Filter>Juce Modules\juce_gui_basics\filebrowser</Filter>
-    </ClCompile>
-    <ClCompile Include="..\..\JuceLibraryCode\modules\juce_gui_basics\filebrowser\juce_FileSearchPathListComponent.cpp">
-      <Filter>Juce Modules\juce_gui_basics\filebrowser</Filter>
-    </ClCompile>
-    <ClCompile Include="..\..\JuceLibraryCode\modules\juce_gui_basics\filebrowser\juce_FileTreeComponent.cpp">
-      <Filter>Juce Modules\juce_gui_basics\filebrowser</Filter>
-    </ClCompile>
-    <ClCompile Include="..\..\JuceLibraryCode\modules\juce_gui_basics\filebrowser\juce_ImagePreviewComponent.cpp">
-      <Filter>Juce Modules\juce_gui_basics\filebrowser</Filter>
-    </ClCompile>
-    <ClCompile Include="..\..\JuceLibraryCode\modules\juce_gui_basics\filebrowser\juce_WildcardFileFilter.cpp">
-      <Filter>Juce Modules\juce_gui_basics\filebrowser</Filter>
-    </ClCompile>
-    <ClCompile Include="..\..\JuceLibraryCode\modules\juce_gui_basics\commands\juce_ApplicationCommandInfo.cpp">
-      <Filter>Juce Modules\juce_gui_basics\commands</Filter>
-    </ClCompile>
-    <ClCompile Include="..\..\JuceLibraryCode\modules\juce_gui_basics\commands\juce_ApplicationCommandManager.cpp">
-      <Filter>Juce Modules\juce_gui_basics\commands</Filter>
-    </ClCompile>
-    <ClCompile Include="..\..\JuceLibraryCode\modules\juce_gui_basics\commands\juce_ApplicationCommandTarget.cpp">
-      <Filter>Juce Modules\juce_gui_basics\commands</Filter>
-    </ClCompile>
-    <ClCompile Include="..\..\JuceLibraryCode\modules\juce_gui_basics\commands\juce_KeyPressMappingSet.cpp">
-      <Filter>Juce Modules\juce_gui_basics\commands</Filter>
-    </ClCompile>
-    <ClCompile Include="..\..\JuceLibraryCode\modules\juce_gui_basics\misc\juce_BubbleComponent.cpp">
-      <Filter>Juce Modules\juce_gui_basics\misc</Filter>
-    </ClCompile>
-    <ClCompile Include="..\..\JuceLibraryCode\modules\juce_gui_basics\misc\juce_DropShadower.cpp">
-      <Filter>Juce Modules\juce_gui_basics\misc</Filter>
-    </ClCompile>
-    <ClCompile Include="..\..\JuceLibraryCode\modules\juce_gui_basics\application\juce_Application.cpp">
-      <Filter>Juce Modules\juce_gui_basics\application</Filter>
-    </ClCompile>
-    <ClCompile Include="..\..\JuceLibraryCode\modules\juce_gui_basics\native\juce_android_FileChooser.cpp">
-      <Filter>Juce Modules\juce_gui_basics\native</Filter>
-    </ClCompile>
-    <ClCompile Include="..\..\JuceLibraryCode\modules\juce_gui_basics\native\juce_android_Windowing.cpp">
-      <Filter>Juce Modules\juce_gui_basics\native</Filter>
-    </ClCompile>
-    <ClCompile Include="..\..\JuceLibraryCode\modules\juce_gui_basics\native\juce_ios_UIViewComponentPeer.mm">
-      <Filter>Juce Modules\juce_gui_basics\native</Filter>
-    </ClCompile>
-    <ClCompile Include="..\..\JuceLibraryCode\modules\juce_gui_basics\native\juce_ios_Windowing.mm">
-      <Filter>Juce Modules\juce_gui_basics\native</Filter>
-    </ClCompile>
-    <ClCompile Include="..\..\JuceLibraryCode\modules\juce_gui_basics\native\juce_linux_Clipboard.cpp">
-      <Filter>Juce Modules\juce_gui_basics\native</Filter>
-    </ClCompile>
-    <ClCompile Include="..\..\JuceLibraryCode\modules\juce_gui_basics\native\juce_linux_FileChooser.cpp">
-      <Filter>Juce Modules\juce_gui_basics\native</Filter>
-    </ClCompile>
-    <ClCompile Include="..\..\JuceLibraryCode\modules\juce_gui_basics\native\juce_linux_Windowing.cpp">
-      <Filter>Juce Modules\juce_gui_basics\native</Filter>
-    </ClCompile>
-    <ClCompile Include="..\..\JuceLibraryCode\modules\juce_gui_basics\native\juce_mac_FileChooser.mm">
-      <Filter>Juce Modules\juce_gui_basics\native</Filter>
-    </ClCompile>
-    <ClCompile Include="..\..\JuceLibraryCode\modules\juce_gui_basics\native\juce_mac_MainMenu.mm">
-      <Filter>Juce Modules\juce_gui_basics\native</Filter>
-    </ClCompile>
-    <ClCompile Include="..\..\JuceLibraryCode\modules\juce_gui_basics\native\juce_mac_MouseCursor.mm">
-      <Filter>Juce Modules\juce_gui_basics\native</Filter>
-    </ClCompile>
-    <ClCompile Include="..\..\JuceLibraryCode\modules\juce_gui_basics\native\juce_mac_NSViewComponentPeer.mm">
-      <Filter>Juce Modules\juce_gui_basics\native</Filter>
-    </ClCompile>
-    <ClCompile Include="..\..\JuceLibraryCode\modules\juce_gui_basics\native\juce_mac_Windowing.mm">
-      <Filter>Juce Modules\juce_gui_basics\native</Filter>
-    </ClCompile>
-    <ClCompile Include="..\..\JuceLibraryCode\modules\juce_gui_basics\native\juce_win32_DragAndDrop.cpp">
-      <Filter>Juce Modules\juce_gui_basics\native</Filter>
-    </ClCompile>
-    <ClCompile Include="..\..\JuceLibraryCode\modules\juce_gui_basics\native\juce_win32_FileChooser.cpp">
-      <Filter>Juce Modules\juce_gui_basics\native</Filter>
-    </ClCompile>
-    <ClCompile Include="..\..\JuceLibraryCode\modules\juce_gui_basics\native\juce_win32_Windowing.cpp">
-      <Filter>Juce Modules\juce_gui_basics\native</Filter>
-    </ClCompile>
-    <ClCompile Include="..\..\JuceLibraryCode\modules\juce_gui_extra\code_editor\juce_CodeDocument.cpp">
-      <Filter>Juce Modules\juce_gui_extra\code_editor</Filter>
-    </ClCompile>
-    <ClCompile Include="..\..\JuceLibraryCode\modules\juce_gui_extra\code_editor\juce_CodeEditorComponent.cpp">
-      <Filter>Juce Modules\juce_gui_extra\code_editor</Filter>
-    </ClCompile>
-    <ClCompile Include="..\..\JuceLibraryCode\modules\juce_gui_extra\code_editor\juce_CPlusPlusCodeTokeniser.cpp">
-      <Filter>Juce Modules\juce_gui_extra\code_editor</Filter>
-    </ClCompile>
-    <ClCompile Include="..\..\JuceLibraryCode\modules\juce_gui_extra\code_editor\juce_LuaCodeTokeniser.cpp">
-      <Filter>Juce Modules\juce_gui_extra\code_editor</Filter>
-    </ClCompile>
-    <ClCompile Include="..\..\JuceLibraryCode\modules\juce_gui_extra\code_editor\juce_XMLCodeTokeniser.cpp">
-      <Filter>Juce Modules\juce_gui_extra\code_editor</Filter>
-    </ClCompile>
-    <ClCompile Include="..\..\JuceLibraryCode\modules\juce_gui_extra\documents\juce_FileBasedDocument.cpp">
-      <Filter>Juce Modules\juce_gui_extra\documents</Filter>
-    </ClCompile>
-    <ClCompile Include="..\..\JuceLibraryCode\modules\juce_gui_extra\lookandfeel\juce_OldSchoolLookAndFeel.cpp">
-      <Filter>Juce Modules\juce_gui_extra\lookandfeel</Filter>
-    </ClCompile>
-    <ClCompile Include="..\..\JuceLibraryCode\modules\juce_gui_extra\misc\juce_BubbleMessageComponent.cpp">
-      <Filter>Juce Modules\juce_gui_extra\misc</Filter>
-    </ClCompile>
-    <ClCompile Include="..\..\JuceLibraryCode\modules\juce_gui_extra\misc\juce_ColourSelector.cpp">
-      <Filter>Juce Modules\juce_gui_extra\misc</Filter>
-    </ClCompile>
-    <ClCompile Include="..\..\JuceLibraryCode\modules\juce_gui_extra\misc\juce_KeyMappingEditorComponent.cpp">
-      <Filter>Juce Modules\juce_gui_extra\misc</Filter>
-    </ClCompile>
-    <ClCompile Include="..\..\JuceLibraryCode\modules\juce_gui_extra\misc\juce_LiveConstantEditor.cpp">
-      <Filter>Juce Modules\juce_gui_extra\misc</Filter>
-    </ClCompile>
-    <ClCompile Include="..\..\JuceLibraryCode\modules\juce_gui_extra\misc\juce_PreferencesPanel.cpp">
-      <Filter>Juce Modules\juce_gui_extra\misc</Filter>
-    </ClCompile>
-    <ClCompile Include="..\..\JuceLibraryCode\modules\juce_gui_extra\misc\juce_RecentlyOpenedFilesList.cpp">
-      <Filter>Juce Modules\juce_gui_extra\misc</Filter>
-    </ClCompile>
-    <ClCompile Include="..\..\JuceLibraryCode\modules\juce_gui_extra\misc\juce_SplashScreen.cpp">
-      <Filter>Juce Modules\juce_gui_extra\misc</Filter>
-    </ClCompile>
-    <ClCompile Include="..\..\JuceLibraryCode\modules\juce_gui_extra\misc\juce_SystemTrayIconComponent.cpp">
-      <Filter>Juce Modules\juce_gui_extra\misc</Filter>
-    </ClCompile>
-    <ClCompile Include="..\..\JuceLibraryCode\modules\juce_gui_extra\native\juce_android_WebBrowserComponent.cpp">
-      <Filter>Juce Modules\juce_gui_extra\native</Filter>
-    </ClCompile>
-    <ClCompile Include="..\..\JuceLibraryCode\modules\juce_gui_extra\native\juce_ios_UIViewComponent.mm">
-      <Filter>Juce Modules\juce_gui_extra\native</Filter>
-    </ClCompile>
-    <ClCompile Include="..\..\JuceLibraryCode\modules\juce_gui_extra\native\juce_linux_SystemTrayIcon.cpp">
-      <Filter>Juce Modules\juce_gui_extra\native</Filter>
-    </ClCompile>
-    <ClCompile Include="..\..\JuceLibraryCode\modules\juce_gui_extra\native\juce_linux_WebBrowserComponent.cpp">
-      <Filter>Juce Modules\juce_gui_extra\native</Filter>
-    </ClCompile>
-    <ClCompile Include="..\..\JuceLibraryCode\modules\juce_gui_extra\native\juce_mac_AppleRemote.mm">
-      <Filter>Juce Modules\juce_gui_extra\native</Filter>
-    </ClCompile>
-    <ClCompile Include="..\..\JuceLibraryCode\modules\juce_gui_extra\native\juce_mac_NSViewComponent.mm">
-      <Filter>Juce Modules\juce_gui_extra\native</Filter>
-    </ClCompile>
-    <ClCompile Include="..\..\JuceLibraryCode\modules\juce_gui_extra\native\juce_mac_SystemTrayIcon.cpp">
-      <Filter>Juce Modules\juce_gui_extra\native</Filter>
-    </ClCompile>
-    <ClCompile Include="..\..\JuceLibraryCode\modules\juce_gui_extra\native\juce_mac_WebBrowserComponent.mm">
-      <Filter>Juce Modules\juce_gui_extra\native</Filter>
-    </ClCompile>
-    <ClCompile Include="..\..\JuceLibraryCode\modules\juce_gui_extra\native\juce_win32_ActiveXComponent.cpp">
-      <Filter>Juce Modules\juce_gui_extra\native</Filter>
-    </ClCompile>
-    <ClCompile Include="..\..\JuceLibraryCode\modules\juce_gui_extra\native\juce_win32_SystemTrayIcon.cpp">
-      <Filter>Juce Modules\juce_gui_extra\native</Filter>
-    </ClCompile>
-    <ClCompile Include="..\..\JuceLibraryCode\modules\juce_gui_extra\native\juce_win32_WebBrowserComponent.cpp">
-      <Filter>Juce Modules\juce_gui_extra\native</Filter>
-    </ClCompile>
-    <ClCompile Include="..\..\JuceLibraryCode\modules\juce_opengl\opengl\juce_OpenGLContext.cpp">
-      <Filter>Juce Modules\juce_opengl\opengl</Filter>
-    </ClCompile>
-    <ClCompile Include="..\..\JuceLibraryCode\modules\juce_opengl\opengl\juce_OpenGLFrameBuffer.cpp">
-      <Filter>Juce Modules\juce_opengl\opengl</Filter>
-    </ClCompile>
-    <ClCompile Include="..\..\JuceLibraryCode\modules\juce_opengl\opengl\juce_OpenGLGraphicsContext.cpp">
-      <Filter>Juce Modules\juce_opengl\opengl</Filter>
-    </ClCompile>
-    <ClCompile Include="..\..\JuceLibraryCode\modules\juce_opengl\opengl\juce_OpenGLHelpers.cpp">
-      <Filter>Juce Modules\juce_opengl\opengl</Filter>
-    </ClCompile>
-    <ClCompile Include="..\..\JuceLibraryCode\modules\juce_opengl\opengl\juce_OpenGLImage.cpp">
-      <Filter>Juce Modules\juce_opengl\opengl</Filter>
-    </ClCompile>
-    <ClCompile Include="..\..\JuceLibraryCode\modules\juce_opengl\opengl\juce_OpenGLPixelFormat.cpp">
-      <Filter>Juce Modules\juce_opengl\opengl</Filter>
-    </ClCompile>
-    <ClCompile Include="..\..\JuceLibraryCode\modules\juce_opengl\opengl\juce_OpenGLShaderProgram.cpp">
-      <Filter>Juce Modules\juce_opengl\opengl</Filter>
-    </ClCompile>
-    <ClCompile Include="..\..\JuceLibraryCode\modules\juce_opengl\opengl\juce_OpenGLTexture.cpp">
-      <Filter>Juce Modules\juce_opengl\opengl</Filter>
-    </ClCompile>
-    <ClCompile Include="..\..\JuceLibraryCode\modules\juce_video\native\juce_android_CameraDevice.cpp">
-      <Filter>Juce Modules\juce_video\native</Filter>
-    </ClCompile>
-    <ClCompile Include="..\..\JuceLibraryCode\modules\juce_video\native\juce_mac_CameraDevice.mm">
-      <Filter>Juce Modules\juce_video\native</Filter>
-    </ClCompile>
-    <ClCompile Include="..\..\JuceLibraryCode\modules\juce_video\native\juce_mac_QuickTimeMovieComponent.mm">
-      <Filter>Juce Modules\juce_video\native</Filter>
-    </ClCompile>
-    <ClCompile Include="..\..\JuceLibraryCode\modules\juce_video\native\juce_win32_CameraDevice.cpp">
-      <Filter>Juce Modules\juce_video\native</Filter>
-    </ClCompile>
-    <ClCompile Include="..\..\JuceLibraryCode\modules\juce_video\native\juce_win32_DirectShowComponent.cpp">
-      <Filter>Juce Modules\juce_video\native</Filter>
-    </ClCompile>
-    <ClCompile Include="..\..\JuceLibraryCode\modules\juce_video\native\juce_win32_QuickTimeMovieComponent.cpp">
-      <Filter>Juce Modules\juce_video\native</Filter>
-    </ClCompile>
-    <ClCompile Include="..\..\JuceLibraryCode\BinaryData.cpp">
-      <Filter>Juce Library Code</Filter>
-    </ClCompile>
-    <ClCompile Include="..\..\JuceLibraryCode\modules\juce_audio_basics\juce_audio_basics.cpp">
-      <Filter>Juce Library Code</Filter>
-    </ClCompile>
-    <ClCompile Include="..\..\JuceLibraryCode\modules\juce_audio_devices\juce_audio_devices.cpp">
-      <Filter>Juce Library Code</Filter>
-    </ClCompile>
-    <ClCompile Include="..\..\JuceLibraryCode\modules\juce_audio_formats\juce_audio_formats.cpp">
-      <Filter>Juce Library Code</Filter>
-    </ClCompile>
-    <ClCompile Include="..\..\JuceLibraryCode\modules\juce_audio_processors\juce_audio_processors.cpp">
-      <Filter>Juce Library Code</Filter>
-    </ClCompile>
-    <ClCompile Include="..\..\JuceLibraryCode\modules\juce_audio_utils\juce_audio_utils.cpp">
-      <Filter>Juce Library Code</Filter>
-    </ClCompile>
-    <ClCompile Include="..\..\JuceLibraryCode\modules\juce_core\juce_core.cpp">
-      <Filter>Juce Library Code</Filter>
-    </ClCompile>
-    <ClCompile Include="..\..\JuceLibraryCode\modules\juce_cryptography\juce_cryptography.cpp">
-      <Filter>Juce Library Code</Filter>
-    </ClCompile>
-    <ClCompile Include="..\..\JuceLibraryCode\modules\juce_data_structures\juce_data_structures.cpp">
-      <Filter>Juce Library Code</Filter>
-    </ClCompile>
-    <ClCompile Include="..\..\JuceLibraryCode\modules\juce_events\juce_events.cpp">
-      <Filter>Juce Library Code</Filter>
-    </ClCompile>
-    <ClCompile Include="..\..\JuceLibraryCode\modules\juce_graphics\juce_graphics.cpp">
-      <Filter>Juce Library Code</Filter>
-    </ClCompile>
-    <ClCompile Include="..\..\JuceLibraryCode\modules\juce_gui_basics\juce_gui_basics.cpp">
-      <Filter>Juce Library Code</Filter>
-    </ClCompile>
-    <ClCompile Include="..\..\JuceLibraryCode\modules\juce_gui_extra\juce_gui_extra.cpp">
-      <Filter>Juce Library Code</Filter>
-    </ClCompile>
-    <ClCompile Include="..\..\JuceLibraryCode\modules\juce_opengl\juce_opengl.cpp">
-      <Filter>Juce Library Code</Filter>
-    </ClCompile>
-    <ClCompile Include="..\..\JuceLibraryCode\modules\juce_video\juce_video.cpp">
-      <Filter>Juce Library Code</Filter>
-    </ClCompile>
-  </ItemGroup>
-  <ItemGroup>
-    <ClInclude Include="..\..\Source\AccessClass.h">
-      <Filter>open-ephys\Source</Filter>
-    </ClInclude>
-    <ClInclude Include="..\..\Source\Network\PracticalSocket.h">
-      <Filter>open-ephys\Source\Network</Filter>
-    </ClInclude>
-    <ClInclude Include="..\..\Source\Audio\AudioComponent.h">
-      <Filter>open-ephys\Source\Audio</Filter>
-    </ClInclude>
-    <ClInclude Include="..\..\Source\Processors\ArduinoOutput\ArduinoOutput.h">
-      <Filter>open-ephys\Source\Processors\ArduinoOutput</Filter>
-    </ClInclude>
-    <ClInclude Include="..\..\Source\Processors\ArduinoOutput\ArduinoOutputEditor.h">
-      <Filter>open-ephys\Source\Processors\ArduinoOutput</Filter>
-    </ClInclude>
-    <ClInclude Include="..\..\Source\Processors\AudioNode\AudioEditor.h">
-      <Filter>open-ephys\Source\Processors\AudioNode</Filter>
-    </ClInclude>
-    <ClInclude Include="..\..\Source\Processors\AudioNode\AudioNode.h">
-      <Filter>open-ephys\Source\Processors\AudioNode</Filter>
-    </ClInclude>
-    <ClInclude Include="..\..\Source\Processors\Channel\Channel.h">
-      <Filter>open-ephys\Source\Processors\Channel</Filter>
-    </ClInclude>
-    <ClInclude Include="..\..\Source\Processors\ChannelMappingNode\ChannelMappingEditor.h">
-      <Filter>open-ephys\Source\Processors\ChannelMappingNode</Filter>
-    </ClInclude>
-    <ClInclude Include="..\..\Source\Processors\ChannelMappingNode\ChannelMappingNode.h">
-      <Filter>open-ephys\Source\Processors\ChannelMappingNode</Filter>
-    </ClInclude>
-    <ClInclude Include="..\..\Source\Processors\DataThreads\EcubeEditor.h">
-      <Filter>open-ephys\Source\Processors\DataThreads</Filter>
-    </ClInclude>
-    <ClInclude Include="..\..\Source\Processors\DataThreads\RHD2000Editor.h">
-      <Filter>open-ephys\Source\Processors\DataThreads</Filter>
-    </ClInclude>
-    <ClInclude Include="..\..\Source\Processors\DataThreads\EcubeThread.h">
-      <Filter>open-ephys\Source\Processors\DataThreads</Filter>
-    </ClInclude>
-    <ClInclude Include="..\..\Source\Processors\DataThreads\rhythm-api\okFrontPanelDLL.h">
-      <Filter>open-ephys\Source\Processors\DataThreads\rhythm-api</Filter>
-    </ClInclude>
-    <ClInclude Include="..\..\Source\Processors\DataThreads\rhythm-api\rhd2000datablock.h">
-      <Filter>open-ephys\Source\Processors\DataThreads\rhythm-api</Filter>
-    </ClInclude>
-    <ClInclude Include="..\..\Source\Processors\DataThreads\rhythm-api\rhd2000evalboard.h">
-      <Filter>open-ephys\Source\Processors\DataThreads\rhythm-api</Filter>
-    </ClInclude>
-    <ClInclude Include="..\..\Source\Processors\DataThreads\rhythm-api\rhd2000registers.h">
-      <Filter>open-ephys\Source\Processors\DataThreads\rhythm-api</Filter>
-    </ClInclude>
-    <ClInclude Include="..\..\Source\Processors\DataThreads\RHD2000Thread.h">
-      <Filter>open-ephys\Source\Processors\DataThreads</Filter>
-    </ClInclude>
-    <ClInclude Include="..\..\Source\Processors\DataThreads\DataBuffer.h">
-      <Filter>open-ephys\Source\Processors\DataThreads</Filter>
-    </ClInclude>
-    <ClInclude Include="..\..\Source\Processors\DataThreads\DataThread.h">
-      <Filter>open-ephys\Source\Processors\DataThreads</Filter>
-    </ClInclude>
-    <ClInclude Include="..\..\Source\Processors\Dsp\Bessel.h">
-      <Filter>open-ephys\Source\Processors\Dsp</Filter>
-    </ClInclude>
-    <ClInclude Include="..\..\Source\Processors\Dsp\Biquad.h">
-      <Filter>open-ephys\Source\Processors\Dsp</Filter>
-    </ClInclude>
-    <ClInclude Include="..\..\Source\Processors\Dsp\Butterworth.h">
-      <Filter>open-ephys\Source\Processors\Dsp</Filter>
-    </ClInclude>
-    <ClInclude Include="..\..\Source\Processors\Dsp\Cascade.h">
-      <Filter>open-ephys\Source\Processors\Dsp</Filter>
-    </ClInclude>
-    <ClInclude Include="..\..\Source\Processors\Dsp\ChebyshevI.h">
-      <Filter>open-ephys\Source\Processors\Dsp</Filter>
-    </ClInclude>
-    <ClInclude Include="..\..\Source\Processors\Dsp\ChebyshevII.h">
-      <Filter>open-ephys\Source\Processors\Dsp</Filter>
-    </ClInclude>
-    <ClInclude Include="..\..\Source\Processors\Dsp\Common.h">
-      <Filter>open-ephys\Source\Processors\Dsp</Filter>
-    </ClInclude>
-    <ClInclude Include="..\..\Source\Processors\Dsp\Custom.h">
-      <Filter>open-ephys\Source\Processors\Dsp</Filter>
-    </ClInclude>
-    <ClInclude Include="..\..\Source\Processors\Dsp\Design.h">
-      <Filter>open-ephys\Source\Processors\Dsp</Filter>
-    </ClInclude>
-    <ClInclude Include="..\..\Source\Processors\Dsp\Dsp.h">
-      <Filter>open-ephys\Source\Processors\Dsp</Filter>
-    </ClInclude>
-    <ClInclude Include="..\..\Source\Processors\Dsp\Elliptic.h">
-      <Filter>open-ephys\Source\Processors\Dsp</Filter>
-    </ClInclude>
-    <ClInclude Include="..\..\Source\Processors\Dsp\Filter.h">
-      <Filter>open-ephys\Source\Processors\Dsp</Filter>
-    </ClInclude>
-    <ClInclude Include="..\..\Source\Processors\Dsp\Layout.h">
-      <Filter>open-ephys\Source\Processors\Dsp</Filter>
-    </ClInclude>
-    <ClInclude Include="..\..\Source\Processors\Dsp\Legendre.h">
-      <Filter>open-ephys\Source\Processors\Dsp</Filter>
-    </ClInclude>
-    <ClInclude Include="..\..\Source\Processors\Dsp\MathSupplement.h">
-      <Filter>open-ephys\Source\Processors\Dsp</Filter>
-    </ClInclude>
-    <ClInclude Include="..\..\Source\Processors\Dsp\Params.h">
-      <Filter>open-ephys\Source\Processors\Dsp</Filter>
-    </ClInclude>
-    <ClInclude Include="..\..\Source\Processors\Dsp\PoleFilter.h">
-      <Filter>open-ephys\Source\Processors\Dsp</Filter>
-    </ClInclude>
-    <ClInclude Include="..\..\Source\Processors\Dsp\RBJ.h">
-      <Filter>open-ephys\Source\Processors\Dsp</Filter>
-    </ClInclude>
-    <ClInclude Include="..\..\Source\Processors\Dsp\RootFinder.h">
-      <Filter>open-ephys\Source\Processors\Dsp</Filter>
-    </ClInclude>
-    <ClInclude Include="..\..\Source\Processors\Dsp\SmoothedFilter.h">
-      <Filter>open-ephys\Source\Processors\Dsp</Filter>
-    </ClInclude>
-    <ClInclude Include="..\..\Source\Processors\Dsp\State.h">
-      <Filter>open-ephys\Source\Processors\Dsp</Filter>
-    </ClInclude>
-    <ClInclude Include="..\..\Source\Processors\Dsp\Types.h">
-      <Filter>open-ephys\Source\Processors\Dsp</Filter>
-    </ClInclude>
-    <ClInclude Include="..\..\Source\Processors\Dsp\Utilities.h">
-      <Filter>open-ephys\Source\Processors\Dsp</Filter>
-    </ClInclude>
-    <ClInclude Include="..\..\Source\Processors\Editors\ChannelSelector.h">
-      <Filter>open-ephys\Source\Processors\Editors</Filter>
-    </ClInclude>
-    <ClInclude Include="..\..\Source\Processors\Editors\ElectrodeButtons.h">
-      <Filter>open-ephys\Source\Processors\Editors</Filter>
-    </ClInclude>
-    <ClInclude Include="..\..\Source\Processors\Editors\GenericEditor.h">
-      <Filter>open-ephys\Source\Processors\Editors</Filter>
-    </ClInclude>
-    <ClInclude Include="..\..\Source\Processors\Editors\ImageIcon.h">
-      <Filter>open-ephys\Source\Processors\Editors</Filter>
-    </ClInclude>
-    <ClInclude Include="..\..\Source\Processors\Editors\VisualizerEditor.h">
-      <Filter>open-ephys\Source\Processors\Editors</Filter>
-    </ClInclude>
-    <ClInclude Include="..\..\Source\Processors\Editors\NetworkEventsEditor.h">
-      <Filter>open-ephys\Source\Processors\Editors</Filter>
-    </ClInclude>
-    <ClInclude Include="..\..\Source\Processors\Editors\PeriStimulusTimeHistogramEditor.h">
-      <Filter>open-ephys\Source\Processors\Editors</Filter>
-    </ClInclude>
-    <ClInclude Include="..\..\Source\Processors\EventDetector\EventDetector.h">
-      <Filter>open-ephys\Source\Processors\EventDetector</Filter>
-    </ClInclude>
-    <ClInclude Include="..\..\Source\Processors\EventNode\EventNode.h">
-      <Filter>open-ephys\Source\Processors\EventNode</Filter>
-    </ClInclude>
-    <ClInclude Include="..\..\Source\Processors\EventNode\EventNodeEditor.h">
-      <Filter>open-ephys\Source\Processors\EventNode</Filter>
-    </ClInclude>
-    <ClInclude Include="..\..\Source\Processors\FileReader\KwikFileSource.h">
-      <Filter>open-ephys\Source\Processors\FileReader</Filter>
-    </ClInclude>
-    <ClInclude Include="..\..\Source\Processors\FileReader\FileSource.h">
-      <Filter>open-ephys\Source\Processors\FileReader</Filter>
-    </ClInclude>
-    <ClInclude Include="..\..\Source\Processors\FileReader\FileReader.h">
-      <Filter>open-ephys\Source\Processors\FileReader</Filter>
-    </ClInclude>
-    <ClInclude Include="..\..\Source\Processors\FileReader\FileReaderEditor.h">
-      <Filter>open-ephys\Source\Processors\FileReader</Filter>
-    </ClInclude>
-    <ClInclude Include="..\..\Source\Processors\FilterNode\FilterEditor.h">
-      <Filter>open-ephys\Source\Processors\FilterNode</Filter>
-    </ClInclude>
-    <ClInclude Include="..\..\Source\Processors\FilterNode\FilterNode.h">
-      <Filter>open-ephys\Source\Processors\FilterNode</Filter>
-    </ClInclude>
-    <ClInclude Include="..\..\Source\Processors\GenericProcessor\GenericProcessor.h">
-      <Filter>open-ephys\Source\Processors\GenericProcessor</Filter>
-    </ClInclude>
-    <ClInclude Include="..\..\Source\Processors\LfpDisplayNode\LfpDisplayCanvas.h">
-      <Filter>open-ephys\Source\Processors\LfpDisplayNode</Filter>
-    </ClInclude>
-    <ClInclude Include="..\..\Source\Processors\LfpDisplayNode\LfpDisplayEditor.h">
-      <Filter>open-ephys\Source\Processors\LfpDisplayNode</Filter>
-    </ClInclude>
-    <ClInclude Include="..\..\Source\Processors\LfpDisplayNode\LfpDisplayNode.h">
-      <Filter>open-ephys\Source\Processors\LfpDisplayNode</Filter>
-    </ClInclude>
-    <ClInclude Include="..\..\Source\Processors\Merger\Merger.h">
-      <Filter>open-ephys\Source\Processors\Merger</Filter>
-    </ClInclude>
-    <ClInclude Include="..\..\Source\Processors\Merger\MergerEditor.h">
-      <Filter>open-ephys\Source\Processors\Merger</Filter>
-    </ClInclude>
-    <ClInclude Include="..\..\Source\Processors\MessageCenter\MessageCenter.h">
-      <Filter>open-ephys\Source\Processors\MessageCenter</Filter>
-    </ClInclude>
-    <ClInclude Include="..\..\Source\Processors\MessageCenter\MessageCenterEditor.h">
-      <Filter>open-ephys\Source\Processors\MessageCenter</Filter>
-    </ClInclude>
-    <ClInclude Include="..\..\Source\Processors\Parameter\ParameterEditor.h">
-      <Filter>open-ephys\Source\Processors\Parameter</Filter>
-    </ClInclude>
-    <ClInclude Include="..\..\Source\Processors\Parameter\Parameter.h">
-      <Filter>open-ephys\Source\Processors\Parameter</Filter>
-    </ClInclude>
-    <ClInclude Include="..\..\Source\Processors\PhaseDetector\PhaseDetector.h">
-      <Filter>open-ephys\Source\Processors\PhaseDetector</Filter>
-    </ClInclude>
-    <ClInclude Include="..\..\Source\Processors\PhaseDetector\PhaseDetectorEditor.h">
-      <Filter>open-ephys\Source\Processors\PhaseDetector</Filter>
-    </ClInclude>
-    <ClInclude Include="..\..\Source\Processors\ProcessorGraph\ProcessorGraph.h">
-      <Filter>open-ephys\Source\Processors\ProcessorGraph</Filter>
-    </ClInclude>
-    <ClInclude Include="..\..\Source\Processors\PulsePalOutput\PulsePalOutput.h">
-      <Filter>open-ephys\Source\Processors\PulsePalOutput</Filter>
-    </ClInclude>
-    <ClInclude Include="..\..\Source\Processors\PulsePalOutput\PulsePalOutputEditor.h">
-      <Filter>open-ephys\Source\Processors\PulsePalOutput</Filter>
-    </ClInclude>
-    <ClInclude Include="..\..\Source\Processors\RecordControl\RecordControl.h">
-      <Filter>open-ephys\Source\Processors\RecordControl</Filter>
-    </ClInclude>
-    <ClInclude Include="..\..\Source\Processors\RecordControl\RecordControlEditor.h">
-      <Filter>open-ephys\Source\Processors\RecordControl</Filter>
-    </ClInclude>
-    <ClInclude Include="..\..\Source\Processors\RecordNode\EngineConfigWindow.h">
-      <Filter>open-ephys\Source\Processors\RecordNode</Filter>
-    </ClInclude>
-    <ClInclude Include="..\..\Source\Processors\RecordNode\HDF5FileFormat.h">
-      <Filter>open-ephys\Source\Processors\RecordNode</Filter>
-    </ClInclude>
-    <ClInclude Include="..\..\Source\Processors\RecordNode\HDF5Recording.h">
-      <Filter>open-ephys\Source\Processors\RecordNode</Filter>
-    </ClInclude>
-    <ClInclude Include="..\..\Source\Processors\RecordNode\OriginalRecording.h">
-      <Filter>open-ephys\Source\Processors\RecordNode</Filter>
-    </ClInclude>
-    <ClInclude Include="..\..\Source\Processors\RecordNode\RecordEngine.h">
-      <Filter>open-ephys\Source\Processors\RecordNode</Filter>
-    </ClInclude>
-    <ClInclude Include="..\..\Source\Processors\RecordNode\RecordNode.h">
-      <Filter>open-ephys\Source\Processors\RecordNode</Filter>
-    </ClInclude>
-<<<<<<< HEAD
-    <ClInclude Include="..\..\Source\Processors\NetworkEvents\NetworkEvents.h">
-      <Filter>open-ephys\Source\Processors\NetworkEvents</Filter>
-    </ClInclude>
-    <ClInclude Include="..\..\Source\Processors\PSTH\PeriStimulusTimeHistogramNode.h">
-      <Filter>open-ephys\Source\Processors\PSTH</Filter>
-    </ClInclude>
-    <ClInclude Include="..\..\Source\Processors\PSTH\tictoc.h">
-      <Filter>open-ephys\Source\Processors\PSTH</Filter>
-    </ClInclude>
-    <ClInclude Include="..\..\Source\Processors\PSTH\TrialCircularBuffer.h">
-      <Filter>open-ephys\Source\Processors\PSTH</Filter>
-    </ClInclude>
-    <ClInclude Include="..\..\Source\Processors\ReferenceNode\ReferenceNode.h">
-      <Filter>open-ephys\Source\Processors\ReferenceNode</Filter>
-    </ClInclude>
-    <ClInclude Include="..\..\Source\Processors\ReferenceNode\ReferenceNodeEditor.h">
-      <Filter>open-ephys\Source\Processors\ReferenceNode</Filter>
-    </ClInclude>
-=======
->>>>>>> b5bb82d9
-    <ClInclude Include="..\..\Source\Processors\ResamplingNode\ResamplingNode.h">
-      <Filter>open-ephys\Source\Processors\ResamplingNode</Filter>
-    </ClInclude>
-    <ClInclude Include="..\..\Source\Processors\ResamplingNode\ResamplingNodeEditor.h">
-      <Filter>open-ephys\Source\Processors\ResamplingNode</Filter>
-    </ClInclude>
-    <ClInclude Include="..\..\Source\Processors\Serial\PulsePal.h">
-      <Filter>open-ephys\Source\Processors\Serial</Filter>
-    </ClInclude>
-    <ClInclude Include="..\..\Source\Processors\Serial\ofArduino.h">
-      <Filter>open-ephys\Source\Processors\Serial</Filter>
-    </ClInclude>
-    <ClInclude Include="..\..\Source\Processors\Serial\ofConstants.h">
-      <Filter>open-ephys\Source\Processors\Serial</Filter>
-    </ClInclude>
-    <ClInclude Include="..\..\Source\Processors\Serial\ofSerial.h">
-      <Filter>open-ephys\Source\Processors\Serial</Filter>
-    </ClInclude>
-    <ClInclude Include="..\..\Source\Processors\SerialInput\SerialInput.h">
-      <Filter>open-ephys\Source\Processors\SerialInput</Filter>
-    </ClInclude>
-    <ClInclude Include="..\..\Source\Processors\SerialInput\SerialInputEditor.h">
-      <Filter>open-ephys\Source\Processors\SerialInput</Filter>
-    </ClInclude>
-    <ClInclude Include="..\..\Source\Processors\SignalGenerator\SignalGenerator.h">
-      <Filter>open-ephys\Source\Processors\SignalGenerator</Filter>
-    </ClInclude>
-    <ClInclude Include="..\..\Source\Processors\SignalGenerator\SignalGeneratorEditor.h">
-      <Filter>open-ephys\Source\Processors\SignalGenerator</Filter>
-    </ClInclude>
-    <ClInclude Include="..\..\Source\Processors\SourceNode\SourceNode.h">
-      <Filter>open-ephys\Source\Processors\SourceNode</Filter>
-    </ClInclude>
-    <ClInclude Include="..\..\Source\Processors\SourceNode\SourceNodeEditor.h">
-      <Filter>open-ephys\Source\Processors\SourceNode</Filter>
-    </ClInclude>
-    <ClInclude Include="..\..\Source\Processors\SpikeDetector\SpikeDetector.h">
-      <Filter>open-ephys\Source\Processors\SpikeDetector</Filter>
-    </ClInclude>
-    <ClInclude Include="..\..\Source\Processors\SpikeDetector\SpikeDetectorEditor.h">
-      <Filter>open-ephys\Source\Processors\SpikeDetector</Filter>
-    </ClInclude>
-    <ClInclude Include="..\..\Source\Processors\SpikeDisplayNode\SpikeDisplayCanvas.h">
-      <Filter>open-ephys\Source\Processors\SpikeDisplayNode</Filter>
-    </ClInclude>
-    <ClInclude Include="..\..\Source\Processors\SpikeDisplayNode\SpikeDisplayEditor.h">
-      <Filter>open-ephys\Source\Processors\SpikeDisplayNode</Filter>
-    </ClInclude>
-    <ClInclude Include="..\..\Source\Processors\SpikeDisplayNode\SpikeDisplayNode.h">
-      <Filter>open-ephys\Source\Processors\SpikeDisplayNode</Filter>
-    </ClInclude>
-    <ClInclude Include="..\..\Source\Processors\SpikeSorter\SpikeSortBoxes.h">
-      <Filter>open-ephys\Source\Processors\SpikeSorter</Filter>
-    </ClInclude>
-    <ClInclude Include="..\..\Source\Processors\SpikeSorter\SpikeSorter.h">
-      <Filter>open-ephys\Source\Processors\SpikeSorter</Filter>
-    </ClInclude>
-    <ClInclude Include="..\..\Source\Processors\SpikeSorter\SpikeSorterCanvas.h">
-      <Filter>open-ephys\Source\Processors\SpikeSorter</Filter>
-    </ClInclude>
-    <ClInclude Include="..\..\Source\Processors\SpikeSorter\SpikeSorterEditor.h">
-      <Filter>open-ephys\Source\Processors\SpikeSorter</Filter>
-    </ClInclude>
-    <ClInclude Include="..\..\Source\Processors\Splitter\Splitter.h">
-      <Filter>open-ephys\Source\Processors\Splitter</Filter>
-    </ClInclude>
-    <ClInclude Include="..\..\Source\Processors\Splitter\SplitterEditor.h">
-      <Filter>open-ephys\Source\Processors\Splitter</Filter>
-    </ClInclude>
-    <ClInclude Include="..\..\Source\Processors\Visualization\DataWindow.h">
-      <Filter>open-ephys\Source\Processors\Visualization</Filter>
-    </ClInclude>
-    <ClInclude Include="..\..\Source\Processors\Visualization\SpikeObject.h">
-      <Filter>open-ephys\Source\Processors\Visualization</Filter>
-    </ClInclude>
-    <ClInclude Include="..\..\Source\Processors\Visualization\Visualizer.h">
-      <Filter>open-ephys\Source\Processors\Visualization</Filter>
-    </ClInclude>
-<<<<<<< HEAD
-    <ClInclude Include="..\..\Source\Processors\Visualization\MatlabLikePlot.h">
-      <Filter>open-ephys\Source\Processors\Visualization</Filter>
-    </ClInclude>
-    <ClInclude Include="..\..\Source\Processors\WiFiOutput\WiFiOutput.h">
-      <Filter>open-ephys\Source\Processors\WiFiOutput</Filter>
-    </ClInclude>
-    <ClInclude Include="..\..\Source\Processors\WiFiOutput\WiFiOutputEditor.h">
-      <Filter>open-ephys\Source\Processors\WiFiOutput</Filter>
-    </ClInclude>
-=======
->>>>>>> b5bb82d9
-    <ClInclude Include="..\..\Source\UI\EcubeDialogComponent.h">
-      <Filter>open-ephys\Source\UI</Filter>
-    </ClInclude>
-    <ClInclude Include="..\..\Source\UI\CustomArrowButton.h">
-      <Filter>open-ephys\Source\UI</Filter>
-    </ClInclude>
-    <ClInclude Include="..\..\Source\UI\GraphViewer.h">
-      <Filter>open-ephys\Source\UI</Filter>
-    </ClInclude>
-    <ClInclude Include="..\..\Source\UI\EditorViewportButtons.h">
-      <Filter>open-ephys\Source\UI</Filter>
-    </ClInclude>
-    <ClInclude Include="..\..\Source\UI\SignalChainManager.h">
-      <Filter>open-ephys\Source\UI</Filter>
-    </ClInclude>
-    <ClInclude Include="..\..\Source\UI\EditorViewport.h">
-      <Filter>open-ephys\Source\UI</Filter>
-    </ClInclude>
-    <ClInclude Include="..\..\Source\UI\ProcessorList.h">
-      <Filter>open-ephys\Source\UI</Filter>
-    </ClInclude>
-    <ClInclude Include="..\..\Source\UI\CustomLookAndFeel.h">
-      <Filter>open-ephys\Source\UI</Filter>
-    </ClInclude>
-    <ClInclude Include="..\..\Source\UI\InfoLabel.h">
-      <Filter>open-ephys\Source\UI</Filter>
-    </ClInclude>
-    <ClInclude Include="..\..\Source\UI\DataViewport.h">
-      <Filter>open-ephys\Source\UI</Filter>
-    </ClInclude>
-    <ClInclude Include="..\..\Source\UI\ControlPanel.h">
-      <Filter>open-ephys\Source\UI</Filter>
-    </ClInclude>
-    <ClInclude Include="..\..\Source\UI\UIComponent.h">
-      <Filter>open-ephys\Source\UI</Filter>
-    </ClInclude>
-    <ClInclude Include="..\..\Source\MainWindow.h">
-      <Filter>open-ephys\Source</Filter>
-    </ClInclude>
-    <ClInclude Include="..\..\JuceLibraryCode\modules\juce_audio_basics\buffers\juce_AudioDataConverters.h">
-      <Filter>Juce Modules\juce_audio_basics\buffers</Filter>
-    </ClInclude>
-    <ClInclude Include="..\..\JuceLibraryCode\modules\juce_audio_basics\buffers\juce_AudioSampleBuffer.h">
-      <Filter>Juce Modules\juce_audio_basics\buffers</Filter>
-    </ClInclude>
-    <ClInclude Include="..\..\JuceLibraryCode\modules\juce_audio_basics\buffers\juce_FloatVectorOperations.h">
-      <Filter>Juce Modules\juce_audio_basics\buffers</Filter>
-    </ClInclude>
-    <ClInclude Include="..\..\JuceLibraryCode\modules\juce_audio_basics\midi\juce_MidiBuffer.h">
-      <Filter>Juce Modules\juce_audio_basics\midi</Filter>
-    </ClInclude>
-    <ClInclude Include="..\..\JuceLibraryCode\modules\juce_audio_basics\midi\juce_MidiFile.h">
-      <Filter>Juce Modules\juce_audio_basics\midi</Filter>
-    </ClInclude>
-    <ClInclude Include="..\..\JuceLibraryCode\modules\juce_audio_basics\midi\juce_MidiKeyboardState.h">
-      <Filter>Juce Modules\juce_audio_basics\midi</Filter>
-    </ClInclude>
-    <ClInclude Include="..\..\JuceLibraryCode\modules\juce_audio_basics\midi\juce_MidiMessage.h">
-      <Filter>Juce Modules\juce_audio_basics\midi</Filter>
-    </ClInclude>
-    <ClInclude Include="..\..\JuceLibraryCode\modules\juce_audio_basics\midi\juce_MidiMessageSequence.h">
-      <Filter>Juce Modules\juce_audio_basics\midi</Filter>
-    </ClInclude>
-    <ClInclude Include="..\..\JuceLibraryCode\modules\juce_audio_basics\effects\juce_Decibels.h">
-      <Filter>Juce Modules\juce_audio_basics\effects</Filter>
-    </ClInclude>
-    <ClInclude Include="..\..\JuceLibraryCode\modules\juce_audio_basics\effects\juce_IIRFilter.h">
-      <Filter>Juce Modules\juce_audio_basics\effects</Filter>
-    </ClInclude>
-    <ClInclude Include="..\..\JuceLibraryCode\modules\juce_audio_basics\effects\juce_LagrangeInterpolator.h">
-      <Filter>Juce Modules\juce_audio_basics\effects</Filter>
-    </ClInclude>
-    <ClInclude Include="..\..\JuceLibraryCode\modules\juce_audio_basics\effects\juce_Reverb.h">
-      <Filter>Juce Modules\juce_audio_basics\effects</Filter>
-    </ClInclude>
-    <ClInclude Include="..\..\JuceLibraryCode\modules\juce_audio_basics\sources\juce_AudioSource.h">
-      <Filter>Juce Modules\juce_audio_basics\sources</Filter>
-    </ClInclude>
-    <ClInclude Include="..\..\JuceLibraryCode\modules\juce_audio_basics\sources\juce_BufferingAudioSource.h">
-      <Filter>Juce Modules\juce_audio_basics\sources</Filter>
-    </ClInclude>
-    <ClInclude Include="..\..\JuceLibraryCode\modules\juce_audio_basics\sources\juce_ChannelRemappingAudioSource.h">
-      <Filter>Juce Modules\juce_audio_basics\sources</Filter>
-    </ClInclude>
-    <ClInclude Include="..\..\JuceLibraryCode\modules\juce_audio_basics\sources\juce_IIRFilterAudioSource.h">
-      <Filter>Juce Modules\juce_audio_basics\sources</Filter>
-    </ClInclude>
-    <ClInclude Include="..\..\JuceLibraryCode\modules\juce_audio_basics\sources\juce_MixerAudioSource.h">
-      <Filter>Juce Modules\juce_audio_basics\sources</Filter>
-    </ClInclude>
-    <ClInclude Include="..\..\JuceLibraryCode\modules\juce_audio_basics\sources\juce_PositionableAudioSource.h">
-      <Filter>Juce Modules\juce_audio_basics\sources</Filter>
-    </ClInclude>
-    <ClInclude Include="..\..\JuceLibraryCode\modules\juce_audio_basics\sources\juce_ResamplingAudioSource.h">
-      <Filter>Juce Modules\juce_audio_basics\sources</Filter>
-    </ClInclude>
-    <ClInclude Include="..\..\JuceLibraryCode\modules\juce_audio_basics\sources\juce_ReverbAudioSource.h">
-      <Filter>Juce Modules\juce_audio_basics\sources</Filter>
-    </ClInclude>
-    <ClInclude Include="..\..\JuceLibraryCode\modules\juce_audio_basics\sources\juce_ToneGeneratorAudioSource.h">
-      <Filter>Juce Modules\juce_audio_basics\sources</Filter>
-    </ClInclude>
-    <ClInclude Include="..\..\JuceLibraryCode\modules\juce_audio_basics\synthesisers\juce_Synthesiser.h">
-      <Filter>Juce Modules\juce_audio_basics\synthesisers</Filter>
-    </ClInclude>
-    <ClInclude Include="..\..\JuceLibraryCode\modules\juce_audio_basics\juce_audio_basics.h">
-      <Filter>Juce Modules\juce_audio_basics</Filter>
-    </ClInclude>
-    <ClInclude Include="..\..\JuceLibraryCode\modules\juce_audio_devices\audio_io\juce_AudioDeviceManager.h">
-      <Filter>Juce Modules\juce_audio_devices\audio_io</Filter>
-    </ClInclude>
-    <ClInclude Include="..\..\JuceLibraryCode\modules\juce_audio_devices\audio_io\juce_AudioIODevice.h">
-      <Filter>Juce Modules\juce_audio_devices\audio_io</Filter>
-    </ClInclude>
-    <ClInclude Include="..\..\JuceLibraryCode\modules\juce_audio_devices\audio_io\juce_AudioIODeviceType.h">
-      <Filter>Juce Modules\juce_audio_devices\audio_io</Filter>
-    </ClInclude>
-    <ClInclude Include="..\..\JuceLibraryCode\modules\juce_audio_devices\audio_io\juce_SystemAudioVolume.h">
-      <Filter>Juce Modules\juce_audio_devices\audio_io</Filter>
-    </ClInclude>
-    <ClInclude Include="..\..\JuceLibraryCode\modules\juce_audio_devices\midi_io\juce_MidiInput.h">
-      <Filter>Juce Modules\juce_audio_devices\midi_io</Filter>
-    </ClInclude>
-    <ClInclude Include="..\..\JuceLibraryCode\modules\juce_audio_devices\midi_io\juce_MidiMessageCollector.h">
-      <Filter>Juce Modules\juce_audio_devices\midi_io</Filter>
-    </ClInclude>
-    <ClInclude Include="..\..\JuceLibraryCode\modules\juce_audio_devices\midi_io\juce_MidiOutput.h">
-      <Filter>Juce Modules\juce_audio_devices\midi_io</Filter>
-    </ClInclude>
-    <ClInclude Include="..\..\JuceLibraryCode\modules\juce_audio_devices\sources\juce_AudioSourcePlayer.h">
-      <Filter>Juce Modules\juce_audio_devices\sources</Filter>
-    </ClInclude>
-    <ClInclude Include="..\..\JuceLibraryCode\modules\juce_audio_devices\sources\juce_AudioTransportSource.h">
-      <Filter>Juce Modules\juce_audio_devices\sources</Filter>
-    </ClInclude>
-    <ClInclude Include="..\..\JuceLibraryCode\modules\juce_audio_devices\audio_cd\juce_AudioCDBurner.h">
-      <Filter>Juce Modules\juce_audio_devices\audio_cd</Filter>
-    </ClInclude>
-    <ClInclude Include="..\..\JuceLibraryCode\modules\juce_audio_devices\audio_cd\juce_AudioCDReader.h">
-      <Filter>Juce Modules\juce_audio_devices\audio_cd</Filter>
-    </ClInclude>
-    <ClInclude Include="..\..\JuceLibraryCode\modules\juce_audio_devices\native\juce_MidiDataConcatenator.h">
-      <Filter>Juce Modules\juce_audio_devices\native</Filter>
-    </ClInclude>
-    <ClInclude Include="..\..\JuceLibraryCode\modules\juce_audio_devices\juce_audio_devices.h">
-      <Filter>Juce Modules\juce_audio_devices</Filter>
-    </ClInclude>
-    <ClInclude Include="..\..\JuceLibraryCode\modules\juce_audio_formats\format\juce_AudioFormat.h">
-      <Filter>Juce Modules\juce_audio_formats\format</Filter>
-    </ClInclude>
-    <ClInclude Include="..\..\JuceLibraryCode\modules\juce_audio_formats\format\juce_AudioFormatManager.h">
-      <Filter>Juce Modules\juce_audio_formats\format</Filter>
-    </ClInclude>
-    <ClInclude Include="..\..\JuceLibraryCode\modules\juce_audio_formats\format\juce_AudioFormatReader.h">
-      <Filter>Juce Modules\juce_audio_formats\format</Filter>
-    </ClInclude>
-    <ClInclude Include="..\..\JuceLibraryCode\modules\juce_audio_formats\format\juce_AudioFormatReaderSource.h">
-      <Filter>Juce Modules\juce_audio_formats\format</Filter>
-    </ClInclude>
-    <ClInclude Include="..\..\JuceLibraryCode\modules\juce_audio_formats\format\juce_AudioFormatWriter.h">
-      <Filter>Juce Modules\juce_audio_formats\format</Filter>
-    </ClInclude>
-    <ClInclude Include="..\..\JuceLibraryCode\modules\juce_audio_formats\format\juce_AudioSubsectionReader.h">
-      <Filter>Juce Modules\juce_audio_formats\format</Filter>
-    </ClInclude>
-    <ClInclude Include="..\..\JuceLibraryCode\modules\juce_audio_formats\format\juce_BufferingAudioFormatReader.h">
-      <Filter>Juce Modules\juce_audio_formats\format</Filter>
-    </ClInclude>
-    <ClInclude Include="..\..\JuceLibraryCode\modules\juce_audio_formats\format\juce_MemoryMappedAudioFormatReader.h">
-      <Filter>Juce Modules\juce_audio_formats\format</Filter>
-    </ClInclude>
-    <ClInclude Include="..\..\JuceLibraryCode\modules\juce_audio_formats\codecs\juce_AiffAudioFormat.h">
-      <Filter>Juce Modules\juce_audio_formats\codecs</Filter>
-    </ClInclude>
-    <ClInclude Include="..\..\JuceLibraryCode\modules\juce_audio_formats\codecs\juce_CoreAudioFormat.h">
-      <Filter>Juce Modules\juce_audio_formats\codecs</Filter>
-    </ClInclude>
-    <ClInclude Include="..\..\JuceLibraryCode\modules\juce_audio_formats\codecs\juce_FlacAudioFormat.h">
-      <Filter>Juce Modules\juce_audio_formats\codecs</Filter>
-    </ClInclude>
-    <ClInclude Include="..\..\JuceLibraryCode\modules\juce_audio_formats\codecs\juce_LAMEEncoderAudioFormat.h">
-      <Filter>Juce Modules\juce_audio_formats\codecs</Filter>
-    </ClInclude>
-    <ClInclude Include="..\..\JuceLibraryCode\modules\juce_audio_formats\codecs\juce_MP3AudioFormat.h">
-      <Filter>Juce Modules\juce_audio_formats\codecs</Filter>
-    </ClInclude>
-    <ClInclude Include="..\..\JuceLibraryCode\modules\juce_audio_formats\codecs\juce_OggVorbisAudioFormat.h">
-      <Filter>Juce Modules\juce_audio_formats\codecs</Filter>
-    </ClInclude>
-    <ClInclude Include="..\..\JuceLibraryCode\modules\juce_audio_formats\codecs\juce_QuickTimeAudioFormat.h">
-      <Filter>Juce Modules\juce_audio_formats\codecs</Filter>
-    </ClInclude>
-    <ClInclude Include="..\..\JuceLibraryCode\modules\juce_audio_formats\codecs\juce_WavAudioFormat.h">
-      <Filter>Juce Modules\juce_audio_formats\codecs</Filter>
-    </ClInclude>
-    <ClInclude Include="..\..\JuceLibraryCode\modules\juce_audio_formats\codecs\juce_WindowsMediaAudioFormat.h">
-      <Filter>Juce Modules\juce_audio_formats\codecs</Filter>
-    </ClInclude>
-    <ClInclude Include="..\..\JuceLibraryCode\modules\juce_audio_formats\sampler\juce_Sampler.h">
-      <Filter>Juce Modules\juce_audio_formats\sampler</Filter>
-    </ClInclude>
-    <ClInclude Include="..\..\JuceLibraryCode\modules\juce_audio_formats\juce_audio_formats.h">
-      <Filter>Juce Modules\juce_audio_formats</Filter>
-    </ClInclude>
-    <ClInclude Include="..\..\JuceLibraryCode\modules\juce_audio_processors\processors\juce_AudioPlayHead.h">
-      <Filter>Juce Modules\juce_audio_processors\processors</Filter>
-    </ClInclude>
-    <ClInclude Include="..\..\JuceLibraryCode\modules\juce_audio_processors\processors\juce_AudioPluginInstance.h">
-      <Filter>Juce Modules\juce_audio_processors\processors</Filter>
-    </ClInclude>
-    <ClInclude Include="..\..\JuceLibraryCode\modules\juce_audio_processors\processors\juce_AudioProcessor.h">
-      <Filter>Juce Modules\juce_audio_processors\processors</Filter>
-    </ClInclude>
-    <ClInclude Include="..\..\JuceLibraryCode\modules\juce_audio_processors\processors\juce_AudioProcessorEditor.h">
-      <Filter>Juce Modules\juce_audio_processors\processors</Filter>
-    </ClInclude>
-    <ClInclude Include="..\..\JuceLibraryCode\modules\juce_audio_processors\processors\juce_AudioProcessorGraph.h">
-      <Filter>Juce Modules\juce_audio_processors\processors</Filter>
-    </ClInclude>
-    <ClInclude Include="..\..\JuceLibraryCode\modules\juce_audio_processors\processors\juce_AudioProcessorListener.h">
-      <Filter>Juce Modules\juce_audio_processors\processors</Filter>
-    </ClInclude>
-    <ClInclude Include="..\..\JuceLibraryCode\modules\juce_audio_processors\processors\juce_GenericAudioProcessorEditor.h">
-      <Filter>Juce Modules\juce_audio_processors\processors</Filter>
-    </ClInclude>
-    <ClInclude Include="..\..\JuceLibraryCode\modules\juce_audio_processors\processors\juce_PluginDescription.h">
-      <Filter>Juce Modules\juce_audio_processors\processors</Filter>
-    </ClInclude>
-    <ClInclude Include="..\..\JuceLibraryCode\modules\juce_audio_processors\format\juce_AudioPluginFormat.h">
-      <Filter>Juce Modules\juce_audio_processors\format</Filter>
-    </ClInclude>
-    <ClInclude Include="..\..\JuceLibraryCode\modules\juce_audio_processors\format\juce_AudioPluginFormatManager.h">
-      <Filter>Juce Modules\juce_audio_processors\format</Filter>
-    </ClInclude>
-    <ClInclude Include="..\..\JuceLibraryCode\modules\juce_audio_processors\format_types\juce_AudioUnitPluginFormat.h">
-      <Filter>Juce Modules\juce_audio_processors\format_types</Filter>
-    </ClInclude>
-    <ClInclude Include="..\..\JuceLibraryCode\modules\juce_audio_processors\format_types\juce_LADSPAPluginFormat.h">
-      <Filter>Juce Modules\juce_audio_processors\format_types</Filter>
-    </ClInclude>
-    <ClInclude Include="..\..\JuceLibraryCode\modules\juce_audio_processors\format_types\juce_VST3Common.h">
-      <Filter>Juce Modules\juce_audio_processors\format_types</Filter>
-    </ClInclude>
-    <ClInclude Include="..\..\JuceLibraryCode\modules\juce_audio_processors\format_types\juce_VST3Headers.h">
-      <Filter>Juce Modules\juce_audio_processors\format_types</Filter>
-    </ClInclude>
-    <ClInclude Include="..\..\JuceLibraryCode\modules\juce_audio_processors\format_types\juce_VST3PluginFormat.h">
-      <Filter>Juce Modules\juce_audio_processors\format_types</Filter>
-    </ClInclude>
-    <ClInclude Include="..\..\JuceLibraryCode\modules\juce_audio_processors\format_types\juce_VSTMidiEventList.h">
-      <Filter>Juce Modules\juce_audio_processors\format_types</Filter>
-    </ClInclude>
-    <ClInclude Include="..\..\JuceLibraryCode\modules\juce_audio_processors\format_types\juce_VSTPluginFormat.h">
-      <Filter>Juce Modules\juce_audio_processors\format_types</Filter>
-    </ClInclude>
-    <ClInclude Include="..\..\JuceLibraryCode\modules\juce_audio_processors\scanning\juce_KnownPluginList.h">
-      <Filter>Juce Modules\juce_audio_processors\scanning</Filter>
-    </ClInclude>
-    <ClInclude Include="..\..\JuceLibraryCode\modules\juce_audio_processors\scanning\juce_PluginDirectoryScanner.h">
-      <Filter>Juce Modules\juce_audio_processors\scanning</Filter>
-    </ClInclude>
-    <ClInclude Include="..\..\JuceLibraryCode\modules\juce_audio_processors\scanning\juce_PluginListComponent.h">
-      <Filter>Juce Modules\juce_audio_processors\scanning</Filter>
-    </ClInclude>
-    <ClInclude Include="..\..\JuceLibraryCode\modules\juce_audio_processors\juce_audio_processors.h">
-      <Filter>Juce Modules\juce_audio_processors</Filter>
-    </ClInclude>
-    <ClInclude Include="..\..\JuceLibraryCode\modules\juce_audio_utils\gui\juce_AudioDeviceSelectorComponent.h">
-      <Filter>Juce Modules\juce_audio_utils\gui</Filter>
-    </ClInclude>
-    <ClInclude Include="..\..\JuceLibraryCode\modules\juce_audio_utils\gui\juce_AudioThumbnail.h">
-      <Filter>Juce Modules\juce_audio_utils\gui</Filter>
-    </ClInclude>
-    <ClInclude Include="..\..\JuceLibraryCode\modules\juce_audio_utils\gui\juce_AudioThumbnailBase.h">
-      <Filter>Juce Modules\juce_audio_utils\gui</Filter>
-    </ClInclude>
-    <ClInclude Include="..\..\JuceLibraryCode\modules\juce_audio_utils\gui\juce_AudioThumbnailCache.h">
-      <Filter>Juce Modules\juce_audio_utils\gui</Filter>
-    </ClInclude>
-    <ClInclude Include="..\..\JuceLibraryCode\modules\juce_audio_utils\gui\juce_MidiKeyboardComponent.h">
-      <Filter>Juce Modules\juce_audio_utils\gui</Filter>
-    </ClInclude>
-    <ClInclude Include="..\..\JuceLibraryCode\modules\juce_audio_utils\players\juce_AudioProcessorPlayer.h">
-      <Filter>Juce Modules\juce_audio_utils\players</Filter>
-    </ClInclude>
-    <ClInclude Include="..\..\JuceLibraryCode\modules\juce_audio_utils\juce_audio_utils.h">
-      <Filter>Juce Modules\juce_audio_utils</Filter>
-    </ClInclude>
-    <ClInclude Include="..\..\JuceLibraryCode\modules\juce_core\text\juce_CharacterFunctions.h">
-      <Filter>Juce Modules\juce_core\text</Filter>
-    </ClInclude>
-    <ClInclude Include="..\..\JuceLibraryCode\modules\juce_core\text\juce_CharPointer_ASCII.h">
-      <Filter>Juce Modules\juce_core\text</Filter>
-    </ClInclude>
-    <ClInclude Include="..\..\JuceLibraryCode\modules\juce_core\text\juce_CharPointer_UTF16.h">
-      <Filter>Juce Modules\juce_core\text</Filter>
-    </ClInclude>
-    <ClInclude Include="..\..\JuceLibraryCode\modules\juce_core\text\juce_CharPointer_UTF32.h">
-      <Filter>Juce Modules\juce_core\text</Filter>
-    </ClInclude>
-    <ClInclude Include="..\..\JuceLibraryCode\modules\juce_core\text\juce_CharPointer_UTF8.h">
-      <Filter>Juce Modules\juce_core\text</Filter>
-    </ClInclude>
-    <ClInclude Include="..\..\JuceLibraryCode\modules\juce_core\text\juce_Identifier.h">
-      <Filter>Juce Modules\juce_core\text</Filter>
-    </ClInclude>
-    <ClInclude Include="..\..\JuceLibraryCode\modules\juce_core\text\juce_LocalisedStrings.h">
-      <Filter>Juce Modules\juce_core\text</Filter>
-    </ClInclude>
-    <ClInclude Include="..\..\JuceLibraryCode\modules\juce_core\text\juce_NewLine.h">
-      <Filter>Juce Modules\juce_core\text</Filter>
-    </ClInclude>
-    <ClInclude Include="..\..\JuceLibraryCode\modules\juce_core\text\juce_String.h">
-      <Filter>Juce Modules\juce_core\text</Filter>
-    </ClInclude>
-    <ClInclude Include="..\..\JuceLibraryCode\modules\juce_core\text\juce_StringArray.h">
-      <Filter>Juce Modules\juce_core\text</Filter>
-    </ClInclude>
-    <ClInclude Include="..\..\JuceLibraryCode\modules\juce_core\text\juce_StringPairArray.h">
-      <Filter>Juce Modules\juce_core\text</Filter>
-    </ClInclude>
-    <ClInclude Include="..\..\JuceLibraryCode\modules\juce_core\text\juce_StringPool.h">
-      <Filter>Juce Modules\juce_core\text</Filter>
-    </ClInclude>
-    <ClInclude Include="..\..\JuceLibraryCode\modules\juce_core\text\juce_StringRef.h">
-      <Filter>Juce Modules\juce_core\text</Filter>
-    </ClInclude>
-    <ClInclude Include="..\..\JuceLibraryCode\modules\juce_core\text\juce_TextDiff.h">
-      <Filter>Juce Modules\juce_core\text</Filter>
-    </ClInclude>
-    <ClInclude Include="..\..\JuceLibraryCode\modules\juce_core\maths\juce_BigInteger.h">
-      <Filter>Juce Modules\juce_core\maths</Filter>
-    </ClInclude>
-    <ClInclude Include="..\..\JuceLibraryCode\modules\juce_core\maths\juce_Expression.h">
-      <Filter>Juce Modules\juce_core\maths</Filter>
-    </ClInclude>
-    <ClInclude Include="..\..\JuceLibraryCode\modules\juce_core\maths\juce_MathsFunctions.h">
-      <Filter>Juce Modules\juce_core\maths</Filter>
-    </ClInclude>
-    <ClInclude Include="..\..\JuceLibraryCode\modules\juce_core\maths\juce_Random.h">
-      <Filter>Juce Modules\juce_core\maths</Filter>
-    </ClInclude>
-    <ClInclude Include="..\..\JuceLibraryCode\modules\juce_core\maths\juce_Range.h">
-      <Filter>Juce Modules\juce_core\maths</Filter>
-    </ClInclude>
-    <ClInclude Include="..\..\JuceLibraryCode\modules\juce_core\memory\juce_Atomic.h">
-      <Filter>Juce Modules\juce_core\memory</Filter>
-    </ClInclude>
-    <ClInclude Include="..\..\JuceLibraryCode\modules\juce_core\memory\juce_ByteOrder.h">
-      <Filter>Juce Modules\juce_core\memory</Filter>
-    </ClInclude>
-    <ClInclude Include="..\..\JuceLibraryCode\modules\juce_core\memory\juce_ContainerDeletePolicy.h">
-      <Filter>Juce Modules\juce_core\memory</Filter>
-    </ClInclude>
-    <ClInclude Include="..\..\JuceLibraryCode\modules\juce_core\memory\juce_HeapBlock.h">
-      <Filter>Juce Modules\juce_core\memory</Filter>
-    </ClInclude>
-    <ClInclude Include="..\..\JuceLibraryCode\modules\juce_core\memory\juce_LeakedObjectDetector.h">
-      <Filter>Juce Modules\juce_core\memory</Filter>
-    </ClInclude>
-    <ClInclude Include="..\..\JuceLibraryCode\modules\juce_core\memory\juce_Memory.h">
-      <Filter>Juce Modules\juce_core\memory</Filter>
-    </ClInclude>
-    <ClInclude Include="..\..\JuceLibraryCode\modules\juce_core\memory\juce_MemoryBlock.h">
-      <Filter>Juce Modules\juce_core\memory</Filter>
-    </ClInclude>
-    <ClInclude Include="..\..\JuceLibraryCode\modules\juce_core\memory\juce_OptionalScopedPointer.h">
-      <Filter>Juce Modules\juce_core\memory</Filter>
-    </ClInclude>
-    <ClInclude Include="..\..\JuceLibraryCode\modules\juce_core\memory\juce_ReferenceCountedObject.h">
-      <Filter>Juce Modules\juce_core\memory</Filter>
-    </ClInclude>
-    <ClInclude Include="..\..\JuceLibraryCode\modules\juce_core\memory\juce_ScopedPointer.h">
-      <Filter>Juce Modules\juce_core\memory</Filter>
-    </ClInclude>
-    <ClInclude Include="..\..\JuceLibraryCode\modules\juce_core\memory\juce_SharedResourcePointer.h">
-      <Filter>Juce Modules\juce_core\memory</Filter>
-    </ClInclude>
-    <ClInclude Include="..\..\JuceLibraryCode\modules\juce_core\memory\juce_Singleton.h">
-      <Filter>Juce Modules\juce_core\memory</Filter>
-    </ClInclude>
-    <ClInclude Include="..\..\JuceLibraryCode\modules\juce_core\memory\juce_WeakReference.h">
-      <Filter>Juce Modules\juce_core\memory</Filter>
-    </ClInclude>
-    <ClInclude Include="..\..\JuceLibraryCode\modules\juce_core\containers\juce_AbstractFifo.h">
-      <Filter>Juce Modules\juce_core\containers</Filter>
-    </ClInclude>
-    <ClInclude Include="..\..\JuceLibraryCode\modules\juce_core\containers\juce_Array.h">
-      <Filter>Juce Modules\juce_core\containers</Filter>
-    </ClInclude>
-    <ClInclude Include="..\..\JuceLibraryCode\modules\juce_core\containers\juce_ArrayAllocationBase.h">
-      <Filter>Juce Modules\juce_core\containers</Filter>
-    </ClInclude>
-    <ClInclude Include="..\..\JuceLibraryCode\modules\juce_core\containers\juce_DynamicObject.h">
-      <Filter>Juce Modules\juce_core\containers</Filter>
-    </ClInclude>
-    <ClInclude Include="..\..\JuceLibraryCode\modules\juce_core\containers\juce_ElementComparator.h">
-      <Filter>Juce Modules\juce_core\containers</Filter>
-    </ClInclude>
-    <ClInclude Include="..\..\JuceLibraryCode\modules\juce_core\containers\juce_HashMap.h">
-      <Filter>Juce Modules\juce_core\containers</Filter>
-    </ClInclude>
-    <ClInclude Include="..\..\JuceLibraryCode\modules\juce_core\containers\juce_LinkedListPointer.h">
-      <Filter>Juce Modules\juce_core\containers</Filter>
-    </ClInclude>
-    <ClInclude Include="..\..\JuceLibraryCode\modules\juce_core\containers\juce_NamedValueSet.h">
-      <Filter>Juce Modules\juce_core\containers</Filter>
-    </ClInclude>
-    <ClInclude Include="..\..\JuceLibraryCode\modules\juce_core\containers\juce_OwnedArray.h">
-      <Filter>Juce Modules\juce_core\containers</Filter>
-    </ClInclude>
-    <ClInclude Include="..\..\JuceLibraryCode\modules\juce_core\containers\juce_PropertySet.h">
-      <Filter>Juce Modules\juce_core\containers</Filter>
-    </ClInclude>
-    <ClInclude Include="..\..\JuceLibraryCode\modules\juce_core\containers\juce_ReferenceCountedArray.h">
-      <Filter>Juce Modules\juce_core\containers</Filter>
-    </ClInclude>
-    <ClInclude Include="..\..\JuceLibraryCode\modules\juce_core\containers\juce_ScopedValueSetter.h">
-      <Filter>Juce Modules\juce_core\containers</Filter>
-    </ClInclude>
-    <ClInclude Include="..\..\JuceLibraryCode\modules\juce_core\containers\juce_SortedSet.h">
-      <Filter>Juce Modules\juce_core\containers</Filter>
-    </ClInclude>
-    <ClInclude Include="..\..\JuceLibraryCode\modules\juce_core\containers\juce_SparseSet.h">
-      <Filter>Juce Modules\juce_core\containers</Filter>
-    </ClInclude>
-    <ClInclude Include="..\..\JuceLibraryCode\modules\juce_core\containers\juce_Variant.h">
-      <Filter>Juce Modules\juce_core\containers</Filter>
-    </ClInclude>
-    <ClInclude Include="..\..\JuceLibraryCode\modules\juce_core\threads\juce_ChildProcess.h">
-      <Filter>Juce Modules\juce_core\threads</Filter>
-    </ClInclude>
-    <ClInclude Include="..\..\JuceLibraryCode\modules\juce_core\threads\juce_CriticalSection.h">
-      <Filter>Juce Modules\juce_core\threads</Filter>
-    </ClInclude>
-    <ClInclude Include="..\..\JuceLibraryCode\modules\juce_core\threads\juce_DynamicLibrary.h">
-      <Filter>Juce Modules\juce_core\threads</Filter>
-    </ClInclude>
-    <ClInclude Include="..\..\JuceLibraryCode\modules\juce_core\threads\juce_HighResolutionTimer.h">
-      <Filter>Juce Modules\juce_core\threads</Filter>
-    </ClInclude>
-    <ClInclude Include="..\..\JuceLibraryCode\modules\juce_core\threads\juce_InterProcessLock.h">
-      <Filter>Juce Modules\juce_core\threads</Filter>
-    </ClInclude>
-    <ClInclude Include="..\..\JuceLibraryCode\modules\juce_core\threads\juce_Process.h">
-      <Filter>Juce Modules\juce_core\threads</Filter>
-    </ClInclude>
-    <ClInclude Include="..\..\JuceLibraryCode\modules\juce_core\threads\juce_ReadWriteLock.h">
-      <Filter>Juce Modules\juce_core\threads</Filter>
-    </ClInclude>
-    <ClInclude Include="..\..\JuceLibraryCode\modules\juce_core\threads\juce_ScopedLock.h">
-      <Filter>Juce Modules\juce_core\threads</Filter>
-    </ClInclude>
-    <ClInclude Include="..\..\JuceLibraryCode\modules\juce_core\threads\juce_ScopedReadLock.h">
-      <Filter>Juce Modules\juce_core\threads</Filter>
-    </ClInclude>
-    <ClInclude Include="..\..\JuceLibraryCode\modules\juce_core\threads\juce_ScopedWriteLock.h">
-      <Filter>Juce Modules\juce_core\threads</Filter>
-    </ClInclude>
-    <ClInclude Include="..\..\JuceLibraryCode\modules\juce_core\threads\juce_SpinLock.h">
-      <Filter>Juce Modules\juce_core\threads</Filter>
-    </ClInclude>
-    <ClInclude Include="..\..\JuceLibraryCode\modules\juce_core\threads\juce_Thread.h">
-      <Filter>Juce Modules\juce_core\threads</Filter>
-    </ClInclude>
-    <ClInclude Include="..\..\JuceLibraryCode\modules\juce_core\threads\juce_ThreadLocalValue.h">
-      <Filter>Juce Modules\juce_core\threads</Filter>
-    </ClInclude>
-    <ClInclude Include="..\..\JuceLibraryCode\modules\juce_core\threads\juce_ThreadPool.h">
-      <Filter>Juce Modules\juce_core\threads</Filter>
-    </ClInclude>
-    <ClInclude Include="..\..\JuceLibraryCode\modules\juce_core\threads\juce_TimeSliceThread.h">
-      <Filter>Juce Modules\juce_core\threads</Filter>
-    </ClInclude>
-    <ClInclude Include="..\..\JuceLibraryCode\modules\juce_core\threads\juce_WaitableEvent.h">
-      <Filter>Juce Modules\juce_core\threads</Filter>
-    </ClInclude>
-    <ClInclude Include="..\..\JuceLibraryCode\modules\juce_core\time\juce_PerformanceCounter.h">
-      <Filter>Juce Modules\juce_core\time</Filter>
-    </ClInclude>
-    <ClInclude Include="..\..\JuceLibraryCode\modules\juce_core\time\juce_RelativeTime.h">
-      <Filter>Juce Modules\juce_core\time</Filter>
-    </ClInclude>
-    <ClInclude Include="..\..\JuceLibraryCode\modules\juce_core\time\juce_Time.h">
-      <Filter>Juce Modules\juce_core\time</Filter>
-    </ClInclude>
-    <ClInclude Include="..\..\JuceLibraryCode\modules\juce_core\files\juce_DirectoryIterator.h">
-      <Filter>Juce Modules\juce_core\files</Filter>
-    </ClInclude>
-    <ClInclude Include="..\..\JuceLibraryCode\modules\juce_core\files\juce_File.h">
-      <Filter>Juce Modules\juce_core\files</Filter>
-    </ClInclude>
-    <ClInclude Include="..\..\JuceLibraryCode\modules\juce_core\files\juce_FileFilter.h">
-      <Filter>Juce Modules\juce_core\files</Filter>
-    </ClInclude>
-    <ClInclude Include="..\..\JuceLibraryCode\modules\juce_core\files\juce_FileInputStream.h">
-      <Filter>Juce Modules\juce_core\files</Filter>
-    </ClInclude>
-    <ClInclude Include="..\..\JuceLibraryCode\modules\juce_core\files\juce_FileOutputStream.h">
-      <Filter>Juce Modules\juce_core\files</Filter>
-    </ClInclude>
-    <ClInclude Include="..\..\JuceLibraryCode\modules\juce_core\files\juce_FileSearchPath.h">
-      <Filter>Juce Modules\juce_core\files</Filter>
-    </ClInclude>
-    <ClInclude Include="..\..\JuceLibraryCode\modules\juce_core\files\juce_MemoryMappedFile.h">
-      <Filter>Juce Modules\juce_core\files</Filter>
-    </ClInclude>
-    <ClInclude Include="..\..\JuceLibraryCode\modules\juce_core\files\juce_TemporaryFile.h">
-      <Filter>Juce Modules\juce_core\files</Filter>
-    </ClInclude>
-    <ClInclude Include="..\..\JuceLibraryCode\modules\juce_core\files\juce_WildcardFileFilter.h">
-      <Filter>Juce Modules\juce_core\files</Filter>
-    </ClInclude>
-    <ClInclude Include="..\..\JuceLibraryCode\modules\juce_core\network\juce_IPAddress.h">
-      <Filter>Juce Modules\juce_core\network</Filter>
-    </ClInclude>
-    <ClInclude Include="..\..\JuceLibraryCode\modules\juce_core\network\juce_MACAddress.h">
-      <Filter>Juce Modules\juce_core\network</Filter>
-    </ClInclude>
-    <ClInclude Include="..\..\JuceLibraryCode\modules\juce_core\network\juce_NamedPipe.h">
-      <Filter>Juce Modules\juce_core\network</Filter>
-    </ClInclude>
-    <ClInclude Include="..\..\JuceLibraryCode\modules\juce_core\network\juce_Socket.h">
-      <Filter>Juce Modules\juce_core\network</Filter>
-    </ClInclude>
-    <ClInclude Include="..\..\JuceLibraryCode\modules\juce_core\network\juce_URL.h">
-      <Filter>Juce Modules\juce_core\network</Filter>
-    </ClInclude>
-    <ClInclude Include="..\..\JuceLibraryCode\modules\juce_core\streams\juce_BufferedInputStream.h">
-      <Filter>Juce Modules\juce_core\streams</Filter>
-    </ClInclude>
-    <ClInclude Include="..\..\JuceLibraryCode\modules\juce_core\streams\juce_FileInputSource.h">
-      <Filter>Juce Modules\juce_core\streams</Filter>
-    </ClInclude>
-    <ClInclude Include="..\..\JuceLibraryCode\modules\juce_core\streams\juce_InputSource.h">
-      <Filter>Juce Modules\juce_core\streams</Filter>
-    </ClInclude>
-    <ClInclude Include="..\..\JuceLibraryCode\modules\juce_core\streams\juce_InputStream.h">
-      <Filter>Juce Modules\juce_core\streams</Filter>
-    </ClInclude>
-    <ClInclude Include="..\..\JuceLibraryCode\modules\juce_core\streams\juce_MemoryInputStream.h">
-      <Filter>Juce Modules\juce_core\streams</Filter>
-    </ClInclude>
-    <ClInclude Include="..\..\JuceLibraryCode\modules\juce_core\streams\juce_MemoryOutputStream.h">
-      <Filter>Juce Modules\juce_core\streams</Filter>
-    </ClInclude>
-    <ClInclude Include="..\..\JuceLibraryCode\modules\juce_core\streams\juce_OutputStream.h">
-      <Filter>Juce Modules\juce_core\streams</Filter>
-    </ClInclude>
-    <ClInclude Include="..\..\JuceLibraryCode\modules\juce_core\streams\juce_SubregionStream.h">
-      <Filter>Juce Modules\juce_core\streams</Filter>
-    </ClInclude>
-    <ClInclude Include="..\..\JuceLibraryCode\modules\juce_core\logging\juce_FileLogger.h">
-      <Filter>Juce Modules\juce_core\logging</Filter>
-    </ClInclude>
-    <ClInclude Include="..\..\JuceLibraryCode\modules\juce_core\logging\juce_Logger.h">
-      <Filter>Juce Modules\juce_core\logging</Filter>
-    </ClInclude>
-    <ClInclude Include="..\..\JuceLibraryCode\modules\juce_core\system\juce_PlatformDefs.h">
-      <Filter>Juce Modules\juce_core\system</Filter>
-    </ClInclude>
-    <ClInclude Include="..\..\JuceLibraryCode\modules\juce_core\system\juce_StandardHeader.h">
-      <Filter>Juce Modules\juce_core\system</Filter>
-    </ClInclude>
-    <ClInclude Include="..\..\JuceLibraryCode\modules\juce_core\system\juce_SystemStats.h">
-      <Filter>Juce Modules\juce_core\system</Filter>
-    </ClInclude>
-    <ClInclude Include="..\..\JuceLibraryCode\modules\juce_core\system\juce_TargetPlatform.h">
-      <Filter>Juce Modules\juce_core\system</Filter>
-    </ClInclude>
-    <ClInclude Include="..\..\JuceLibraryCode\modules\juce_core\xml\juce_XmlDocument.h">
-      <Filter>Juce Modules\juce_core\xml</Filter>
-    </ClInclude>
-    <ClInclude Include="..\..\JuceLibraryCode\modules\juce_core\xml\juce_XmlElement.h">
-      <Filter>Juce Modules\juce_core\xml</Filter>
-    </ClInclude>
-    <ClInclude Include="..\..\JuceLibraryCode\modules\juce_core\javascript\juce_Javascript.h">
-      <Filter>Juce Modules\juce_core\javascript</Filter>
-    </ClInclude>
-    <ClInclude Include="..\..\JuceLibraryCode\modules\juce_core\javascript\juce_JSON.h">
-      <Filter>Juce Modules\juce_core\javascript</Filter>
-    </ClInclude>
-    <ClInclude Include="..\..\JuceLibraryCode\modules\juce_core\zip\juce_GZIPCompressorOutputStream.h">
-      <Filter>Juce Modules\juce_core\zip</Filter>
-    </ClInclude>
-    <ClInclude Include="..\..\JuceLibraryCode\modules\juce_core\zip\juce_GZIPDecompressorInputStream.h">
-      <Filter>Juce Modules\juce_core\zip</Filter>
-    </ClInclude>
-    <ClInclude Include="..\..\JuceLibraryCode\modules\juce_core\zip\juce_ZipFile.h">
-      <Filter>Juce Modules\juce_core\zip</Filter>
-    </ClInclude>
-    <ClInclude Include="..\..\JuceLibraryCode\modules\juce_core\unit_tests\juce_UnitTest.h">
-      <Filter>Juce Modules\juce_core\unit_tests</Filter>
-    </ClInclude>
-    <ClInclude Include="..\..\JuceLibraryCode\modules\juce_core\misc\juce_Result.h">
-      <Filter>Juce Modules\juce_core\misc</Filter>
-    </ClInclude>
-    <ClInclude Include="..\..\JuceLibraryCode\modules\juce_core\misc\juce_Uuid.h">
-      <Filter>Juce Modules\juce_core\misc</Filter>
-    </ClInclude>
-    <ClInclude Include="..\..\JuceLibraryCode\modules\juce_core\misc\juce_WindowsRegistry.h">
-      <Filter>Juce Modules\juce_core\misc</Filter>
-    </ClInclude>
-    <ClInclude Include="..\..\JuceLibraryCode\modules\juce_core\native\juce_android_JNIHelpers.h">
-      <Filter>Juce Modules\juce_core\native</Filter>
-    </ClInclude>
-    <ClInclude Include="..\..\JuceLibraryCode\modules\juce_core\native\juce_BasicNativeHeaders.h">
-      <Filter>Juce Modules\juce_core\native</Filter>
-    </ClInclude>
-    <ClInclude Include="..\..\JuceLibraryCode\modules\juce_core\native\juce_osx_ObjCHelpers.h">
-      <Filter>Juce Modules\juce_core\native</Filter>
-    </ClInclude>
-    <ClInclude Include="..\..\JuceLibraryCode\modules\juce_core\native\juce_posix_SharedCode.h">
-      <Filter>Juce Modules\juce_core\native</Filter>
-    </ClInclude>
-    <ClInclude Include="..\..\JuceLibraryCode\modules\juce_core\native\juce_win32_ComSmartPtr.h">
-      <Filter>Juce Modules\juce_core\native</Filter>
-    </ClInclude>
-    <ClInclude Include="..\..\JuceLibraryCode\modules\juce_core\juce_core.h">
-      <Filter>Juce Modules\juce_core</Filter>
-    </ClInclude>
-    <ClInclude Include="..\..\JuceLibraryCode\modules\juce_cryptography\encryption\juce_BlowFish.h">
-      <Filter>Juce Modules\juce_cryptography\encryption</Filter>
-    </ClInclude>
-    <ClInclude Include="..\..\JuceLibraryCode\modules\juce_cryptography\encryption\juce_Primes.h">
-      <Filter>Juce Modules\juce_cryptography\encryption</Filter>
-    </ClInclude>
-    <ClInclude Include="..\..\JuceLibraryCode\modules\juce_cryptography\encryption\juce_RSAKey.h">
-      <Filter>Juce Modules\juce_cryptography\encryption</Filter>
-    </ClInclude>
-    <ClInclude Include="..\..\JuceLibraryCode\modules\juce_cryptography\hashing\juce_MD5.h">
-      <Filter>Juce Modules\juce_cryptography\hashing</Filter>
-    </ClInclude>
-    <ClInclude Include="..\..\JuceLibraryCode\modules\juce_cryptography\hashing\juce_SHA256.h">
-      <Filter>Juce Modules\juce_cryptography\hashing</Filter>
-    </ClInclude>
-    <ClInclude Include="..\..\JuceLibraryCode\modules\juce_cryptography\juce_cryptography.h">
-      <Filter>Juce Modules\juce_cryptography</Filter>
-    </ClInclude>
-    <ClInclude Include="..\..\JuceLibraryCode\modules\juce_data_structures\values\juce_Value.h">
-      <Filter>Juce Modules\juce_data_structures\values</Filter>
-    </ClInclude>
-    <ClInclude Include="..\..\JuceLibraryCode\modules\juce_data_structures\values\juce_ValueTree.h">
-      <Filter>Juce Modules\juce_data_structures\values</Filter>
-    </ClInclude>
-    <ClInclude Include="..\..\JuceLibraryCode\modules\juce_data_structures\undomanager\juce_UndoableAction.h">
-      <Filter>Juce Modules\juce_data_structures\undomanager</Filter>
-    </ClInclude>
-    <ClInclude Include="..\..\JuceLibraryCode\modules\juce_data_structures\undomanager\juce_UndoManager.h">
-      <Filter>Juce Modules\juce_data_structures\undomanager</Filter>
-    </ClInclude>
-    <ClInclude Include="..\..\JuceLibraryCode\modules\juce_data_structures\app_properties\juce_ApplicationProperties.h">
-      <Filter>Juce Modules\juce_data_structures\app_properties</Filter>
-    </ClInclude>
-    <ClInclude Include="..\..\JuceLibraryCode\modules\juce_data_structures\app_properties\juce_PropertiesFile.h">
-      <Filter>Juce Modules\juce_data_structures\app_properties</Filter>
-    </ClInclude>
-    <ClInclude Include="..\..\JuceLibraryCode\modules\juce_data_structures\juce_data_structures.h">
-      <Filter>Juce Modules\juce_data_structures</Filter>
-    </ClInclude>
-    <ClInclude Include="..\..\JuceLibraryCode\modules\juce_events\messages\juce_ApplicationBase.h">
-      <Filter>Juce Modules\juce_events\messages</Filter>
-    </ClInclude>
-    <ClInclude Include="..\..\JuceLibraryCode\modules\juce_events\messages\juce_CallbackMessage.h">
-      <Filter>Juce Modules\juce_events\messages</Filter>
-    </ClInclude>
-    <ClInclude Include="..\..\JuceLibraryCode\modules\juce_events\messages\juce_DeletedAtShutdown.h">
-      <Filter>Juce Modules\juce_events\messages</Filter>
-    </ClInclude>
-    <ClInclude Include="..\..\JuceLibraryCode\modules\juce_events\messages\juce_Initialisation.h">
-      <Filter>Juce Modules\juce_events\messages</Filter>
-    </ClInclude>
-    <ClInclude Include="..\..\JuceLibraryCode\modules\juce_events\messages\juce_Message.h">
-      <Filter>Juce Modules\juce_events\messages</Filter>
-    </ClInclude>
-    <ClInclude Include="..\..\JuceLibraryCode\modules\juce_events\messages\juce_MessageListener.h">
-      <Filter>Juce Modules\juce_events\messages</Filter>
-    </ClInclude>
-    <ClInclude Include="..\..\JuceLibraryCode\modules\juce_events\messages\juce_MessageManager.h">
-      <Filter>Juce Modules\juce_events\messages</Filter>
-    </ClInclude>
-    <ClInclude Include="..\..\JuceLibraryCode\modules\juce_events\messages\juce_NotificationType.h">
-      <Filter>Juce Modules\juce_events\messages</Filter>
-    </ClInclude>
-    <ClInclude Include="..\..\JuceLibraryCode\modules\juce_events\timers\juce_MultiTimer.h">
-      <Filter>Juce Modules\juce_events\timers</Filter>
-    </ClInclude>
-    <ClInclude Include="..\..\JuceLibraryCode\modules\juce_events\timers\juce_Timer.h">
-      <Filter>Juce Modules\juce_events\timers</Filter>
-    </ClInclude>
-    <ClInclude Include="..\..\JuceLibraryCode\modules\juce_events\broadcasters\juce_ActionBroadcaster.h">
-      <Filter>Juce Modules\juce_events\broadcasters</Filter>
-    </ClInclude>
-    <ClInclude Include="..\..\JuceLibraryCode\modules\juce_events\broadcasters\juce_ActionListener.h">
-      <Filter>Juce Modules\juce_events\broadcasters</Filter>
-    </ClInclude>
-    <ClInclude Include="..\..\JuceLibraryCode\modules\juce_events\broadcasters\juce_AsyncUpdater.h">
-      <Filter>Juce Modules\juce_events\broadcasters</Filter>
-    </ClInclude>
-    <ClInclude Include="..\..\JuceLibraryCode\modules\juce_events\broadcasters\juce_ChangeBroadcaster.h">
-      <Filter>Juce Modules\juce_events\broadcasters</Filter>
-    </ClInclude>
-    <ClInclude Include="..\..\JuceLibraryCode\modules\juce_events\broadcasters\juce_ChangeListener.h">
-      <Filter>Juce Modules\juce_events\broadcasters</Filter>
-    </ClInclude>
-    <ClInclude Include="..\..\JuceLibraryCode\modules\juce_events\broadcasters\juce_ListenerList.h">
-      <Filter>Juce Modules\juce_events\broadcasters</Filter>
-    </ClInclude>
-    <ClInclude Include="..\..\JuceLibraryCode\modules\juce_events\interprocess\juce_ConnectedChildProcess.h">
-      <Filter>Juce Modules\juce_events\interprocess</Filter>
-    </ClInclude>
-    <ClInclude Include="..\..\JuceLibraryCode\modules\juce_events\interprocess\juce_InterprocessConnection.h">
-      <Filter>Juce Modules\juce_events\interprocess</Filter>
-    </ClInclude>
-    <ClInclude Include="..\..\JuceLibraryCode\modules\juce_events\interprocess\juce_InterprocessConnectionServer.h">
-      <Filter>Juce Modules\juce_events\interprocess</Filter>
-    </ClInclude>
-    <ClInclude Include="..\..\JuceLibraryCode\modules\juce_events\native\juce_osx_MessageQueue.h">
-      <Filter>Juce Modules\juce_events\native</Filter>
-    </ClInclude>
-    <ClInclude Include="..\..\JuceLibraryCode\modules\juce_events\native\juce_ScopedXLock.h">
-      <Filter>Juce Modules\juce_events\native</Filter>
-    </ClInclude>
-    <ClInclude Include="..\..\JuceLibraryCode\modules\juce_events\native\juce_win32_HiddenMessageWindow.h">
-      <Filter>Juce Modules\juce_events\native</Filter>
-    </ClInclude>
-    <ClInclude Include="..\..\JuceLibraryCode\modules\juce_events\juce_events.h">
-      <Filter>Juce Modules\juce_events</Filter>
-    </ClInclude>
-    <ClInclude Include="..\..\JuceLibraryCode\modules\juce_graphics\colour\juce_Colour.h">
-      <Filter>Juce Modules\juce_graphics\colour</Filter>
-    </ClInclude>
-    <ClInclude Include="..\..\JuceLibraryCode\modules\juce_graphics\colour\juce_ColourGradient.h">
-      <Filter>Juce Modules\juce_graphics\colour</Filter>
-    </ClInclude>
-    <ClInclude Include="..\..\JuceLibraryCode\modules\juce_graphics\colour\juce_Colours.h">
-      <Filter>Juce Modules\juce_graphics\colour</Filter>
-    </ClInclude>
-    <ClInclude Include="..\..\JuceLibraryCode\modules\juce_graphics\colour\juce_FillType.h">
-      <Filter>Juce Modules\juce_graphics\colour</Filter>
-    </ClInclude>
-    <ClInclude Include="..\..\JuceLibraryCode\modules\juce_graphics\colour\juce_PixelFormats.h">
-      <Filter>Juce Modules\juce_graphics\colour</Filter>
-    </ClInclude>
-    <ClInclude Include="..\..\JuceLibraryCode\modules\juce_graphics\contexts\juce_GraphicsContext.h">
-      <Filter>Juce Modules\juce_graphics\contexts</Filter>
-    </ClInclude>
-    <ClInclude Include="..\..\JuceLibraryCode\modules\juce_graphics\contexts\juce_LowLevelGraphicsContext.h">
-      <Filter>Juce Modules\juce_graphics\contexts</Filter>
-    </ClInclude>
-    <ClInclude Include="..\..\JuceLibraryCode\modules\juce_graphics\contexts\juce_LowLevelGraphicsPostScriptRenderer.h">
-      <Filter>Juce Modules\juce_graphics\contexts</Filter>
-    </ClInclude>
-    <ClInclude Include="..\..\JuceLibraryCode\modules\juce_graphics\contexts\juce_LowLevelGraphicsSoftwareRenderer.h">
-      <Filter>Juce Modules\juce_graphics\contexts</Filter>
-    </ClInclude>
-    <ClInclude Include="..\..\JuceLibraryCode\modules\juce_graphics\images\juce_Image.h">
-      <Filter>Juce Modules\juce_graphics\images</Filter>
-    </ClInclude>
-    <ClInclude Include="..\..\JuceLibraryCode\modules\juce_graphics\images\juce_ImageCache.h">
-      <Filter>Juce Modules\juce_graphics\images</Filter>
-    </ClInclude>
-    <ClInclude Include="..\..\JuceLibraryCode\modules\juce_graphics\images\juce_ImageConvolutionKernel.h">
-      <Filter>Juce Modules\juce_graphics\images</Filter>
-    </ClInclude>
-    <ClInclude Include="..\..\JuceLibraryCode\modules\juce_graphics\images\juce_ImageFileFormat.h">
-      <Filter>Juce Modules\juce_graphics\images</Filter>
-    </ClInclude>
-    <ClInclude Include="..\..\JuceLibraryCode\modules\juce_graphics\geometry\juce_AffineTransform.h">
-      <Filter>Juce Modules\juce_graphics\geometry</Filter>
-    </ClInclude>
-    <ClInclude Include="..\..\JuceLibraryCode\modules\juce_graphics\geometry\juce_BorderSize.h">
-      <Filter>Juce Modules\juce_graphics\geometry</Filter>
-    </ClInclude>
-    <ClInclude Include="..\..\JuceLibraryCode\modules\juce_graphics\geometry\juce_EdgeTable.h">
-      <Filter>Juce Modules\juce_graphics\geometry</Filter>
-    </ClInclude>
-    <ClInclude Include="..\..\JuceLibraryCode\modules\juce_graphics\geometry\juce_Line.h">
-      <Filter>Juce Modules\juce_graphics\geometry</Filter>
-    </ClInclude>
-    <ClInclude Include="..\..\JuceLibraryCode\modules\juce_graphics\geometry\juce_Path.h">
-      <Filter>Juce Modules\juce_graphics\geometry</Filter>
-    </ClInclude>
-    <ClInclude Include="..\..\JuceLibraryCode\modules\juce_graphics\geometry\juce_PathIterator.h">
-      <Filter>Juce Modules\juce_graphics\geometry</Filter>
-    </ClInclude>
-    <ClInclude Include="..\..\JuceLibraryCode\modules\juce_graphics\geometry\juce_PathStrokeType.h">
-      <Filter>Juce Modules\juce_graphics\geometry</Filter>
-    </ClInclude>
-    <ClInclude Include="..\..\JuceLibraryCode\modules\juce_graphics\geometry\juce_Point.h">
-      <Filter>Juce Modules\juce_graphics\geometry</Filter>
-    </ClInclude>
-    <ClInclude Include="..\..\JuceLibraryCode\modules\juce_graphics\geometry\juce_Rectangle.h">
-      <Filter>Juce Modules\juce_graphics\geometry</Filter>
-    </ClInclude>
-    <ClInclude Include="..\..\JuceLibraryCode\modules\juce_graphics\geometry\juce_RectangleList.h">
-      <Filter>Juce Modules\juce_graphics\geometry</Filter>
-    </ClInclude>
-    <ClInclude Include="..\..\JuceLibraryCode\modules\juce_graphics\placement\juce_Justification.h">
-      <Filter>Juce Modules\juce_graphics\placement</Filter>
-    </ClInclude>
-    <ClInclude Include="..\..\JuceLibraryCode\modules\juce_graphics\placement\juce_RectanglePlacement.h">
-      <Filter>Juce Modules\juce_graphics\placement</Filter>
-    </ClInclude>
-    <ClInclude Include="..\..\JuceLibraryCode\modules\juce_graphics\fonts\juce_AttributedString.h">
-      <Filter>Juce Modules\juce_graphics\fonts</Filter>
-    </ClInclude>
-    <ClInclude Include="..\..\JuceLibraryCode\modules\juce_graphics\fonts\juce_CustomTypeface.h">
-      <Filter>Juce Modules\juce_graphics\fonts</Filter>
-    </ClInclude>
-    <ClInclude Include="..\..\JuceLibraryCode\modules\juce_graphics\fonts\juce_Font.h">
-      <Filter>Juce Modules\juce_graphics\fonts</Filter>
-    </ClInclude>
-    <ClInclude Include="..\..\JuceLibraryCode\modules\juce_graphics\fonts\juce_GlyphArrangement.h">
-      <Filter>Juce Modules\juce_graphics\fonts</Filter>
-    </ClInclude>
-    <ClInclude Include="..\..\JuceLibraryCode\modules\juce_graphics\fonts\juce_TextLayout.h">
-      <Filter>Juce Modules\juce_graphics\fonts</Filter>
-    </ClInclude>
-    <ClInclude Include="..\..\JuceLibraryCode\modules\juce_graphics\fonts\juce_Typeface.h">
-      <Filter>Juce Modules\juce_graphics\fonts</Filter>
-    </ClInclude>
-    <ClInclude Include="..\..\JuceLibraryCode\modules\juce_graphics\effects\juce_DropShadowEffect.h">
-      <Filter>Juce Modules\juce_graphics\effects</Filter>
-    </ClInclude>
-    <ClInclude Include="..\..\JuceLibraryCode\modules\juce_graphics\effects\juce_GlowEffect.h">
-      <Filter>Juce Modules\juce_graphics\effects</Filter>
-    </ClInclude>
-    <ClInclude Include="..\..\JuceLibraryCode\modules\juce_graphics\effects\juce_ImageEffectFilter.h">
-      <Filter>Juce Modules\juce_graphics\effects</Filter>
-    </ClInclude>
-    <ClInclude Include="..\..\JuceLibraryCode\modules\juce_graphics\native\juce_mac_CoreGraphicsContext.h">
-      <Filter>Juce Modules\juce_graphics\native</Filter>
-    </ClInclude>
-    <ClInclude Include="..\..\JuceLibraryCode\modules\juce_graphics\native\juce_mac_CoreGraphicsHelpers.h">
-      <Filter>Juce Modules\juce_graphics\native</Filter>
-    </ClInclude>
-    <ClInclude Include="..\..\JuceLibraryCode\modules\juce_graphics\native\juce_RenderingHelpers.h">
-      <Filter>Juce Modules\juce_graphics\native</Filter>
-    </ClInclude>
-    <ClInclude Include="..\..\JuceLibraryCode\modules\juce_graphics\juce_graphics.h">
-      <Filter>Juce Modules\juce_graphics</Filter>
-    </ClInclude>
-    <ClInclude Include="..\..\JuceLibraryCode\modules\juce_gui_basics\components\juce_CachedComponentImage.h">
-      <Filter>Juce Modules\juce_gui_basics\components</Filter>
-    </ClInclude>
-    <ClInclude Include="..\..\JuceLibraryCode\modules\juce_gui_basics\components\juce_Component.h">
-      <Filter>Juce Modules\juce_gui_basics\components</Filter>
-    </ClInclude>
-    <ClInclude Include="..\..\JuceLibraryCode\modules\juce_gui_basics\components\juce_ComponentListener.h">
-      <Filter>Juce Modules\juce_gui_basics\components</Filter>
-    </ClInclude>
-    <ClInclude Include="..\..\JuceLibraryCode\modules\juce_gui_basics\components\juce_Desktop.h">
-      <Filter>Juce Modules\juce_gui_basics\components</Filter>
-    </ClInclude>
-    <ClInclude Include="..\..\JuceLibraryCode\modules\juce_gui_basics\components\juce_ModalComponentManager.h">
-      <Filter>Juce Modules\juce_gui_basics\components</Filter>
-    </ClInclude>
-    <ClInclude Include="..\..\JuceLibraryCode\modules\juce_gui_basics\mouse\juce_ComponentDragger.h">
-      <Filter>Juce Modules\juce_gui_basics\mouse</Filter>
-    </ClInclude>
-    <ClInclude Include="..\..\JuceLibraryCode\modules\juce_gui_basics\mouse\juce_DragAndDropContainer.h">
-      <Filter>Juce Modules\juce_gui_basics\mouse</Filter>
-    </ClInclude>
-    <ClInclude Include="..\..\JuceLibraryCode\modules\juce_gui_basics\mouse\juce_DragAndDropTarget.h">
-      <Filter>Juce Modules\juce_gui_basics\mouse</Filter>
-    </ClInclude>
-    <ClInclude Include="..\..\JuceLibraryCode\modules\juce_gui_basics\mouse\juce_FileDragAndDropTarget.h">
-      <Filter>Juce Modules\juce_gui_basics\mouse</Filter>
-    </ClInclude>
-    <ClInclude Include="..\..\JuceLibraryCode\modules\juce_gui_basics\mouse\juce_LassoComponent.h">
-      <Filter>Juce Modules\juce_gui_basics\mouse</Filter>
-    </ClInclude>
-    <ClInclude Include="..\..\JuceLibraryCode\modules\juce_gui_basics\mouse\juce_MouseCursor.h">
-      <Filter>Juce Modules\juce_gui_basics\mouse</Filter>
-    </ClInclude>
-    <ClInclude Include="..\..\JuceLibraryCode\modules\juce_gui_basics\mouse\juce_MouseEvent.h">
-      <Filter>Juce Modules\juce_gui_basics\mouse</Filter>
-    </ClInclude>
-    <ClInclude Include="..\..\JuceLibraryCode\modules\juce_gui_basics\mouse\juce_MouseInactivityDetector.h">
-      <Filter>Juce Modules\juce_gui_basics\mouse</Filter>
-    </ClInclude>
-    <ClInclude Include="..\..\JuceLibraryCode\modules\juce_gui_basics\mouse\juce_MouseInputSource.h">
-      <Filter>Juce Modules\juce_gui_basics\mouse</Filter>
-    </ClInclude>
-    <ClInclude Include="..\..\JuceLibraryCode\modules\juce_gui_basics\mouse\juce_MouseListener.h">
-      <Filter>Juce Modules\juce_gui_basics\mouse</Filter>
-    </ClInclude>
-    <ClInclude Include="..\..\JuceLibraryCode\modules\juce_gui_basics\mouse\juce_SelectedItemSet.h">
-      <Filter>Juce Modules\juce_gui_basics\mouse</Filter>
-    </ClInclude>
-    <ClInclude Include="..\..\JuceLibraryCode\modules\juce_gui_basics\mouse\juce_TextDragAndDropTarget.h">
-      <Filter>Juce Modules\juce_gui_basics\mouse</Filter>
-    </ClInclude>
-    <ClInclude Include="..\..\JuceLibraryCode\modules\juce_gui_basics\mouse\juce_TooltipClient.h">
-      <Filter>Juce Modules\juce_gui_basics\mouse</Filter>
-    </ClInclude>
-    <ClInclude Include="..\..\JuceLibraryCode\modules\juce_gui_basics\keyboard\juce_CaretComponent.h">
-      <Filter>Juce Modules\juce_gui_basics\keyboard</Filter>
-    </ClInclude>
-    <ClInclude Include="..\..\JuceLibraryCode\modules\juce_gui_basics\keyboard\juce_KeyboardFocusTraverser.h">
-      <Filter>Juce Modules\juce_gui_basics\keyboard</Filter>
-    </ClInclude>
-    <ClInclude Include="..\..\JuceLibraryCode\modules\juce_gui_basics\keyboard\juce_KeyListener.h">
-      <Filter>Juce Modules\juce_gui_basics\keyboard</Filter>
-    </ClInclude>
-    <ClInclude Include="..\..\JuceLibraryCode\modules\juce_gui_basics\keyboard\juce_KeyPress.h">
-      <Filter>Juce Modules\juce_gui_basics\keyboard</Filter>
-    </ClInclude>
-    <ClInclude Include="..\..\JuceLibraryCode\modules\juce_gui_basics\keyboard\juce_ModifierKeys.h">
-      <Filter>Juce Modules\juce_gui_basics\keyboard</Filter>
-    </ClInclude>
-    <ClInclude Include="..\..\JuceLibraryCode\modules\juce_gui_basics\keyboard\juce_SystemClipboard.h">
-      <Filter>Juce Modules\juce_gui_basics\keyboard</Filter>
-    </ClInclude>
-    <ClInclude Include="..\..\JuceLibraryCode\modules\juce_gui_basics\keyboard\juce_TextEditorKeyMapper.h">
-      <Filter>Juce Modules\juce_gui_basics\keyboard</Filter>
-    </ClInclude>
-    <ClInclude Include="..\..\JuceLibraryCode\modules\juce_gui_basics\keyboard\juce_TextInputTarget.h">
-      <Filter>Juce Modules\juce_gui_basics\keyboard</Filter>
-    </ClInclude>
-    <ClInclude Include="..\..\JuceLibraryCode\modules\juce_gui_basics\widgets\juce_ComboBox.h">
-      <Filter>Juce Modules\juce_gui_basics\widgets</Filter>
-    </ClInclude>
-    <ClInclude Include="..\..\JuceLibraryCode\modules\juce_gui_basics\widgets\juce_ImageComponent.h">
-      <Filter>Juce Modules\juce_gui_basics\widgets</Filter>
-    </ClInclude>
-    <ClInclude Include="..\..\JuceLibraryCode\modules\juce_gui_basics\widgets\juce_Label.h">
-      <Filter>Juce Modules\juce_gui_basics\widgets</Filter>
-    </ClInclude>
-    <ClInclude Include="..\..\JuceLibraryCode\modules\juce_gui_basics\widgets\juce_ListBox.h">
-      <Filter>Juce Modules\juce_gui_basics\widgets</Filter>
-    </ClInclude>
-    <ClInclude Include="..\..\JuceLibraryCode\modules\juce_gui_basics\widgets\juce_ProgressBar.h">
-      <Filter>Juce Modules\juce_gui_basics\widgets</Filter>
-    </ClInclude>
-    <ClInclude Include="..\..\JuceLibraryCode\modules\juce_gui_basics\widgets\juce_Slider.h">
-      <Filter>Juce Modules\juce_gui_basics\widgets</Filter>
-    </ClInclude>
-    <ClInclude Include="..\..\JuceLibraryCode\modules\juce_gui_basics\widgets\juce_TableHeaderComponent.h">
-      <Filter>Juce Modules\juce_gui_basics\widgets</Filter>
-    </ClInclude>
-    <ClInclude Include="..\..\JuceLibraryCode\modules\juce_gui_basics\widgets\juce_TableListBox.h">
-      <Filter>Juce Modules\juce_gui_basics\widgets</Filter>
-    </ClInclude>
-    <ClInclude Include="..\..\JuceLibraryCode\modules\juce_gui_basics\widgets\juce_TextEditor.h">
-      <Filter>Juce Modules\juce_gui_basics\widgets</Filter>
-    </ClInclude>
-    <ClInclude Include="..\..\JuceLibraryCode\modules\juce_gui_basics\widgets\juce_Toolbar.h">
-      <Filter>Juce Modules\juce_gui_basics\widgets</Filter>
-    </ClInclude>
-    <ClInclude Include="..\..\JuceLibraryCode\modules\juce_gui_basics\widgets\juce_ToolbarItemComponent.h">
-      <Filter>Juce Modules\juce_gui_basics\widgets</Filter>
-    </ClInclude>
-    <ClInclude Include="..\..\JuceLibraryCode\modules\juce_gui_basics\widgets\juce_ToolbarItemFactory.h">
-      <Filter>Juce Modules\juce_gui_basics\widgets</Filter>
-    </ClInclude>
-    <ClInclude Include="..\..\JuceLibraryCode\modules\juce_gui_basics\widgets\juce_ToolbarItemPalette.h">
-      <Filter>Juce Modules\juce_gui_basics\widgets</Filter>
-    </ClInclude>
-    <ClInclude Include="..\..\JuceLibraryCode\modules\juce_gui_basics\widgets\juce_TreeView.h">
-      <Filter>Juce Modules\juce_gui_basics\widgets</Filter>
-    </ClInclude>
-    <ClInclude Include="..\..\JuceLibraryCode\modules\juce_gui_basics\windows\juce_AlertWindow.h">
-      <Filter>Juce Modules\juce_gui_basics\windows</Filter>
-    </ClInclude>
-    <ClInclude Include="..\..\JuceLibraryCode\modules\juce_gui_basics\windows\juce_CallOutBox.h">
-      <Filter>Juce Modules\juce_gui_basics\windows</Filter>
-    </ClInclude>
-    <ClInclude Include="..\..\JuceLibraryCode\modules\juce_gui_basics\windows\juce_ComponentPeer.h">
-      <Filter>Juce Modules\juce_gui_basics\windows</Filter>
-    </ClInclude>
-    <ClInclude Include="..\..\JuceLibraryCode\modules\juce_gui_basics\windows\juce_DialogWindow.h">
-      <Filter>Juce Modules\juce_gui_basics\windows</Filter>
-    </ClInclude>
-    <ClInclude Include="..\..\JuceLibraryCode\modules\juce_gui_basics\windows\juce_DocumentWindow.h">
-      <Filter>Juce Modules\juce_gui_basics\windows</Filter>
-    </ClInclude>
-    <ClInclude Include="..\..\JuceLibraryCode\modules\juce_gui_basics\windows\juce_NativeMessageBox.h">
-      <Filter>Juce Modules\juce_gui_basics\windows</Filter>
-    </ClInclude>
-    <ClInclude Include="..\..\JuceLibraryCode\modules\juce_gui_basics\windows\juce_ResizableWindow.h">
-      <Filter>Juce Modules\juce_gui_basics\windows</Filter>
-    </ClInclude>
-    <ClInclude Include="..\..\JuceLibraryCode\modules\juce_gui_basics\windows\juce_ThreadWithProgressWindow.h">
-      <Filter>Juce Modules\juce_gui_basics\windows</Filter>
-    </ClInclude>
-    <ClInclude Include="..\..\JuceLibraryCode\modules\juce_gui_basics\windows\juce_TooltipWindow.h">
-      <Filter>Juce Modules\juce_gui_basics\windows</Filter>
-    </ClInclude>
-    <ClInclude Include="..\..\JuceLibraryCode\modules\juce_gui_basics\windows\juce_TopLevelWindow.h">
-      <Filter>Juce Modules\juce_gui_basics\windows</Filter>
-    </ClInclude>
-    <ClInclude Include="..\..\JuceLibraryCode\modules\juce_gui_basics\menus\juce_MenuBarComponent.h">
-      <Filter>Juce Modules\juce_gui_basics\menus</Filter>
-    </ClInclude>
-    <ClInclude Include="..\..\JuceLibraryCode\modules\juce_gui_basics\menus\juce_MenuBarModel.h">
-      <Filter>Juce Modules\juce_gui_basics\menus</Filter>
-    </ClInclude>
-    <ClInclude Include="..\..\JuceLibraryCode\modules\juce_gui_basics\menus\juce_PopupMenu.h">
-      <Filter>Juce Modules\juce_gui_basics\menus</Filter>
-    </ClInclude>
-    <ClInclude Include="..\..\JuceLibraryCode\modules\juce_gui_basics\layout\juce_AnimatedPosition.h">
-      <Filter>Juce Modules\juce_gui_basics\layout</Filter>
-    </ClInclude>
-    <ClInclude Include="..\..\JuceLibraryCode\modules\juce_gui_basics\layout\juce_AnimatedPositionBehaviours.h">
-      <Filter>Juce Modules\juce_gui_basics\layout</Filter>
-    </ClInclude>
-    <ClInclude Include="..\..\JuceLibraryCode\modules\juce_gui_basics\layout\juce_ComponentAnimator.h">
-      <Filter>Juce Modules\juce_gui_basics\layout</Filter>
-    </ClInclude>
-    <ClInclude Include="..\..\JuceLibraryCode\modules\juce_gui_basics\layout\juce_ComponentBoundsConstrainer.h">
-      <Filter>Juce Modules\juce_gui_basics\layout</Filter>
-    </ClInclude>
-    <ClInclude Include="..\..\JuceLibraryCode\modules\juce_gui_basics\layout\juce_ComponentBuilder.h">
-      <Filter>Juce Modules\juce_gui_basics\layout</Filter>
-    </ClInclude>
-    <ClInclude Include="..\..\JuceLibraryCode\modules\juce_gui_basics\layout\juce_ComponentMovementWatcher.h">
-      <Filter>Juce Modules\juce_gui_basics\layout</Filter>
-    </ClInclude>
-    <ClInclude Include="..\..\JuceLibraryCode\modules\juce_gui_basics\layout\juce_ConcertinaPanel.h">
-      <Filter>Juce Modules\juce_gui_basics\layout</Filter>
-    </ClInclude>
-    <ClInclude Include="..\..\JuceLibraryCode\modules\juce_gui_basics\layout\juce_GroupComponent.h">
-      <Filter>Juce Modules\juce_gui_basics\layout</Filter>
-    </ClInclude>
-    <ClInclude Include="..\..\JuceLibraryCode\modules\juce_gui_basics\layout\juce_MultiDocumentPanel.h">
-      <Filter>Juce Modules\juce_gui_basics\layout</Filter>
-    </ClInclude>
-    <ClInclude Include="..\..\JuceLibraryCode\modules\juce_gui_basics\layout\juce_ResizableBorderComponent.h">
-      <Filter>Juce Modules\juce_gui_basics\layout</Filter>
-    </ClInclude>
-    <ClInclude Include="..\..\JuceLibraryCode\modules\juce_gui_basics\layout\juce_ResizableCornerComponent.h">
-      <Filter>Juce Modules\juce_gui_basics\layout</Filter>
-    </ClInclude>
-    <ClInclude Include="..\..\JuceLibraryCode\modules\juce_gui_basics\layout\juce_ResizableEdgeComponent.h">
-      <Filter>Juce Modules\juce_gui_basics\layout</Filter>
-    </ClInclude>
-    <ClInclude Include="..\..\JuceLibraryCode\modules\juce_gui_basics\layout\juce_ScrollBar.h">
-      <Filter>Juce Modules\juce_gui_basics\layout</Filter>
-    </ClInclude>
-    <ClInclude Include="..\..\JuceLibraryCode\modules\juce_gui_basics\layout\juce_StretchableLayoutManager.h">
-      <Filter>Juce Modules\juce_gui_basics\layout</Filter>
-    </ClInclude>
-    <ClInclude Include="..\..\JuceLibraryCode\modules\juce_gui_basics\layout\juce_StretchableLayoutResizerBar.h">
-      <Filter>Juce Modules\juce_gui_basics\layout</Filter>
-    </ClInclude>
-    <ClInclude Include="..\..\JuceLibraryCode\modules\juce_gui_basics\layout\juce_StretchableObjectResizer.h">
-      <Filter>Juce Modules\juce_gui_basics\layout</Filter>
-    </ClInclude>
-    <ClInclude Include="..\..\JuceLibraryCode\modules\juce_gui_basics\layout\juce_TabbedButtonBar.h">
-      <Filter>Juce Modules\juce_gui_basics\layout</Filter>
-    </ClInclude>
-    <ClInclude Include="..\..\JuceLibraryCode\modules\juce_gui_basics\layout\juce_TabbedComponent.h">
-      <Filter>Juce Modules\juce_gui_basics\layout</Filter>
-    </ClInclude>
-    <ClInclude Include="..\..\JuceLibraryCode\modules\juce_gui_basics\layout\juce_Viewport.h">
-      <Filter>Juce Modules\juce_gui_basics\layout</Filter>
-    </ClInclude>
-    <ClInclude Include="..\..\JuceLibraryCode\modules\juce_gui_basics\buttons\juce_ArrowButton.h">
-      <Filter>Juce Modules\juce_gui_basics\buttons</Filter>
-    </ClInclude>
-    <ClInclude Include="..\..\JuceLibraryCode\modules\juce_gui_basics\buttons\juce_Button.h">
-      <Filter>Juce Modules\juce_gui_basics\buttons</Filter>
-    </ClInclude>
-    <ClInclude Include="..\..\JuceLibraryCode\modules\juce_gui_basics\buttons\juce_DrawableButton.h">
-      <Filter>Juce Modules\juce_gui_basics\buttons</Filter>
-    </ClInclude>
-    <ClInclude Include="..\..\JuceLibraryCode\modules\juce_gui_basics\buttons\juce_HyperlinkButton.h">
-      <Filter>Juce Modules\juce_gui_basics\buttons</Filter>
-    </ClInclude>
-    <ClInclude Include="..\..\JuceLibraryCode\modules\juce_gui_basics\buttons\juce_ImageButton.h">
-      <Filter>Juce Modules\juce_gui_basics\buttons</Filter>
-    </ClInclude>
-    <ClInclude Include="..\..\JuceLibraryCode\modules\juce_gui_basics\buttons\juce_ShapeButton.h">
-      <Filter>Juce Modules\juce_gui_basics\buttons</Filter>
-    </ClInclude>
-    <ClInclude Include="..\..\JuceLibraryCode\modules\juce_gui_basics\buttons\juce_TextButton.h">
-      <Filter>Juce Modules\juce_gui_basics\buttons</Filter>
-    </ClInclude>
-    <ClInclude Include="..\..\JuceLibraryCode\modules\juce_gui_basics\buttons\juce_ToggleButton.h">
-      <Filter>Juce Modules\juce_gui_basics\buttons</Filter>
-    </ClInclude>
-    <ClInclude Include="..\..\JuceLibraryCode\modules\juce_gui_basics\buttons\juce_ToolbarButton.h">
-      <Filter>Juce Modules\juce_gui_basics\buttons</Filter>
-    </ClInclude>
-    <ClInclude Include="..\..\JuceLibraryCode\modules\juce_gui_basics\positioning\juce_MarkerList.h">
-      <Filter>Juce Modules\juce_gui_basics\positioning</Filter>
-    </ClInclude>
-    <ClInclude Include="..\..\JuceLibraryCode\modules\juce_gui_basics\positioning\juce_RelativeCoordinate.h">
-      <Filter>Juce Modules\juce_gui_basics\positioning</Filter>
-    </ClInclude>
-    <ClInclude Include="..\..\JuceLibraryCode\modules\juce_gui_basics\positioning\juce_RelativeCoordinatePositioner.h">
-      <Filter>Juce Modules\juce_gui_basics\positioning</Filter>
-    </ClInclude>
-    <ClInclude Include="..\..\JuceLibraryCode\modules\juce_gui_basics\positioning\juce_RelativeParallelogram.h">
-      <Filter>Juce Modules\juce_gui_basics\positioning</Filter>
-    </ClInclude>
-    <ClInclude Include="..\..\JuceLibraryCode\modules\juce_gui_basics\positioning\juce_RelativePoint.h">
-      <Filter>Juce Modules\juce_gui_basics\positioning</Filter>
-    </ClInclude>
-    <ClInclude Include="..\..\JuceLibraryCode\modules\juce_gui_basics\positioning\juce_RelativePointPath.h">
-      <Filter>Juce Modules\juce_gui_basics\positioning</Filter>
-    </ClInclude>
-    <ClInclude Include="..\..\JuceLibraryCode\modules\juce_gui_basics\positioning\juce_RelativeRectangle.h">
-      <Filter>Juce Modules\juce_gui_basics\positioning</Filter>
-    </ClInclude>
-    <ClInclude Include="..\..\JuceLibraryCode\modules\juce_gui_basics\drawables\juce_Drawable.h">
-      <Filter>Juce Modules\juce_gui_basics\drawables</Filter>
-    </ClInclude>
-    <ClInclude Include="..\..\JuceLibraryCode\modules\juce_gui_basics\drawables\juce_DrawableComposite.h">
-      <Filter>Juce Modules\juce_gui_basics\drawables</Filter>
-    </ClInclude>
-    <ClInclude Include="..\..\JuceLibraryCode\modules\juce_gui_basics\drawables\juce_DrawableImage.h">
-      <Filter>Juce Modules\juce_gui_basics\drawables</Filter>
-    </ClInclude>
-    <ClInclude Include="..\..\JuceLibraryCode\modules\juce_gui_basics\drawables\juce_DrawablePath.h">
-      <Filter>Juce Modules\juce_gui_basics\drawables</Filter>
-    </ClInclude>
-    <ClInclude Include="..\..\JuceLibraryCode\modules\juce_gui_basics\drawables\juce_DrawableRectangle.h">
-      <Filter>Juce Modules\juce_gui_basics\drawables</Filter>
-    </ClInclude>
-    <ClInclude Include="..\..\JuceLibraryCode\modules\juce_gui_basics\drawables\juce_DrawableShape.h">
-      <Filter>Juce Modules\juce_gui_basics\drawables</Filter>
-    </ClInclude>
-    <ClInclude Include="..\..\JuceLibraryCode\modules\juce_gui_basics\drawables\juce_DrawableText.h">
-      <Filter>Juce Modules\juce_gui_basics\drawables</Filter>
-    </ClInclude>
-    <ClInclude Include="..\..\JuceLibraryCode\modules\juce_gui_basics\properties\juce_BooleanPropertyComponent.h">
-      <Filter>Juce Modules\juce_gui_basics\properties</Filter>
-    </ClInclude>
-    <ClInclude Include="..\..\JuceLibraryCode\modules\juce_gui_basics\properties\juce_ButtonPropertyComponent.h">
-      <Filter>Juce Modules\juce_gui_basics\properties</Filter>
-    </ClInclude>
-    <ClInclude Include="..\..\JuceLibraryCode\modules\juce_gui_basics\properties\juce_ChoicePropertyComponent.h">
-      <Filter>Juce Modules\juce_gui_basics\properties</Filter>
-    </ClInclude>
-    <ClInclude Include="..\..\JuceLibraryCode\modules\juce_gui_basics\properties\juce_PropertyComponent.h">
-      <Filter>Juce Modules\juce_gui_basics\properties</Filter>
-    </ClInclude>
-    <ClInclude Include="..\..\JuceLibraryCode\modules\juce_gui_basics\properties\juce_PropertyPanel.h">
-      <Filter>Juce Modules\juce_gui_basics\properties</Filter>
-    </ClInclude>
-    <ClInclude Include="..\..\JuceLibraryCode\modules\juce_gui_basics\properties\juce_SliderPropertyComponent.h">
-      <Filter>Juce Modules\juce_gui_basics\properties</Filter>
-    </ClInclude>
-    <ClInclude Include="..\..\JuceLibraryCode\modules\juce_gui_basics\properties\juce_TextPropertyComponent.h">
-      <Filter>Juce Modules\juce_gui_basics\properties</Filter>
-    </ClInclude>
-    <ClInclude Include="..\..\JuceLibraryCode\modules\juce_gui_basics\lookandfeel\juce_LookAndFeel.h">
-      <Filter>Juce Modules\juce_gui_basics\lookandfeel</Filter>
-    </ClInclude>
-    <ClInclude Include="..\..\JuceLibraryCode\modules\juce_gui_basics\lookandfeel\juce_LookAndFeel_V1.h">
-      <Filter>Juce Modules\juce_gui_basics\lookandfeel</Filter>
-    </ClInclude>
-    <ClInclude Include="..\..\JuceLibraryCode\modules\juce_gui_basics\lookandfeel\juce_LookAndFeel_V2.h">
-      <Filter>Juce Modules\juce_gui_basics\lookandfeel</Filter>
-    </ClInclude>
-    <ClInclude Include="..\..\JuceLibraryCode\modules\juce_gui_basics\lookandfeel\juce_LookAndFeel_V3.h">
-      <Filter>Juce Modules\juce_gui_basics\lookandfeel</Filter>
-    </ClInclude>
-    <ClInclude Include="..\..\JuceLibraryCode\modules\juce_gui_basics\filebrowser\juce_DirectoryContentsDisplayComponent.h">
-      <Filter>Juce Modules\juce_gui_basics\filebrowser</Filter>
-    </ClInclude>
-    <ClInclude Include="..\..\JuceLibraryCode\modules\juce_gui_basics\filebrowser\juce_DirectoryContentsList.h">
-      <Filter>Juce Modules\juce_gui_basics\filebrowser</Filter>
-    </ClInclude>
-    <ClInclude Include="..\..\JuceLibraryCode\modules\juce_gui_basics\filebrowser\juce_FileBrowserComponent.h">
-      <Filter>Juce Modules\juce_gui_basics\filebrowser</Filter>
-    </ClInclude>
-    <ClInclude Include="..\..\JuceLibraryCode\modules\juce_gui_basics\filebrowser\juce_FileBrowserListener.h">
-      <Filter>Juce Modules\juce_gui_basics\filebrowser</Filter>
-    </ClInclude>
-    <ClInclude Include="..\..\JuceLibraryCode\modules\juce_gui_basics\filebrowser\juce_FileChooser.h">
-      <Filter>Juce Modules\juce_gui_basics\filebrowser</Filter>
-    </ClInclude>
-    <ClInclude Include="..\..\JuceLibraryCode\modules\juce_gui_basics\filebrowser\juce_FileChooserDialogBox.h">
-      <Filter>Juce Modules\juce_gui_basics\filebrowser</Filter>
-    </ClInclude>
-    <ClInclude Include="..\..\JuceLibraryCode\modules\juce_gui_basics\filebrowser\juce_FileFilter.h">
-      <Filter>Juce Modules\juce_gui_basics\filebrowser</Filter>
-    </ClInclude>
-    <ClInclude Include="..\..\JuceLibraryCode\modules\juce_gui_basics\filebrowser\juce_FileListComponent.h">
-      <Filter>Juce Modules\juce_gui_basics\filebrowser</Filter>
-    </ClInclude>
-    <ClInclude Include="..\..\JuceLibraryCode\modules\juce_gui_basics\filebrowser\juce_FilenameComponent.h">
-      <Filter>Juce Modules\juce_gui_basics\filebrowser</Filter>
-    </ClInclude>
-    <ClInclude Include="..\..\JuceLibraryCode\modules\juce_gui_basics\filebrowser\juce_FilePreviewComponent.h">
-      <Filter>Juce Modules\juce_gui_basics\filebrowser</Filter>
-    </ClInclude>
-    <ClInclude Include="..\..\JuceLibraryCode\modules\juce_gui_basics\filebrowser\juce_FileSearchPathListComponent.h">
-      <Filter>Juce Modules\juce_gui_basics\filebrowser</Filter>
-    </ClInclude>
-    <ClInclude Include="..\..\JuceLibraryCode\modules\juce_gui_basics\filebrowser\juce_FileTreeComponent.h">
-      <Filter>Juce Modules\juce_gui_basics\filebrowser</Filter>
-    </ClInclude>
-    <ClInclude Include="..\..\JuceLibraryCode\modules\juce_gui_basics\filebrowser\juce_ImagePreviewComponent.h">
-      <Filter>Juce Modules\juce_gui_basics\filebrowser</Filter>
-    </ClInclude>
-    <ClInclude Include="..\..\JuceLibraryCode\modules\juce_gui_basics\filebrowser\juce_WildcardFileFilter.h">
-      <Filter>Juce Modules\juce_gui_basics\filebrowser</Filter>
-    </ClInclude>
-    <ClInclude Include="..\..\JuceLibraryCode\modules\juce_gui_basics\commands\juce_ApplicationCommandID.h">
-      <Filter>Juce Modules\juce_gui_basics\commands</Filter>
-    </ClInclude>
-    <ClInclude Include="..\..\JuceLibraryCode\modules\juce_gui_basics\commands\juce_ApplicationCommandInfo.h">
-      <Filter>Juce Modules\juce_gui_basics\commands</Filter>
-    </ClInclude>
-    <ClInclude Include="..\..\JuceLibraryCode\modules\juce_gui_basics\commands\juce_ApplicationCommandManager.h">
-      <Filter>Juce Modules\juce_gui_basics\commands</Filter>
-    </ClInclude>
-    <ClInclude Include="..\..\JuceLibraryCode\modules\juce_gui_basics\commands\juce_ApplicationCommandTarget.h">
-      <Filter>Juce Modules\juce_gui_basics\commands</Filter>
-    </ClInclude>
-    <ClInclude Include="..\..\JuceLibraryCode\modules\juce_gui_basics\commands\juce_KeyPressMappingSet.h">
-      <Filter>Juce Modules\juce_gui_basics\commands</Filter>
-    </ClInclude>
-    <ClInclude Include="..\..\JuceLibraryCode\modules\juce_gui_basics\misc\juce_BubbleComponent.h">
-      <Filter>Juce Modules\juce_gui_basics\misc</Filter>
-    </ClInclude>
-    <ClInclude Include="..\..\JuceLibraryCode\modules\juce_gui_basics\misc\juce_DropShadower.h">
-      <Filter>Juce Modules\juce_gui_basics\misc</Filter>
-    </ClInclude>
-    <ClInclude Include="..\..\JuceLibraryCode\modules\juce_gui_basics\application\juce_Application.h">
-      <Filter>Juce Modules\juce_gui_basics\application</Filter>
-    </ClInclude>
-    <ClInclude Include="..\..\JuceLibraryCode\modules\juce_gui_basics\application\juce_Initialisation.h">
-      <Filter>Juce Modules\juce_gui_basics\application</Filter>
-    </ClInclude>
-    <ClInclude Include="..\..\JuceLibraryCode\modules\juce_gui_basics\native\juce_MultiTouchMapper.h">
-      <Filter>Juce Modules\juce_gui_basics\native</Filter>
-    </ClInclude>
-    <ClInclude Include="..\..\JuceLibraryCode\modules\juce_gui_basics\juce_gui_basics.h">
-      <Filter>Juce Modules\juce_gui_basics</Filter>
-    </ClInclude>
-    <ClInclude Include="..\..\JuceLibraryCode\modules\juce_gui_extra\code_editor\juce_CodeDocument.h">
-      <Filter>Juce Modules\juce_gui_extra\code_editor</Filter>
-    </ClInclude>
-    <ClInclude Include="..\..\JuceLibraryCode\modules\juce_gui_extra\code_editor\juce_CodeEditorComponent.h">
-      <Filter>Juce Modules\juce_gui_extra\code_editor</Filter>
-    </ClInclude>
-    <ClInclude Include="..\..\JuceLibraryCode\modules\juce_gui_extra\code_editor\juce_CodeTokeniser.h">
-      <Filter>Juce Modules\juce_gui_extra\code_editor</Filter>
-    </ClInclude>
-    <ClInclude Include="..\..\JuceLibraryCode\modules\juce_gui_extra\code_editor\juce_CPlusPlusCodeTokeniser.h">
-      <Filter>Juce Modules\juce_gui_extra\code_editor</Filter>
-    </ClInclude>
-    <ClInclude Include="..\..\JuceLibraryCode\modules\juce_gui_extra\code_editor\juce_CPlusPlusCodeTokeniserFunctions.h">
-      <Filter>Juce Modules\juce_gui_extra\code_editor</Filter>
-    </ClInclude>
-    <ClInclude Include="..\..\JuceLibraryCode\modules\juce_gui_extra\code_editor\juce_LuaCodeTokeniser.h">
-      <Filter>Juce Modules\juce_gui_extra\code_editor</Filter>
-    </ClInclude>
-    <ClInclude Include="..\..\JuceLibraryCode\modules\juce_gui_extra\code_editor\juce_XMLCodeTokeniser.h">
-      <Filter>Juce Modules\juce_gui_extra\code_editor</Filter>
-    </ClInclude>
-    <ClInclude Include="..\..\JuceLibraryCode\modules\juce_gui_extra\documents\juce_FileBasedDocument.h">
-      <Filter>Juce Modules\juce_gui_extra\documents</Filter>
-    </ClInclude>
-    <ClInclude Include="..\..\JuceLibraryCode\modules\juce_gui_extra\embedding\juce_ActiveXControlComponent.h">
-      <Filter>Juce Modules\juce_gui_extra\embedding</Filter>
-    </ClInclude>
-    <ClInclude Include="..\..\JuceLibraryCode\modules\juce_gui_extra\embedding\juce_NSViewComponent.h">
-      <Filter>Juce Modules\juce_gui_extra\embedding</Filter>
-    </ClInclude>
-    <ClInclude Include="..\..\JuceLibraryCode\modules\juce_gui_extra\embedding\juce_UIViewComponent.h">
-      <Filter>Juce Modules\juce_gui_extra\embedding</Filter>
-    </ClInclude>
-    <ClInclude Include="..\..\JuceLibraryCode\modules\juce_gui_extra\lookandfeel\juce_OldSchoolLookAndFeel.h">
-      <Filter>Juce Modules\juce_gui_extra\lookandfeel</Filter>
-    </ClInclude>
-    <ClInclude Include="..\..\JuceLibraryCode\modules\juce_gui_extra\misc\juce_AppleRemote.h">
-      <Filter>Juce Modules\juce_gui_extra\misc</Filter>
-    </ClInclude>
-    <ClInclude Include="..\..\JuceLibraryCode\modules\juce_gui_extra\misc\juce_BubbleMessageComponent.h">
-      <Filter>Juce Modules\juce_gui_extra\misc</Filter>
-    </ClInclude>
-    <ClInclude Include="..\..\JuceLibraryCode\modules\juce_gui_extra\misc\juce_ColourSelector.h">
-      <Filter>Juce Modules\juce_gui_extra\misc</Filter>
-    </ClInclude>
-    <ClInclude Include="..\..\JuceLibraryCode\modules\juce_gui_extra\misc\juce_KeyMappingEditorComponent.h">
-      <Filter>Juce Modules\juce_gui_extra\misc</Filter>
-    </ClInclude>
-    <ClInclude Include="..\..\JuceLibraryCode\modules\juce_gui_extra\misc\juce_LiveConstantEditor.h">
-      <Filter>Juce Modules\juce_gui_extra\misc</Filter>
-    </ClInclude>
-    <ClInclude Include="..\..\JuceLibraryCode\modules\juce_gui_extra\misc\juce_PreferencesPanel.h">
-      <Filter>Juce Modules\juce_gui_extra\misc</Filter>
-    </ClInclude>
-    <ClInclude Include="..\..\JuceLibraryCode\modules\juce_gui_extra\misc\juce_RecentlyOpenedFilesList.h">
-      <Filter>Juce Modules\juce_gui_extra\misc</Filter>
-    </ClInclude>
-    <ClInclude Include="..\..\JuceLibraryCode\modules\juce_gui_extra\misc\juce_SplashScreen.h">
-      <Filter>Juce Modules\juce_gui_extra\misc</Filter>
-    </ClInclude>
-    <ClInclude Include="..\..\JuceLibraryCode\modules\juce_gui_extra\misc\juce_SystemTrayIconComponent.h">
-      <Filter>Juce Modules\juce_gui_extra\misc</Filter>
-    </ClInclude>
-    <ClInclude Include="..\..\JuceLibraryCode\modules\juce_gui_extra\misc\juce_WebBrowserComponent.h">
-      <Filter>Juce Modules\juce_gui_extra\misc</Filter>
-    </ClInclude>
-    <ClInclude Include="..\..\JuceLibraryCode\modules\juce_gui_extra\native\juce_mac_CarbonViewWrapperComponent.h">
-      <Filter>Juce Modules\juce_gui_extra\native</Filter>
-    </ClInclude>
-    <ClInclude Include="..\..\JuceLibraryCode\modules\juce_gui_extra\juce_gui_extra.h">
-      <Filter>Juce Modules\juce_gui_extra</Filter>
-    </ClInclude>
-    <ClInclude Include="..\..\JuceLibraryCode\modules\juce_opengl\opengl\juce_Draggable3DOrientation.h">
-      <Filter>Juce Modules\juce_opengl\opengl</Filter>
-    </ClInclude>
-    <ClInclude Include="..\..\JuceLibraryCode\modules\juce_opengl\opengl\juce_Matrix3D.h">
-      <Filter>Juce Modules\juce_opengl\opengl</Filter>
-    </ClInclude>
-    <ClInclude Include="..\..\JuceLibraryCode\modules\juce_opengl\opengl\juce_OpenGLContext.h">
-      <Filter>Juce Modules\juce_opengl\opengl</Filter>
-    </ClInclude>
-    <ClInclude Include="..\..\JuceLibraryCode\modules\juce_opengl\opengl\juce_OpenGLFrameBuffer.h">
-      <Filter>Juce Modules\juce_opengl\opengl</Filter>
-    </ClInclude>
-    <ClInclude Include="..\..\JuceLibraryCode\modules\juce_opengl\opengl\juce_OpenGLGraphicsContext.h">
-      <Filter>Juce Modules\juce_opengl\opengl</Filter>
-    </ClInclude>
-    <ClInclude Include="..\..\JuceLibraryCode\modules\juce_opengl\opengl\juce_OpenGLHelpers.h">
-      <Filter>Juce Modules\juce_opengl\opengl</Filter>
-    </ClInclude>
-    <ClInclude Include="..\..\JuceLibraryCode\modules\juce_opengl\opengl\juce_OpenGLImage.h">
-      <Filter>Juce Modules\juce_opengl\opengl</Filter>
-    </ClInclude>
-    <ClInclude Include="..\..\JuceLibraryCode\modules\juce_opengl\opengl\juce_OpenGLPixelFormat.h">
-      <Filter>Juce Modules\juce_opengl\opengl</Filter>
-    </ClInclude>
-    <ClInclude Include="..\..\JuceLibraryCode\modules\juce_opengl\opengl\juce_OpenGLRenderer.h">
-      <Filter>Juce Modules\juce_opengl\opengl</Filter>
-    </ClInclude>
-    <ClInclude Include="..\..\JuceLibraryCode\modules\juce_opengl\opengl\juce_OpenGLShaderProgram.h">
-      <Filter>Juce Modules\juce_opengl\opengl</Filter>
-    </ClInclude>
-    <ClInclude Include="..\..\JuceLibraryCode\modules\juce_opengl\opengl\juce_OpenGLTexture.h">
-      <Filter>Juce Modules\juce_opengl\opengl</Filter>
-    </ClInclude>
-    <ClInclude Include="..\..\JuceLibraryCode\modules\juce_opengl\opengl\juce_Quaternion.h">
-      <Filter>Juce Modules\juce_opengl\opengl</Filter>
-    </ClInclude>
-    <ClInclude Include="..\..\JuceLibraryCode\modules\juce_opengl\opengl\juce_Vector3D.h">
-      <Filter>Juce Modules\juce_opengl\opengl</Filter>
-    </ClInclude>
-    <ClInclude Include="..\..\JuceLibraryCode\modules\juce_opengl\native\juce_MissingGLDefinitions.h">
-      <Filter>Juce Modules\juce_opengl\native</Filter>
-    </ClInclude>
-    <ClInclude Include="..\..\JuceLibraryCode\modules\juce_opengl\native\juce_OpenGL_android.h">
-      <Filter>Juce Modules\juce_opengl\native</Filter>
-    </ClInclude>
-    <ClInclude Include="..\..\JuceLibraryCode\modules\juce_opengl\native\juce_OpenGL_ios.h">
-      <Filter>Juce Modules\juce_opengl\native</Filter>
-    </ClInclude>
-    <ClInclude Include="..\..\JuceLibraryCode\modules\juce_opengl\native\juce_OpenGL_linux.h">
-      <Filter>Juce Modules\juce_opengl\native</Filter>
-    </ClInclude>
-    <ClInclude Include="..\..\JuceLibraryCode\modules\juce_opengl\native\juce_OpenGL_osx.h">
-      <Filter>Juce Modules\juce_opengl\native</Filter>
-    </ClInclude>
-    <ClInclude Include="..\..\JuceLibraryCode\modules\juce_opengl\native\juce_OpenGL_win32.h">
-      <Filter>Juce Modules\juce_opengl\native</Filter>
-    </ClInclude>
-    <ClInclude Include="..\..\JuceLibraryCode\modules\juce_opengl\native\juce_OpenGLExtensions.h">
-      <Filter>Juce Modules\juce_opengl\native</Filter>
-    </ClInclude>
-    <ClInclude Include="..\..\JuceLibraryCode\modules\juce_opengl\juce_opengl.h">
-      <Filter>Juce Modules\juce_opengl</Filter>
-    </ClInclude>
-    <ClInclude Include="..\..\JuceLibraryCode\modules\juce_video\playback\juce_DirectShowComponent.h">
-      <Filter>Juce Modules\juce_video\playback</Filter>
-    </ClInclude>
-    <ClInclude Include="..\..\JuceLibraryCode\modules\juce_video\playback\juce_QuickTimeMovieComponent.h">
-      <Filter>Juce Modules\juce_video\playback</Filter>
-    </ClInclude>
-    <ClInclude Include="..\..\JuceLibraryCode\modules\juce_video\capture\juce_CameraDevice.h">
-      <Filter>Juce Modules\juce_video\capture</Filter>
-    </ClInclude>
-    <ClInclude Include="..\..\JuceLibraryCode\modules\juce_video\juce_video.h">
-      <Filter>Juce Modules\juce_video</Filter>
-    </ClInclude>
-    <ClInclude Include="..\..\JuceLibraryCode\AppConfig.h">
-      <Filter>Juce Library Code</Filter>
-    </ClInclude>
-    <ClInclude Include="..\..\JuceLibraryCode\BinaryData.h">
-      <Filter>Juce Library Code</Filter>
-    </ClInclude>
-    <ClInclude Include="..\..\JuceLibraryCode\JuceHeader.h">
-      <Filter>Juce Library Code</Filter>
-    </ClInclude>
-  </ItemGroup>
-  <ItemGroup>
-    <None Include="..\..\Resources\Fonts\cpmono-black-serialized">
-      <Filter>open-ephys\Resources\Fonts</Filter>
-    </None>
-    <None Include="..\..\Resources\Fonts\cpmono-bold-serialized">
-      <Filter>open-ephys\Resources\Fonts</Filter>
-    </None>
-    <None Include="..\..\Resources\Fonts\cpmono-extralight-serialized">
-      <Filter>open-ephys\Resources\Fonts</Filter>
-    </None>
-    <None Include="..\..\Resources\Fonts\cpmono-light-serialized">
-      <Filter>open-ephys\Resources\Fonts</Filter>
-    </None>
-    <None Include="..\..\Resources\Fonts\cpmono-plain-serialized">
-      <Filter>open-ephys\Resources\Fonts</Filter>
-    </None>
-    <None Include="..\..\Resources\Fonts\BebasNeue.otf">
-      <Filter>open-ephys\Resources\Fonts</Filter>
-    </None>
-    <None Include="..\..\Resources\Fonts\cpmono_bold.otf">
-      <Filter>open-ephys\Resources\Fonts</Filter>
-    </None>
-    <None Include="..\..\Resources\Fonts\cpmono_extra_light.otf">
-      <Filter>open-ephys\Resources\Fonts</Filter>
-    </None>
-    <None Include="..\..\Resources\Fonts\cpmono_light.otf">
-      <Filter>open-ephys\Resources\Fonts</Filter>
-    </None>
-    <None Include="..\..\Resources\Fonts\cpmono_plain.otf">
-      <Filter>open-ephys\Resources\Fonts</Filter>
-    </None>
-    <None Include="..\..\Resources\Fonts\miso-bold.ttf">
-      <Filter>open-ephys\Resources\Fonts</Filter>
-    </None>
-    <None Include="..\..\Resources\Fonts\miso-light.ttf">
-      <Filter>open-ephys\Resources\Fonts</Filter>
-    </None>
-    <None Include="..\..\Resources\Fonts\miso-regular.ttf">
-      <Filter>open-ephys\Resources\Fonts</Filter>
-    </None>
-    <None Include="..\..\Resources\Fonts\miso-serialized">
-      <Filter>open-ephys\Resources\Fonts</Filter>
-    </None>
-    <None Include="..\..\Resources\Fonts\nordic.ttf">
-      <Filter>open-ephys\Resources\Fonts</Filter>
-    </None>
-    <None Include="..\..\Resources\Fonts\ostrich.ttf">
-      <Filter>open-ephys\Resources\Fonts</Filter>
-    </None>
-    <None Include="..\..\Resources\Fonts\silkscreen-serialized">
-      <Filter>open-ephys\Resources\Fonts</Filter>
-    </None>
-    <None Include="..\..\Resources\Fonts\silkscreen.ttf">
-      <Filter>open-ephys\Resources\Fonts</Filter>
-    </None>
-    <None Include="..\..\Resources\Fonts\unibody-8.otf">
-      <Filter>open-ephys\Resources\Fonts</Filter>
-    </None>
-    <None Include="..\..\Resources\Images\Icons\floppy5.png">
-      <Filter>open-ephys\Resources\Images\Icons</Filter>
-    </None>
-    <None Include="..\..\Resources\Images\Icons\upload2.png">
-      <Filter>open-ephys\Resources\Images\Icons</Filter>
-    </None>
-    <None Include="..\..\Resources\Images\Icons\ArduinoIcon.png">
-      <Filter>open-ephys\Resources\Images\Icons</Filter>
-    </None>
-    <None Include="..\..\Resources\Images\Icons\OpenEphysBoardLogoBlack.png">
-      <Filter>open-ephys\Resources\Images\Icons</Filter>
-    </None>
-    <None Include="..\..\Resources\Images\Icons\OpenEphysBoardLogoGray.png">
-      <Filter>open-ephys\Resources\Images\Icons</Filter>
-    </None>
-    <None Include="..\..\Resources\Images\Icons\RadioButtons-01.png">
-      <Filter>open-ephys\Resources\Images\Icons</Filter>
-    </None>
-    <None Include="..\..\Resources\Images\Icons\RadioButtons-02.png">
-      <Filter>open-ephys\Resources\Images\Icons</Filter>
-    </None>
-    <None Include="..\..\Resources\Images\Icons\RadioButtons-03.png">
-      <Filter>open-ephys\Resources\Images\Icons</Filter>
-    </None>
-    <None Include="..\..\Resources\Images\Icons\RadioButtons-04.png">
-      <Filter>open-ephys\Resources\Images\Icons</Filter>
-    </None>
-    <None Include="..\..\Resources\Images\Icons\RadioButtons-05.png">
-      <Filter>open-ephys\Resources\Images\Icons</Filter>
-    </None>
-    <None Include="..\..\Resources\Images\Icons\RadioButtons_neutral-01.png">
-      <Filter>open-ephys\Resources\Images\Icons</Filter>
-    </None>
-    <None Include="..\..\Resources\Images\Icons\RadioButtons_neutral-02.png">
-      <Filter>open-ephys\Resources\Images\Icons</Filter>
-    </None>
-    <None Include="..\..\Resources\Images\Icons\RadioButtons_neutral-03.png">
-      <Filter>open-ephys\Resources\Images\Icons</Filter>
-    </None>
-    <None Include="..\..\Resources\Images\Icons\RadioButtons_neutral-04.png">
-      <Filter>open-ephys\Resources\Images\Icons</Filter>
-    </None>
-    <None Include="..\..\Resources\Images\Icons\RadioButtons_neutral-05.png">
-      <Filter>open-ephys\Resources\Images\Icons</Filter>
-    </None>
-    <None Include="..\..\Resources\Images\Icons\RadioButtons_selected-01.png">
-      <Filter>open-ephys\Resources\Images\Icons</Filter>
-    </None>
-    <None Include="..\..\Resources\Images\Icons\RadioButtons_selected-02.png">
-      <Filter>open-ephys\Resources\Images\Icons</Filter>
-    </None>
-    <None Include="..\..\Resources\Images\Icons\RadioButtons_selected-03.png">
-      <Filter>open-ephys\Resources\Images\Icons</Filter>
-    </None>
-    <None Include="..\..\Resources\Images\Icons\RadioButtons_selected-04.png">
-      <Filter>open-ephys\Resources\Images\Icons</Filter>
-    </None>
-    <None Include="..\..\Resources\Images\Icons\RadioButtons_selected-05.png">
-      <Filter>open-ephys\Resources\Images\Icons</Filter>
-    </None>
-    <None Include="..\..\Resources\Images\Icons\RadioButtons_selected_over-01.png">
-      <Filter>open-ephys\Resources\Images\Icons</Filter>
-    </None>
-    <None Include="..\..\Resources\Images\Icons\RadioButtons_selected_over-02.png">
-      <Filter>open-ephys\Resources\Images\Icons</Filter>
-    </None>
-    <None Include="..\..\Resources\Images\Icons\RadioButtons_selected_over-03.png">
-      <Filter>open-ephys\Resources\Images\Icons</Filter>
-    </None>
-    <None Include="..\..\Resources\Images\Icons\RadioButtons_selected_over-04.png">
-      <Filter>open-ephys\Resources\Images\Icons</Filter>
-    </None>
-    <None Include="..\..\Resources\Images\Icons\RadioButtons_selected_over-05.png">
-      <Filter>open-ephys\Resources\Images\Icons</Filter>
-    </None>
-    <None Include="..\..\Resources\Images\Icons\noise_wave.png">
-      <Filter>open-ephys\Resources\Images\Icons</Filter>
-    </None>
-    <None Include="..\..\Resources\Images\Icons\saw_wave.png">
-      <Filter>open-ephys\Resources\Images\Icons</Filter>
-    </None>
-    <None Include="..\..\Resources\Images\Icons\sine_wave.png">
-      <Filter>open-ephys\Resources\Images\Icons</Filter>
-    </None>
-    <None Include="..\..\Resources\Images\Icons\square_wave.png">
-      <Filter>open-ephys\Resources\Images\Icons</Filter>
-    </None>
-    <None Include="..\..\Resources\Images\Icons\triangle_wave.png">
-      <Filter>open-ephys\Resources\Images\Icons</Filter>
-    </None>
-    <None Include="..\..\Resources\Images\Icons\wifi.png">
-      <Filter>open-ephys\Resources\Images\Icons</Filter>
-    </None>
-    <None Include="..\..\Resources\Images\Icons\SourceDrop.png">
-      <Filter>open-ephys\Resources\Images\Icons</Filter>
-    </None>
-    <None Include="..\..\Resources\Images\Icons\DefaultDataSource.png">
-      <Filter>open-ephys\Resources\Images\Icons</Filter>
-    </None>
-    <None Include="..\..\Resources\Images\Icons\FileReaderIcon.png">
-      <Filter>open-ephys\Resources\Images\Icons</Filter>
-    </None>
-    <None Include="..\..\Resources\Images\Icons\IntanIcon.png">
-      <Filter>open-ephys\Resources\Images\Icons</Filter>
-    </None>
-    <None Include="..\..\Resources\Images\Buttons\muteoff.png">
-      <Filter>open-ephys\Resources\Images\Buttons</Filter>
-    </None>
-    <None Include="..\..\Resources\Images\Buttons\muteon.png">
-      <Filter>open-ephys\Resources\Images\Buttons</Filter>
-    </None>
-    <None Include="..\..\Resources\Images\Buttons\MergerA-01.png">
-      <Filter>open-ephys\Resources\Images\Buttons</Filter>
-    </None>
-    <None Include="..\..\Resources\Images\Buttons\MergerA-02.png">
-      <Filter>open-ephys\Resources\Images\Buttons</Filter>
-    </None>
-    <None Include="..\..\Resources\Images\Buttons\MergerB-01.png">
-      <Filter>open-ephys\Resources\Images\Buttons</Filter>
-    </None>
-    <None Include="..\..\Resources\Images\Buttons\MergerB-02.png">
-      <Filter>open-ephys\Resources\Images\Buttons</Filter>
-    </None>
-    <None Include="..\..\Resources\Images\Buttons\PipelineA-01.png">
-      <Filter>open-ephys\Resources\Images\Buttons</Filter>
-    </None>
-    <None Include="..\..\Resources\Images\Buttons\PipelineA-02.png">
-      <Filter>open-ephys\Resources\Images\Buttons</Filter>
-    </None>
-    <None Include="..\..\Resources\Images\Buttons\PipelineB-01.png">
-      <Filter>open-ephys\Resources\Images\Buttons</Filter>
-    </None>
-    <None Include="..\..\Resources\Images\Buttons\PipelineB-02.png">
-      <Filter>open-ephys\Resources\Images\Buttons</Filter>
-    </None>
-    <None Include="..\..\JuceLibraryCode\modules\juce_audio_basics\juce_module_info">
-      <Filter>Juce Modules\juce_audio_basics</Filter>
-    </None>
-    <None Include="..\..\JuceLibraryCode\modules\juce_audio_devices\juce_module_info">
-      <Filter>Juce Modules\juce_audio_devices</Filter>
-    </None>
-    <None Include="..\..\JuceLibraryCode\modules\juce_audio_formats\juce_module_info">
-      <Filter>Juce Modules\juce_audio_formats</Filter>
-    </None>
-    <None Include="..\..\JuceLibraryCode\modules\juce_audio_processors\juce_module_info">
-      <Filter>Juce Modules\juce_audio_processors</Filter>
-    </None>
-    <None Include="..\..\JuceLibraryCode\modules\juce_audio_utils\juce_module_info">
-      <Filter>Juce Modules\juce_audio_utils</Filter>
-    </None>
-    <None Include="..\..\JuceLibraryCode\modules\juce_core\juce_module_info">
-      <Filter>Juce Modules\juce_core</Filter>
-    </None>
-    <None Include="..\..\JuceLibraryCode\modules\juce_cryptography\juce_module_info">
-      <Filter>Juce Modules\juce_cryptography</Filter>
-    </None>
-    <None Include="..\..\JuceLibraryCode\modules\juce_data_structures\juce_module_info">
-      <Filter>Juce Modules\juce_data_structures</Filter>
-    </None>
-    <None Include="..\..\JuceLibraryCode\modules\juce_events\juce_module_info">
-      <Filter>Juce Modules\juce_events</Filter>
-    </None>
-    <None Include="..\..\JuceLibraryCode\modules\juce_graphics\juce_module_info">
-      <Filter>Juce Modules\juce_graphics</Filter>
-    </None>
-    <None Include="..\..\JuceLibraryCode\modules\juce_gui_basics\juce_module_info">
-      <Filter>Juce Modules\juce_gui_basics</Filter>
-    </None>
-    <None Include="..\..\JuceLibraryCode\modules\juce_gui_extra\juce_module_info">
-      <Filter>Juce Modules\juce_gui_extra</Filter>
-    </None>
-    <None Include="..\..\JuceLibraryCode\modules\juce_opengl\juce_module_info">
-      <Filter>Juce Modules\juce_opengl</Filter>
-    </None>
-    <None Include="..\..\JuceLibraryCode\modules\juce_video\juce_module_info">
-      <Filter>Juce Modules\juce_video</Filter>
-    </None>
-  </ItemGroup>
-  <ItemGroup>
-    <ResourceCompile Include=".\resources.rc">
-      <Filter>Juce Library Code</Filter>
-    </ResourceCompile>
-  </ItemGroup>
-</Project>
+<?xml version="1.0" encoding="utf-8"?>
+
+<Project ToolsVersion="12.0" xmlns="http://schemas.microsoft.com/developer/msbuild/2003">
+  <ItemGroup>
+    <Filter Include="open-ephys">
+      <UniqueIdentifier>{09327587-4EDB-7847-7714-99A7CCA19DD2}</UniqueIdentifier>
+    </Filter>
+    <Filter Include="open-ephys\Resources">
+      <UniqueIdentifier>{4FB3688D-1CC4-C459-F92E-F1764A198374}</UniqueIdentifier>
+    </Filter>
+    <Filter Include="open-ephys\Resources\Fonts">
+      <UniqueIdentifier>{1DC91498-AFB8-F53B-37B4-DA354ACC7637}</UniqueIdentifier>
+    </Filter>
+    <Filter Include="open-ephys\Resources\Images">
+      <UniqueIdentifier>{0CFBAC61-A902-EBAE-20AE-E5199135B6E5}</UniqueIdentifier>
+    </Filter>
+    <Filter Include="open-ephys\Resources\Images\Icons">
+      <UniqueIdentifier>{75E4141A-653A-06D6-ED9C-A35FBA8EA1DC}</UniqueIdentifier>
+    </Filter>
+    <Filter Include="open-ephys\Resources\Images\Buttons">
+      <UniqueIdentifier>{787A3382-81B7-4512-0559-E369ACB28986}</UniqueIdentifier>
+    </Filter>
+    <Filter Include="open-ephys\Source">
+      <UniqueIdentifier>{02B8D40A-0071-792E-592F-8A30DD87BAE6}</UniqueIdentifier>
+    </Filter>
+    <Filter Include="open-ephys\Source\Network">
+      <UniqueIdentifier>{F426EB08-DE72-34FB-F5F1-D8D077A9C12D}</UniqueIdentifier>
+    </Filter>
+    <Filter Include="open-ephys\Source\Audio">
+      <UniqueIdentifier>{DC7BD6F0-2EB6-B7BF-B84C-66EF8EE93230}</UniqueIdentifier>
+    </Filter>
+    <Filter Include="open-ephys\Source\Processors">
+      <UniqueIdentifier>{3DDEC88C-BAA5-2DDA-A59F-0FB74070AB82}</UniqueIdentifier>
+    </Filter>
+    <Filter Include="open-ephys\Source\Processors\ArduinoOutput">
+      <UniqueIdentifier>{26D17857-B604-0035-CFB5-C3FFD320BD99}</UniqueIdentifier>
+    </Filter>
+    <Filter Include="open-ephys\Source\Processors\AudioNode">
+      <UniqueIdentifier>{117683A8-B332-1FBB-1FA0-8C6C7D231B69}</UniqueIdentifier>
+    </Filter>
+    <Filter Include="open-ephys\Source\Processors\Channel">
+      <UniqueIdentifier>{7374BFF8-0BFC-382A-1DC3-F4B934CF25BC}</UniqueIdentifier>
+    </Filter>
+    <Filter Include="open-ephys\Source\Processors\ChannelMappingNode">
+      <UniqueIdentifier>{CFA4FC13-DA1B-011C-D897-0FF0B7D1301B}</UniqueIdentifier>
+    </Filter>
+    <Filter Include="open-ephys\Source\Processors\DataThreads">
+      <UniqueIdentifier>{AA123918-8642-2612-7B72-C63DA032271B}</UniqueIdentifier>
+    </Filter>
+    <Filter Include="open-ephys\Source\Processors\DataThreads\rhythm-api">
+      <UniqueIdentifier>{EF1534B7-662E-9844-D11F-1D1003B02E4A}</UniqueIdentifier>
+    </Filter>
+    <Filter Include="open-ephys\Source\Processors\Dsp">
+      <UniqueIdentifier>{9C1026A0-8DA9-8D8D-AC1D-22880764350D}</UniqueIdentifier>
+    </Filter>
+    <Filter Include="open-ephys\Source\Processors\Editors">
+      <UniqueIdentifier>{E65874A6-23B2-9D76-B12A-15730E2192BC}</UniqueIdentifier>
+    </Filter>
+    <Filter Include="open-ephys\Source\Processors\EventDetector">
+      <UniqueIdentifier>{FDD5B79A-1AA4-7745-BB6E-E09A6DFC328E}</UniqueIdentifier>
+    </Filter>
+    <Filter Include="open-ephys\Source\Processors\EventNode">
+      <UniqueIdentifier>{3BDCC6CD-7B1F-ED1C-7442-F2B0CD1A86C8}</UniqueIdentifier>
+    </Filter>
+    <Filter Include="open-ephys\Source\Processors\FileReader">
+      <UniqueIdentifier>{59F490B2-F5D9-601B-01AE-368632E3C9D7}</UniqueIdentifier>
+    </Filter>
+    <Filter Include="open-ephys\Source\Processors\FilterNode">
+      <UniqueIdentifier>{189BB62E-5852-A4F3-AC79-704FAAE02870}</UniqueIdentifier>
+    </Filter>
+    <Filter Include="open-ephys\Source\Processors\GenericProcessor">
+      <UniqueIdentifier>{223ADE1C-7B16-1075-5D22-4771767BF960}</UniqueIdentifier>
+    </Filter>
+    <Filter Include="open-ephys\Source\Processors\LfpDisplayNode">
+      <UniqueIdentifier>{6F781BCA-7DB6-E933-BDDB-D2EAA51713B0}</UniqueIdentifier>
+    </Filter>
+    <Filter Include="open-ephys\Source\Processors\Merger">
+      <UniqueIdentifier>{144C1CD2-E387-1D24-EFF3-C5238BD84182}</UniqueIdentifier>
+    </Filter>
+    <Filter Include="open-ephys\Source\Processors\MessageCenter">
+      <UniqueIdentifier>{BC6AF028-A7C2-7914-7DCA-A3F145C7DF5F}</UniqueIdentifier>
+    </Filter>
+    <Filter Include="open-ephys\Source\Processors\Parameter">
+      <UniqueIdentifier>{1A622D55-9AE3-2A07-5AC5-237BFA2278DD}</UniqueIdentifier>
+    </Filter>
+    <Filter Include="open-ephys\Source\Processors\PhaseDetector">
+      <UniqueIdentifier>{C9BE6651-5B98-F5D3-047F-E021EE143E00}</UniqueIdentifier>
+    </Filter>
+    <Filter Include="open-ephys\Source\Processors\ProcessorGraph">
+      <UniqueIdentifier>{6A13AFE9-16FA-463C-B758-8702F1EA4F8B}</UniqueIdentifier>
+    </Filter>
+    <Filter Include="open-ephys\Source\Processors\PulsePalOutput">
+      <UniqueIdentifier>{75B4E291-E4EA-812C-4963-E760993C4B0D}</UniqueIdentifier>
+    </Filter>
+    <Filter Include="open-ephys\Source\Processors\RecordControl">
+      <UniqueIdentifier>{2DF3655B-132B-CD8A-6483-C2F4C74C6D42}</UniqueIdentifier>
+    </Filter>
+    <Filter Include="open-ephys\Source\Processors\RecordNode">
+      <UniqueIdentifier>{185877A6-9FE6-DD2E-BC41-93EE3C608CFC}</UniqueIdentifier>
+    </Filter>
+    <Filter Include="open-ephys\Source\Processors\NetworkEvents">
+      <UniqueIdentifier>{C41A0CBC-4C1C-5AC2-CAED-3EC41B4BAB37}</UniqueIdentifier>
+    </Filter>
+    <Filter Include="open-ephys\Source\Processors\PSTH">
+      <UniqueIdentifier>{2714D3F1-1A51-5CEC-5EE2-26686D9EEAF8}</UniqueIdentifier>
+    </Filter>
+    <Filter Include="open-ephys\Source\Processors\ReferenceNode">
+      <UniqueIdentifier>{763A6B4C-B0C6-BA22-7FAB-0DEEF8D66097}</UniqueIdentifier>
+    </Filter>
+    <Filter Include="open-ephys\Source\Processors\ResamplingNode">
+      <UniqueIdentifier>{3135385A-1E61-FB08-3E00-D5C52DFB1BC9}</UniqueIdentifier>
+    </Filter>
+    <Filter Include="open-ephys\Source\Processors\Serial">
+      <UniqueIdentifier>{58FEEDBF-D0C4-32AB-FC79-00C612892B6D}</UniqueIdentifier>
+    </Filter>
+    <Filter Include="open-ephys\Source\Processors\SerialInput">
+      <UniqueIdentifier>{AC7C03CC-B7F3-EF83-085E-AB894624CAFC}</UniqueIdentifier>
+    </Filter>
+    <Filter Include="open-ephys\Source\Processors\SignalGenerator">
+      <UniqueIdentifier>{98080044-1FF9-22CA-70D0-745170D30FD6}</UniqueIdentifier>
+    </Filter>
+    <Filter Include="open-ephys\Source\Processors\SourceNode">
+      <UniqueIdentifier>{83A3043C-94AE-ADED-C72B-394EB4BAE6B4}</UniqueIdentifier>
+    </Filter>
+    <Filter Include="open-ephys\Source\Processors\SpikeDetector">
+      <UniqueIdentifier>{2D5F5EA7-422D-75BE-FA59-68F2C55B89E8}</UniqueIdentifier>
+    </Filter>
+    <Filter Include="open-ephys\Source\Processors\SpikeDisplayNode">
+      <UniqueIdentifier>{818E5C85-5930-DC8D-A3C2-0443F4C35B47}</UniqueIdentifier>
+    </Filter>
+    <Filter Include="open-ephys\Source\Processors\SpikeSorter">
+      <UniqueIdentifier>{11B5BECA-5948-83BC-3C0F-DEB527800990}</UniqueIdentifier>
+    </Filter>
+    <Filter Include="open-ephys\Source\Processors\Splitter">
+      <UniqueIdentifier>{2AAA8664-72AA-EC5C-92E2-3392067B058F}</UniqueIdentifier>
+    </Filter>
+    <Filter Include="open-ephys\Source\Processors\Visualization">
+      <UniqueIdentifier>{851942D5-FED6-A7B2-6FAB-C278A247FE7A}</UniqueIdentifier>
+    </Filter>
+    <Filter Include="open-ephys\Source\UI">
+      <UniqueIdentifier>{717A0FE3-E079-E4BD-8F50-15A1953825C5}</UniqueIdentifier>
+    </Filter>
+    <Filter Include="Juce Modules">
+      <UniqueIdentifier>{422C46B7-0467-2DB0-BF3C-16DFCAFD69AC}</UniqueIdentifier>
+    </Filter>
+    <Filter Include="Juce Modules\juce_audio_basics">
+      <UniqueIdentifier>{3247ED97-A75A-F50B-8CCC-46155E895806}</UniqueIdentifier>
+    </Filter>
+    <Filter Include="Juce Modules\juce_audio_basics\buffers">
+      <UniqueIdentifier>{A33A1E1D-AC2C-6382-8681-48B0FC374C60}</UniqueIdentifier>
+    </Filter>
+    <Filter Include="Juce Modules\juce_audio_basics\midi">
+      <UniqueIdentifier>{3FD908F5-98C8-9A61-FC03-0BAF8913CBB0}</UniqueIdentifier>
+    </Filter>
+    <Filter Include="Juce Modules\juce_audio_basics\effects">
+      <UniqueIdentifier>{11A75801-B027-40BD-4993-023023ACCBF7}</UniqueIdentifier>
+    </Filter>
+    <Filter Include="Juce Modules\juce_audio_basics\sources">
+      <UniqueIdentifier>{EF2CAB40-0432-429B-C517-86ADF136BB8A}</UniqueIdentifier>
+    </Filter>
+    <Filter Include="Juce Modules\juce_audio_basics\synthesisers">
+      <UniqueIdentifier>{8F7EC212-3168-AD81-5064-C45BA838C408}</UniqueIdentifier>
+    </Filter>
+    <Filter Include="Juce Modules\juce_audio_devices">
+      <UniqueIdentifier>{CACD7B50-4DB3-76AF-A6E8-90DF94F8F594}</UniqueIdentifier>
+    </Filter>
+    <Filter Include="Juce Modules\juce_audio_devices\audio_io">
+      <UniqueIdentifier>{9D270B31-2425-8FDB-84A4-6A2288FF5B2F}</UniqueIdentifier>
+    </Filter>
+    <Filter Include="Juce Modules\juce_audio_devices\midi_io">
+      <UniqueIdentifier>{0F766DD4-A277-CB86-5647-42498C8B41E1}</UniqueIdentifier>
+    </Filter>
+    <Filter Include="Juce Modules\juce_audio_devices\sources">
+      <UniqueIdentifier>{D64942B4-6984-3623-3347-45D472AE1C61}</UniqueIdentifier>
+    </Filter>
+    <Filter Include="Juce Modules\juce_audio_devices\audio_cd">
+      <UniqueIdentifier>{45C2CE26-EC4B-BA52-58F3-297C408E1483}</UniqueIdentifier>
+    </Filter>
+    <Filter Include="Juce Modules\juce_audio_devices\native">
+      <UniqueIdentifier>{01603E05-423B-5FC3-1BEE-E15ED33B5688}</UniqueIdentifier>
+    </Filter>
+    <Filter Include="Juce Modules\juce_audio_formats">
+      <UniqueIdentifier>{65CB28F8-0422-A8F3-9A17-959E12A1F8E2}</UniqueIdentifier>
+    </Filter>
+    <Filter Include="Juce Modules\juce_audio_formats\format">
+      <UniqueIdentifier>{2FE25F4C-E9DF-04A5-CAED-6E4B7CF28C59}</UniqueIdentifier>
+    </Filter>
+    <Filter Include="Juce Modules\juce_audio_formats\codecs">
+      <UniqueIdentifier>{0CD9E281-DDD0-91EC-6F77-EA9D9D5E0E1A}</UniqueIdentifier>
+    </Filter>
+    <Filter Include="Juce Modules\juce_audio_formats\sampler">
+      <UniqueIdentifier>{40C5CA7C-AEBB-05B1-11CE-AE41D87B5CCB}</UniqueIdentifier>
+    </Filter>
+    <Filter Include="Juce Modules\juce_audio_processors">
+      <UniqueIdentifier>{0B0E7392-324B-088C-FBEB-5FE999D61782}</UniqueIdentifier>
+    </Filter>
+    <Filter Include="Juce Modules\juce_audio_processors\processors">
+      <UniqueIdentifier>{77E2C34E-A4D6-EDB5-A107-7CB3CEF0E8EF}</UniqueIdentifier>
+    </Filter>
+    <Filter Include="Juce Modules\juce_audio_processors\format">
+      <UniqueIdentifier>{20254EFE-6CBD-31A7-2119-92B1E0E0E311}</UniqueIdentifier>
+    </Filter>
+    <Filter Include="Juce Modules\juce_audio_processors\format_types">
+      <UniqueIdentifier>{70796D73-6D30-8A1B-4732-7C021E47C05A}</UniqueIdentifier>
+    </Filter>
+    <Filter Include="Juce Modules\juce_audio_processors\scanning">
+      <UniqueIdentifier>{EB8DD942-E2CB-869F-D381-E02A65BA790B}</UniqueIdentifier>
+    </Filter>
+    <Filter Include="Juce Modules\juce_audio_utils">
+      <UniqueIdentifier>{B63F69FD-8A40-8E1E-E7ED-419B8DC1C12B}</UniqueIdentifier>
+    </Filter>
+    <Filter Include="Juce Modules\juce_audio_utils\gui">
+      <UniqueIdentifier>{8167E753-09C7-5D1C-EF2B-32D297557443}</UniqueIdentifier>
+    </Filter>
+    <Filter Include="Juce Modules\juce_audio_utils\players">
+      <UniqueIdentifier>{AEDCB7F7-7A36-5392-8E9A-715F5BDE35CB}</UniqueIdentifier>
+    </Filter>
+    <Filter Include="Juce Modules\juce_core">
+      <UniqueIdentifier>{95CA1506-2B94-0DEE-0C8D-85EDEBBC4E88}</UniqueIdentifier>
+    </Filter>
+    <Filter Include="Juce Modules\juce_core\text">
+      <UniqueIdentifier>{244D11B0-2D68-3C08-A0B7-0D12469BC3AA}</UniqueIdentifier>
+    </Filter>
+    <Filter Include="Juce Modules\juce_core\maths">
+      <UniqueIdentifier>{476C69CE-0B67-6B85-E888-45D91E37A29E}</UniqueIdentifier>
+    </Filter>
+    <Filter Include="Juce Modules\juce_core\memory">
+      <UniqueIdentifier>{7C5AD030-F8CC-6E85-0AF6-196B3ED40AC6}</UniqueIdentifier>
+    </Filter>
+    <Filter Include="Juce Modules\juce_core\containers">
+      <UniqueIdentifier>{0608ADE9-66EF-1A19-6D57-12D07F76EB53}</UniqueIdentifier>
+    </Filter>
+    <Filter Include="Juce Modules\juce_core\threads">
+      <UniqueIdentifier>{05F3DB8A-499C-6ACA-282F-5BF8455A0DE1}</UniqueIdentifier>
+    </Filter>
+    <Filter Include="Juce Modules\juce_core\time">
+      <UniqueIdentifier>{C9F6D785-BF78-5AA1-B479-111C65397864}</UniqueIdentifier>
+    </Filter>
+    <Filter Include="Juce Modules\juce_core\files">
+      <UniqueIdentifier>{C8F726FC-26BF-2E6B-4ED5-55A7FE316D7D}</UniqueIdentifier>
+    </Filter>
+    <Filter Include="Juce Modules\juce_core\network">
+      <UniqueIdentifier>{DA0DC4AC-B511-A2D4-199A-C93454D6F114}</UniqueIdentifier>
+    </Filter>
+    <Filter Include="Juce Modules\juce_core\streams">
+      <UniqueIdentifier>{91929C6F-7902-B87D-5260-2F6CBF8ACD93}</UniqueIdentifier>
+    </Filter>
+    <Filter Include="Juce Modules\juce_core\logging">
+      <UniqueIdentifier>{C294408A-2005-2E9E-7AC0-8D3ABE8AC175}</UniqueIdentifier>
+    </Filter>
+    <Filter Include="Juce Modules\juce_core\system">
+      <UniqueIdentifier>{4634FFAE-9586-A970-364C-4FDDA635F99F}</UniqueIdentifier>
+    </Filter>
+    <Filter Include="Juce Modules\juce_core\xml">
+      <UniqueIdentifier>{F2B2F310-F30F-7166-42A9-9BF9C230DA78}</UniqueIdentifier>
+    </Filter>
+    <Filter Include="Juce Modules\juce_core\javascript">
+      <UniqueIdentifier>{1B67A7C0-86E0-53F6-6AE3-7AD93B8DC95B}</UniqueIdentifier>
+    </Filter>
+    <Filter Include="Juce Modules\juce_core\zip">
+      <UniqueIdentifier>{F03654BC-34D8-F975-BEA3-750CC2783D23}</UniqueIdentifier>
+    </Filter>
+    <Filter Include="Juce Modules\juce_core\unit_tests">
+      <UniqueIdentifier>{4927C7A1-9235-4AA1-93CD-B4E67E6F1E5F}</UniqueIdentifier>
+    </Filter>
+    <Filter Include="Juce Modules\juce_core\misc">
+      <UniqueIdentifier>{FA891A58-9FDA-9651-43C4-714A19B5D08D}</UniqueIdentifier>
+    </Filter>
+    <Filter Include="Juce Modules\juce_core\native">
+      <UniqueIdentifier>{C79A4D23-7866-8F3E-AC39-BD68C52A9259}</UniqueIdentifier>
+    </Filter>
+    <Filter Include="Juce Modules\juce_cryptography">
+      <UniqueIdentifier>{3C7C8F35-6C08-9866-6663-6FEFE2EFC9FC}</UniqueIdentifier>
+    </Filter>
+    <Filter Include="Juce Modules\juce_cryptography\encryption">
+      <UniqueIdentifier>{7703D2CE-C32A-936A-0EEF-949FE6E52EB5}</UniqueIdentifier>
+    </Filter>
+    <Filter Include="Juce Modules\juce_cryptography\hashing">
+      <UniqueIdentifier>{8D283B6C-13BA-9EF6-1B18-B1C393786943}</UniqueIdentifier>
+    </Filter>
+    <Filter Include="Juce Modules\juce_data_structures">
+      <UniqueIdentifier>{928D8FCC-5E00-174B-6538-93E8D75AB396}</UniqueIdentifier>
+    </Filter>
+    <Filter Include="Juce Modules\juce_data_structures\values">
+      <UniqueIdentifier>{1988E68A-A964-64CA-0E0C-26FF9BC5176C}</UniqueIdentifier>
+    </Filter>
+    <Filter Include="Juce Modules\juce_data_structures\undomanager">
+      <UniqueIdentifier>{3DF036EA-3B80-553B-2494-3AAC835CAE75}</UniqueIdentifier>
+    </Filter>
+    <Filter Include="Juce Modules\juce_data_structures\app_properties">
+      <UniqueIdentifier>{358AEA11-3F96-36AE-7B32-71373B5C5396}</UniqueIdentifier>
+    </Filter>
+    <Filter Include="Juce Modules\juce_events">
+      <UniqueIdentifier>{F2A38F45-6E55-E147-2E52-64A89FDD9D59}</UniqueIdentifier>
+    </Filter>
+    <Filter Include="Juce Modules\juce_events\messages">
+      <UniqueIdentifier>{6172822C-01A5-E824-12DA-FA43FA934D35}</UniqueIdentifier>
+    </Filter>
+    <Filter Include="Juce Modules\juce_events\timers">
+      <UniqueIdentifier>{41DC3BE3-D629-8A17-C32B-F5B4008B5FAD}</UniqueIdentifier>
+    </Filter>
+    <Filter Include="Juce Modules\juce_events\broadcasters">
+      <UniqueIdentifier>{B098BC87-3298-7E6B-12DC-D26C09CDCAED}</UniqueIdentifier>
+    </Filter>
+    <Filter Include="Juce Modules\juce_events\interprocess">
+      <UniqueIdentifier>{6322B88F-984A-C3CD-6263-38D7AA49B6EC}</UniqueIdentifier>
+    </Filter>
+    <Filter Include="Juce Modules\juce_events\native">
+      <UniqueIdentifier>{73C1E759-AD90-59A3-942E-2D10FAA29107}</UniqueIdentifier>
+    </Filter>
+    <Filter Include="Juce Modules\juce_graphics">
+      <UniqueIdentifier>{EE1AE8C3-0908-8F53-A4E5-D930C7C97C26}</UniqueIdentifier>
+    </Filter>
+    <Filter Include="Juce Modules\juce_graphics\colour">
+      <UniqueIdentifier>{4926B3FF-E797-F586-857A-69D9703FA2D1}</UniqueIdentifier>
+    </Filter>
+    <Filter Include="Juce Modules\juce_graphics\contexts">
+      <UniqueIdentifier>{EBC65085-3AD5-280C-1A29-2B1683643AA1}</UniqueIdentifier>
+    </Filter>
+    <Filter Include="Juce Modules\juce_graphics\images">
+      <UniqueIdentifier>{413F481F-075C-2958-115C-D8268682FCB7}</UniqueIdentifier>
+    </Filter>
+    <Filter Include="Juce Modules\juce_graphics\image_formats">
+      <UniqueIdentifier>{69E1179D-76EC-26DC-C3E6-6602ED26D783}</UniqueIdentifier>
+    </Filter>
+    <Filter Include="Juce Modules\juce_graphics\geometry">
+      <UniqueIdentifier>{C1A1A236-AB01-173E-96C3-0706BFF93B1E}</UniqueIdentifier>
+    </Filter>
+    <Filter Include="Juce Modules\juce_graphics\placement">
+      <UniqueIdentifier>{1182303F-ECA3-166D-AC0C-92C5E762CB93}</UniqueIdentifier>
+    </Filter>
+    <Filter Include="Juce Modules\juce_graphics\fonts">
+      <UniqueIdentifier>{26ECA2AF-7368-C6CC-58EF-017ECD1862D0}</UniqueIdentifier>
+    </Filter>
+    <Filter Include="Juce Modules\juce_graphics\effects">
+      <UniqueIdentifier>{E37D25CD-4350-4614-055B-7ABC55E67895}</UniqueIdentifier>
+    </Filter>
+    <Filter Include="Juce Modules\juce_graphics\native">
+      <UniqueIdentifier>{FFC6E1CC-C772-75E6-5087-FB5D4E016799}</UniqueIdentifier>
+    </Filter>
+    <Filter Include="Juce Modules\juce_gui_basics">
+      <UniqueIdentifier>{8E43579F-C185-266D-DD67-F8B95BD80F2F}</UniqueIdentifier>
+    </Filter>
+    <Filter Include="Juce Modules\juce_gui_basics\components">
+      <UniqueIdentifier>{2CB59E7C-D0E4-7D27-2ACF-C7ABADEE936D}</UniqueIdentifier>
+    </Filter>
+    <Filter Include="Juce Modules\juce_gui_basics\mouse">
+      <UniqueIdentifier>{796B7886-44A7-34CC-9B95-BF4FB2C7B6F4}</UniqueIdentifier>
+    </Filter>
+    <Filter Include="Juce Modules\juce_gui_basics\keyboard">
+      <UniqueIdentifier>{A92719C7-70BE-57C4-CE9E-A9BC9DFEB757}</UniqueIdentifier>
+    </Filter>
+    <Filter Include="Juce Modules\juce_gui_basics\widgets">
+      <UniqueIdentifier>{75F1F352-251A-75E0-D941-8431588F5C1E}</UniqueIdentifier>
+    </Filter>
+    <Filter Include="Juce Modules\juce_gui_basics\windows">
+      <UniqueIdentifier>{DB6E3D09-66DA-12DA-BAE8-A5BFFA7A14AC}</UniqueIdentifier>
+    </Filter>
+    <Filter Include="Juce Modules\juce_gui_basics\menus">
+      <UniqueIdentifier>{7BCEAB87-62FD-0327-EB5D-679E54EDB9B1}</UniqueIdentifier>
+    </Filter>
+    <Filter Include="Juce Modules\juce_gui_basics\layout">
+      <UniqueIdentifier>{E980FADB-6E3F-B93C-DE02-CE4271C9BA93}</UniqueIdentifier>
+    </Filter>
+    <Filter Include="Juce Modules\juce_gui_basics\buttons">
+      <UniqueIdentifier>{C3B2EB8A-1A2F-306F-AA78-3E9D1593788B}</UniqueIdentifier>
+    </Filter>
+    <Filter Include="Juce Modules\juce_gui_basics\positioning">
+      <UniqueIdentifier>{7A53E6F1-1343-33B8-4CA8-1D7B714A0E76}</UniqueIdentifier>
+    </Filter>
+    <Filter Include="Juce Modules\juce_gui_basics\drawables">
+      <UniqueIdentifier>{5A0AA36E-3957-E413-14C6-31CBE15271DF}</UniqueIdentifier>
+    </Filter>
+    <Filter Include="Juce Modules\juce_gui_basics\properties">
+      <UniqueIdentifier>{D7E3D10F-3ED8-DFC5-6DB3-E4ACBF8678FB}</UniqueIdentifier>
+    </Filter>
+    <Filter Include="Juce Modules\juce_gui_basics\lookandfeel">
+      <UniqueIdentifier>{F408DCA2-D5E2-0A3A-A064-A1D045889BC1}</UniqueIdentifier>
+    </Filter>
+    <Filter Include="Juce Modules\juce_gui_basics\filebrowser">
+      <UniqueIdentifier>{5FDBD6B1-9BBD-392F-4DA5-FEA40A9370C4}</UniqueIdentifier>
+    </Filter>
+    <Filter Include="Juce Modules\juce_gui_basics\commands">
+      <UniqueIdentifier>{46535B56-3737-2BE8-E3A0-571BCBEB2DA4}</UniqueIdentifier>
+    </Filter>
+    <Filter Include="Juce Modules\juce_gui_basics\misc">
+      <UniqueIdentifier>{C2B9505B-27B4-F650-12BD-F477D4BBCBAA}</UniqueIdentifier>
+    </Filter>
+    <Filter Include="Juce Modules\juce_gui_basics\application">
+      <UniqueIdentifier>{61712B09-5783-ADFA-2001-5A0C3D7764EB}</UniqueIdentifier>
+    </Filter>
+    <Filter Include="Juce Modules\juce_gui_basics\native">
+      <UniqueIdentifier>{8A80BA78-D3A8-C0F8-7FFD-61AA028CE852}</UniqueIdentifier>
+    </Filter>
+    <Filter Include="Juce Modules\juce_gui_extra">
+      <UniqueIdentifier>{8EC9572F-3CCA-E930-74B6-CB6139DE0E17}</UniqueIdentifier>
+    </Filter>
+    <Filter Include="Juce Modules\juce_gui_extra\code_editor">
+      <UniqueIdentifier>{C60A6FCA-9462-922E-AD8D-69F10C9049AF}</UniqueIdentifier>
+    </Filter>
+    <Filter Include="Juce Modules\juce_gui_extra\documents">
+      <UniqueIdentifier>{D56498EE-E354-1F00-5EEE-8CF7944BEAFB}</UniqueIdentifier>
+    </Filter>
+    <Filter Include="Juce Modules\juce_gui_extra\embedding">
+      <UniqueIdentifier>{61B2920C-494D-D8CB-C0C7-5DBF3D76D164}</UniqueIdentifier>
+    </Filter>
+    <Filter Include="Juce Modules\juce_gui_extra\lookandfeel">
+      <UniqueIdentifier>{4980B18D-FEDE-B773-F254-E3B5207D81F0}</UniqueIdentifier>
+    </Filter>
+    <Filter Include="Juce Modules\juce_gui_extra\misc">
+      <UniqueIdentifier>{66C9B809-8739-A217-C78D-A15D6089B8E3}</UniqueIdentifier>
+    </Filter>
+    <Filter Include="Juce Modules\juce_gui_extra\native">
+      <UniqueIdentifier>{C413328B-5D81-89EE-F4F3-75752E700DE4}</UniqueIdentifier>
+    </Filter>
+    <Filter Include="Juce Modules\juce_opengl">
+      <UniqueIdentifier>{639E16C5-DA8B-ADBA-6E24-7B596378EAB2}</UniqueIdentifier>
+    </Filter>
+    <Filter Include="Juce Modules\juce_opengl\opengl">
+      <UniqueIdentifier>{2D8D0E19-E676-83EB-38D9-F73500DD6B79}</UniqueIdentifier>
+    </Filter>
+    <Filter Include="Juce Modules\juce_opengl\native">
+      <UniqueIdentifier>{151B49D8-6102-F802-1C07-D59931BC0574}</UniqueIdentifier>
+    </Filter>
+    <Filter Include="Juce Modules\juce_video">
+      <UniqueIdentifier>{72A923E2-C729-DB92-D7BF-A9D4AFAE5896}</UniqueIdentifier>
+    </Filter>
+    <Filter Include="Juce Modules\juce_video\playback">
+      <UniqueIdentifier>{0E43EA8A-95EE-4253-E1B7-160F38ACBB00}</UniqueIdentifier>
+    </Filter>
+    <Filter Include="Juce Modules\juce_video\capture">
+      <UniqueIdentifier>{7F11E7D2-54C0-2A36-5F15-BEC0A5374A08}</UniqueIdentifier>
+    </Filter>
+    <Filter Include="Juce Modules\juce_video\native">
+      <UniqueIdentifier>{EE985DEA-CD83-8132-7219-542BB1DAD560}</UniqueIdentifier>
+    </Filter>
+    <Filter Include="Juce Library Code">
+      <UniqueIdentifier>{8B4D1BAA-6DB4-CAEC-A0FA-271F354D5C61}</UniqueIdentifier>
+    </Filter>
+  </ItemGroup>
+  <ItemGroup>
+    <ClCompile Include="..\..\Source\AccessClass.cpp">
+      <Filter>open-ephys\Source</Filter>
+    </ClCompile>
+    <ClCompile Include="..\..\Source\Network\PracticalSocket.cpp">
+      <Filter>open-ephys\Source\Network</Filter>
+    </ClCompile>
+    <ClCompile Include="..\..\Source\Audio\AudioComponent.cpp">
+      <Filter>open-ephys\Source\Audio</Filter>
+    </ClCompile>
+    <ClCompile Include="..\..\Source\Processors\ArduinoOutput\ArduinoOutput.cpp">
+      <Filter>open-ephys\Source\Processors\ArduinoOutput</Filter>
+    </ClCompile>
+    <ClCompile Include="..\..\Source\Processors\ArduinoOutput\ArduinoOutputEditor.cpp">
+      <Filter>open-ephys\Source\Processors\ArduinoOutput</Filter>
+    </ClCompile>
+    <ClCompile Include="..\..\Source\Processors\AudioNode\AudioEditor.cpp">
+      <Filter>open-ephys\Source\Processors\AudioNode</Filter>
+    </ClCompile>
+    <ClCompile Include="..\..\Source\Processors\AudioNode\AudioNode.cpp">
+      <Filter>open-ephys\Source\Processors\AudioNode</Filter>
+    </ClCompile>
+    <ClCompile Include="..\..\Source\Processors\Channel\Channel.cpp">
+      <Filter>open-ephys\Source\Processors\Channel</Filter>
+    </ClCompile>
+    <ClCompile Include="..\..\Source\Processors\ChannelMappingNode\ChannelMappingEditor.cpp">
+      <Filter>open-ephys\Source\Processors\ChannelMappingNode</Filter>
+    </ClCompile>
+    <ClCompile Include="..\..\Source\Processors\ChannelMappingNode\ChannelMappingNode.cpp">
+      <Filter>open-ephys\Source\Processors\ChannelMappingNode</Filter>
+    </ClCompile>
+    <ClCompile Include="..\..\Source\Processors\DataThreads\EcubeEditor.cpp">
+      <Filter>open-ephys\Source\Processors\DataThreads</Filter>
+    </ClCompile>
+    <ClCompile Include="..\..\Source\Processors\DataThreads\RHD2000Editor.cpp">
+      <Filter>open-ephys\Source\Processors\DataThreads</Filter>
+    </ClCompile>
+    <ClCompile Include="..\..\Source\Processors\DataThreads\EcubeThread.cpp">
+      <Filter>open-ephys\Source\Processors\DataThreads</Filter>
+    </ClCompile>
+    <ClCompile Include="..\..\Source\Processors\DataThreads\rhythm-api\okFrontPanelDLL.cpp">
+      <Filter>open-ephys\Source\Processors\DataThreads\rhythm-api</Filter>
+    </ClCompile>
+    <ClCompile Include="..\..\Source\Processors\DataThreads\rhythm-api\rhd2000datablock.cpp">
+      <Filter>open-ephys\Source\Processors\DataThreads\rhythm-api</Filter>
+    </ClCompile>
+    <ClCompile Include="..\..\Source\Processors\DataThreads\rhythm-api\rhd2000evalboard.cpp">
+      <Filter>open-ephys\Source\Processors\DataThreads\rhythm-api</Filter>
+    </ClCompile>
+    <ClCompile Include="..\..\Source\Processors\DataThreads\rhythm-api\rhd2000registers.cpp">
+      <Filter>open-ephys\Source\Processors\DataThreads\rhythm-api</Filter>
+    </ClCompile>
+    <ClCompile Include="..\..\Source\Processors\DataThreads\RHD2000Thread.cpp">
+      <Filter>open-ephys\Source\Processors\DataThreads</Filter>
+    </ClCompile>
+    <ClCompile Include="..\..\Source\Processors\DataThreads\DataBuffer.cpp">
+      <Filter>open-ephys\Source\Processors\DataThreads</Filter>
+    </ClCompile>
+    <ClCompile Include="..\..\Source\Processors\DataThreads\DataThread.cpp">
+      <Filter>open-ephys\Source\Processors\DataThreads</Filter>
+    </ClCompile>
+    <ClCompile Include="..\..\Source\Processors\Dsp\Bessel.cpp">
+      <Filter>open-ephys\Source\Processors\Dsp</Filter>
+    </ClCompile>
+    <ClCompile Include="..\..\Source\Processors\Dsp\Biquad.cpp">
+      <Filter>open-ephys\Source\Processors\Dsp</Filter>
+    </ClCompile>
+    <ClCompile Include="..\..\Source\Processors\Dsp\Butterworth.cpp">
+      <Filter>open-ephys\Source\Processors\Dsp</Filter>
+    </ClCompile>
+    <ClCompile Include="..\..\Source\Processors\Dsp\Cascade.cpp">
+      <Filter>open-ephys\Source\Processors\Dsp</Filter>
+    </ClCompile>
+    <ClCompile Include="..\..\Source\Processors\Dsp\ChebyshevI.cpp">
+      <Filter>open-ephys\Source\Processors\Dsp</Filter>
+    </ClCompile>
+    <ClCompile Include="..\..\Source\Processors\Dsp\ChebyshevII.cpp">
+      <Filter>open-ephys\Source\Processors\Dsp</Filter>
+    </ClCompile>
+    <ClCompile Include="..\..\Source\Processors\Dsp\Custom.cpp">
+      <Filter>open-ephys\Source\Processors\Dsp</Filter>
+    </ClCompile>
+    <ClCompile Include="..\..\Source\Processors\Dsp\Design.cpp">
+      <Filter>open-ephys\Source\Processors\Dsp</Filter>
+    </ClCompile>
+    <ClCompile Include="..\..\Source\Processors\Dsp\Documentation.cpp">
+      <Filter>open-ephys\Source\Processors\Dsp</Filter>
+    </ClCompile>
+    <ClCompile Include="..\..\Source\Processors\Dsp\Elliptic.cpp">
+      <Filter>open-ephys\Source\Processors\Dsp</Filter>
+    </ClCompile>
+    <ClCompile Include="..\..\Source\Processors\Dsp\Filter.cpp">
+      <Filter>open-ephys\Source\Processors\Dsp</Filter>
+    </ClCompile>
+    <ClCompile Include="..\..\Source\Processors\Dsp\Legendre.cpp">
+      <Filter>open-ephys\Source\Processors\Dsp</Filter>
+    </ClCompile>
+    <ClCompile Include="..\..\Source\Processors\Dsp\Param.cpp">
+      <Filter>open-ephys\Source\Processors\Dsp</Filter>
+    </ClCompile>
+    <ClCompile Include="..\..\Source\Processors\Dsp\PoleFilter.cpp">
+      <Filter>open-ephys\Source\Processors\Dsp</Filter>
+    </ClCompile>
+    <ClCompile Include="..\..\Source\Processors\Dsp\RBJ.cpp">
+      <Filter>open-ephys\Source\Processors\Dsp</Filter>
+    </ClCompile>
+    <ClCompile Include="..\..\Source\Processors\Dsp\RootFinder.cpp">
+      <Filter>open-ephys\Source\Processors\Dsp</Filter>
+    </ClCompile>
+    <ClCompile Include="..\..\Source\Processors\Dsp\State.cpp">
+      <Filter>open-ephys\Source\Processors\Dsp</Filter>
+    </ClCompile>
+    <ClCompile Include="..\..\Source\Processors\Editors\ChannelSelector.cpp">
+      <Filter>open-ephys\Source\Processors\Editors</Filter>
+    </ClCompile>
+    <ClCompile Include="..\..\Source\Processors\Editors\ElectrodeButtons.cpp">
+      <Filter>open-ephys\Source\Processors\Editors</Filter>
+    </ClCompile>
+    <ClCompile Include="..\..\Source\Processors\Editors\GenericEditor.cpp">
+      <Filter>open-ephys\Source\Processors\Editors</Filter>
+    </ClCompile>
+    <ClCompile Include="..\..\Source\Processors\Editors\ImageIcon.cpp">
+      <Filter>open-ephys\Source\Processors\Editors</Filter>
+    </ClCompile>
+    <ClCompile Include="..\..\Source\Processors\Editors\VisualizerEditor.cpp">
+      <Filter>open-ephys\Source\Processors\Editors</Filter>
+    </ClCompile>
+    <ClCompile Include="..\..\Source\Processors\Editors\NetworkEventsEditor.cpp">
+      <Filter>open-ephys\Source\Processors\Editors</Filter>
+    </ClCompile>
+    <ClCompile Include="..\..\Source\Processors\Editors\PeriStimulusTimeHistogramEditor.cpp">
+      <Filter>open-ephys\Source\Processors\Editors</Filter>
+    </ClCompile>
+    <ClCompile Include="..\..\Source\Processors\EventDetector\EventDetector.cpp">
+      <Filter>open-ephys\Source\Processors\EventDetector</Filter>
+    </ClCompile>
+    <ClCompile Include="..\..\Source\Processors\EventNode\EventNode.cpp">
+      <Filter>open-ephys\Source\Processors\EventNode</Filter>
+    </ClCompile>
+    <ClCompile Include="..\..\Source\Processors\EventNode\EventNodeEditor.cpp">
+      <Filter>open-ephys\Source\Processors\EventNode</Filter>
+    </ClCompile>
+    <ClCompile Include="..\..\Source\Processors\FileReader\KwikFileSource.cpp">
+      <Filter>open-ephys\Source\Processors\FileReader</Filter>
+    </ClCompile>
+    <ClCompile Include="..\..\Source\Processors\FileReader\FileSource.cpp">
+      <Filter>open-ephys\Source\Processors\FileReader</Filter>
+    </ClCompile>
+    <ClCompile Include="..\..\Source\Processors\FileReader\FileReader.cpp">
+      <Filter>open-ephys\Source\Processors\FileReader</Filter>
+    </ClCompile>
+    <ClCompile Include="..\..\Source\Processors\FileReader\FileReaderEditor.cpp">
+      <Filter>open-ephys\Source\Processors\FileReader</Filter>
+    </ClCompile>
+    <ClCompile Include="..\..\Source\Processors\FilterNode\FilterEditor.cpp">
+      <Filter>open-ephys\Source\Processors\FilterNode</Filter>
+    </ClCompile>
+    <ClCompile Include="..\..\Source\Processors\FilterNode\FilterNode.cpp">
+      <Filter>open-ephys\Source\Processors\FilterNode</Filter>
+    </ClCompile>
+    <ClCompile Include="..\..\Source\Processors\GenericProcessor\GenericProcessor.cpp">
+      <Filter>open-ephys\Source\Processors\GenericProcessor</Filter>
+    </ClCompile>
+    <ClCompile Include="..\..\Source\Processors\LfpDisplayNode\LfpDisplayCanvas.cpp">
+      <Filter>open-ephys\Source\Processors\LfpDisplayNode</Filter>
+    </ClCompile>
+    <ClCompile Include="..\..\Source\Processors\LfpDisplayNode\LfpDisplayEditor.cpp">
+      <Filter>open-ephys\Source\Processors\LfpDisplayNode</Filter>
+    </ClCompile>
+    <ClCompile Include="..\..\Source\Processors\LfpDisplayNode\LfpDisplayNode.cpp">
+      <Filter>open-ephys\Source\Processors\LfpDisplayNode</Filter>
+    </ClCompile>
+    <ClCompile Include="..\..\Source\Processors\Merger\Merger.cpp">
+      <Filter>open-ephys\Source\Processors\Merger</Filter>
+    </ClCompile>
+    <ClCompile Include="..\..\Source\Processors\Merger\MergerEditor.cpp">
+      <Filter>open-ephys\Source\Processors\Merger</Filter>
+    </ClCompile>
+    <ClCompile Include="..\..\Source\Processors\MessageCenter\MessageCenter.cpp">
+      <Filter>open-ephys\Source\Processors\MessageCenter</Filter>
+    </ClCompile>
+    <ClCompile Include="..\..\Source\Processors\MessageCenter\MessageCenterEditor.cpp">
+      <Filter>open-ephys\Source\Processors\MessageCenter</Filter>
+    </ClCompile>
+    <ClCompile Include="..\..\Source\Processors\Parameter\ParameterEditor.cpp">
+      <Filter>open-ephys\Source\Processors\Parameter</Filter>
+    </ClCompile>
+    <ClCompile Include="..\..\Source\Processors\Parameter\Parameter.cpp">
+      <Filter>open-ephys\Source\Processors\Parameter</Filter>
+    </ClCompile>
+    <ClCompile Include="..\..\Source\Processors\PhaseDetector\PhaseDetector.cpp">
+      <Filter>open-ephys\Source\Processors\PhaseDetector</Filter>
+    </ClCompile>
+    <ClCompile Include="..\..\Source\Processors\PhaseDetector\PhaseDetectorEditor.cpp">
+      <Filter>open-ephys\Source\Processors\PhaseDetector</Filter>
+    </ClCompile>
+    <ClCompile Include="..\..\Source\Processors\ProcessorGraph\ProcessorGraph.cpp">
+      <Filter>open-ephys\Source\Processors\ProcessorGraph</Filter>
+    </ClCompile>
+    <ClCompile Include="..\..\Source\Processors\PulsePalOutput\PulsePalOutput.cpp">
+      <Filter>open-ephys\Source\Processors\PulsePalOutput</Filter>
+    </ClCompile>
+    <ClCompile Include="..\..\Source\Processors\PulsePalOutput\PulsePalOutputEditor.cpp">
+      <Filter>open-ephys\Source\Processors\PulsePalOutput</Filter>
+    </ClCompile>
+    <ClCompile Include="..\..\Source\Processors\RecordControl\RecordControl.cpp">
+      <Filter>open-ephys\Source\Processors\RecordControl</Filter>
+    </ClCompile>
+    <ClCompile Include="..\..\Source\Processors\RecordControl\RecordControlEditor.cpp">
+      <Filter>open-ephys\Source\Processors\RecordControl</Filter>
+    </ClCompile>
+    <ClCompile Include="..\..\Source\Processors\RecordNode\EngineConfigWindow.cpp">
+      <Filter>open-ephys\Source\Processors\RecordNode</Filter>
+    </ClCompile>
+    <ClCompile Include="..\..\Source\Processors\RecordNode\HDF5FileFormat.cpp">
+      <Filter>open-ephys\Source\Processors\RecordNode</Filter>
+    </ClCompile>
+    <ClCompile Include="..\..\Source\Processors\RecordNode\HDF5Recording.cpp">
+      <Filter>open-ephys\Source\Processors\RecordNode</Filter>
+    </ClCompile>
+    <ClCompile Include="..\..\Source\Processors\RecordNode\OriginalRecording.cpp">
+      <Filter>open-ephys\Source\Processors\RecordNode</Filter>
+    </ClCompile>
+    <ClCompile Include="..\..\Source\Processors\RecordNode\RecordEngine.cpp">
+      <Filter>open-ephys\Source\Processors\RecordNode</Filter>
+    </ClCompile>
+    <ClCompile Include="..\..\Source\Processors\RecordNode\RecordNode.cpp">
+      <Filter>open-ephys\Source\Processors\RecordNode</Filter>
+    </ClCompile>
+    <ClCompile Include="..\..\Source\Processors\NetworkEvents\NetworkEvents.cpp">
+      <Filter>open-ephys\Source\Processors\NetworkEvents</Filter>
+    </ClCompile>
+    <ClCompile Include="..\..\Source\Processors\PSTH\PeriStimulusTimeHistogramNode.cpp">
+      <Filter>open-ephys\Source\Processors\PSTH</Filter>
+    </ClCompile>
+    <ClCompile Include="..\..\Source\Processors\PSTH\tictoc.cpp">
+      <Filter>open-ephys\Source\Processors\PSTH</Filter>
+    </ClCompile>
+    <ClCompile Include="..\..\Source\Processors\PSTH\TrialCircularBuffer.cpp">
+      <Filter>open-ephys\Source\Processors\PSTH</Filter>
+    </ClCompile>
+    <ClCompile Include="..\..\Source\Processors\ReferenceNode\ReferenceNode.cpp">
+      <Filter>open-ephys\Source\Processors\ReferenceNode</Filter>
+    </ClCompile>
+    <ClCompile Include="..\..\Source\Processors\ReferenceNode\ReferenceNodeEditor.cpp">
+      <Filter>open-ephys\Source\Processors\ReferenceNode</Filter>
+    </ClCompile>
+    <ClCompile Include="..\..\Source\Processors\ResamplingNode\ResamplingNode.cpp">
+      <Filter>open-ephys\Source\Processors\ResamplingNode</Filter>
+    </ClCompile>
+    <ClCompile Include="..\..\Source\Processors\ResamplingNode\ResamplingNodeEditor.cpp">
+      <Filter>open-ephys\Source\Processors\ResamplingNode</Filter>
+    </ClCompile>
+    <ClCompile Include="..\..\Source\Processors\Serial\PulsePal.cpp">
+      <Filter>open-ephys\Source\Processors\Serial</Filter>
+    </ClCompile>
+    <ClCompile Include="..\..\Source\Processors\Serial\ofArduino.cpp">
+      <Filter>open-ephys\Source\Processors\Serial</Filter>
+    </ClCompile>
+    <ClCompile Include="..\..\Source\Processors\Serial\ofSerial.cpp">
+      <Filter>open-ephys\Source\Processors\Serial</Filter>
+    </ClCompile>
+    <ClCompile Include="..\..\Source\Processors\SerialInput\SerialInput.cpp">
+      <Filter>open-ephys\Source\Processors\SerialInput</Filter>
+    </ClCompile>
+    <ClCompile Include="..\..\Source\Processors\SerialInput\SerialInputEditor.cpp">
+      <Filter>open-ephys\Source\Processors\SerialInput</Filter>
+    </ClCompile>
+    <ClCompile Include="..\..\Source\Processors\SignalGenerator\SignalGenerator.cpp">
+      <Filter>open-ephys\Source\Processors\SignalGenerator</Filter>
+    </ClCompile>
+    <ClCompile Include="..\..\Source\Processors\SignalGenerator\SignalGeneratorEditor.cpp">
+      <Filter>open-ephys\Source\Processors\SignalGenerator</Filter>
+    </ClCompile>
+    <ClCompile Include="..\..\Source\Processors\SourceNode\SourceNode.cpp">
+      <Filter>open-ephys\Source\Processors\SourceNode</Filter>
+    </ClCompile>
+    <ClCompile Include="..\..\Source\Processors\SourceNode\SourceNodeEditor.cpp">
+      <Filter>open-ephys\Source\Processors\SourceNode</Filter>
+    </ClCompile>
+    <ClCompile Include="..\..\Source\Processors\SpikeDetector\SpikeDetector.cpp">
+      <Filter>open-ephys\Source\Processors\SpikeDetector</Filter>
+    </ClCompile>
+    <ClCompile Include="..\..\Source\Processors\SpikeDetector\SpikeDetectorEditor.cpp">
+      <Filter>open-ephys\Source\Processors\SpikeDetector</Filter>
+    </ClCompile>
+    <ClCompile Include="..\..\Source\Processors\SpikeDisplayNode\SpikeDisplayCanvas.cpp">
+      <Filter>open-ephys\Source\Processors\SpikeDisplayNode</Filter>
+    </ClCompile>
+    <ClCompile Include="..\..\Source\Processors\SpikeDisplayNode\SpikeDisplayEditor.cpp">
+      <Filter>open-ephys\Source\Processors\SpikeDisplayNode</Filter>
+    </ClCompile>
+    <ClCompile Include="..\..\Source\Processors\SpikeDisplayNode\SpikeDisplayNode.cpp">
+      <Filter>open-ephys\Source\Processors\SpikeDisplayNode</Filter>
+    </ClCompile>
+    <ClCompile Include="..\..\Source\Processors\SpikeSorter\SpikeSortBoxes.cpp">
+      <Filter>open-ephys\Source\Processors\SpikeSorter</Filter>
+    </ClCompile>
+    <ClCompile Include="..\..\Source\Processors\SpikeSorter\SpikeSorter.cpp">
+      <Filter>open-ephys\Source\Processors\SpikeSorter</Filter>
+    </ClCompile>
+    <ClCompile Include="..\..\Source\Processors\SpikeSorter\SpikeSorterCanvas.cpp">
+      <Filter>open-ephys\Source\Processors\SpikeSorter</Filter>
+    </ClCompile>
+    <ClCompile Include="..\..\Source\Processors\SpikeSorter\SpikeSorterEditor.cpp">
+      <Filter>open-ephys\Source\Processors\SpikeSorter</Filter>
+    </ClCompile>
+    <ClCompile Include="..\..\Source\Processors\Splitter\Splitter.cpp">
+      <Filter>open-ephys\Source\Processors\Splitter</Filter>
+    </ClCompile>
+    <ClCompile Include="..\..\Source\Processors\Splitter\SplitterEditor.cpp">
+      <Filter>open-ephys\Source\Processors\Splitter</Filter>
+    </ClCompile>
+    <ClCompile Include="..\..\Source\Processors\Visualization\DataWindow.cpp">
+      <Filter>open-ephys\Source\Processors\Visualization</Filter>
+    </ClCompile>
+    <ClCompile Include="..\..\Source\Processors\Visualization\SpikeObject.cpp">
+      <Filter>open-ephys\Source\Processors\Visualization</Filter>
+    </ClCompile>
+    <ClCompile Include="..\..\Source\Processors\Visualization\MatlabLikePlot.cpp">
+      <Filter>open-ephys\Source\Processors\Visualization</Filter>
+    </ClCompile>
+    <ClCompile Include="..\..\Source\UI\EcubeDialogComponent.cpp">
+      <Filter>open-ephys\Source\UI</Filter>
+    </ClCompile>
+    <ClCompile Include="..\..\Source\UI\CustomArrowButton.cpp">
+      <Filter>open-ephys\Source\UI</Filter>
+    </ClCompile>
+    <ClCompile Include="..\..\Source\UI\GraphViewer.cpp">
+      <Filter>open-ephys\Source\UI</Filter>
+    </ClCompile>
+    <ClCompile Include="..\..\Source\UI\EditorViewportButtons.cpp">
+      <Filter>open-ephys\Source\UI</Filter>
+    </ClCompile>
+    <ClCompile Include="..\..\Source\UI\SignalChainManager.cpp">
+      <Filter>open-ephys\Source\UI</Filter>
+    </ClCompile>
+    <ClCompile Include="..\..\Source\UI\EditorViewport.cpp">
+      <Filter>open-ephys\Source\UI</Filter>
+    </ClCompile>
+    <ClCompile Include="..\..\Source\UI\ProcessorList.cpp">
+      <Filter>open-ephys\Source\UI</Filter>
+    </ClCompile>
+    <ClCompile Include="..\..\Source\UI\CustomLookAndFeel.cpp">
+      <Filter>open-ephys\Source\UI</Filter>
+    </ClCompile>
+    <ClCompile Include="..\..\Source\UI\InfoLabel.cpp">
+      <Filter>open-ephys\Source\UI</Filter>
+    </ClCompile>
+    <ClCompile Include="..\..\Source\UI\DataViewport.cpp">
+      <Filter>open-ephys\Source\UI</Filter>
+    </ClCompile>
+    <ClCompile Include="..\..\Source\UI\ControlPanel.cpp">
+      <Filter>open-ephys\Source\UI</Filter>
+    </ClCompile>
+    <ClCompile Include="..\..\Source\UI\UIComponent.cpp">
+      <Filter>open-ephys\Source\UI</Filter>
+    </ClCompile>
+    <ClCompile Include="..\..\Source\MainWindow.cpp">
+      <Filter>open-ephys\Source</Filter>
+    </ClCompile>
+    <ClCompile Include="..\..\Source\Main.cpp">
+      <Filter>open-ephys\Source</Filter>
+    </ClCompile>
+    <ClCompile Include="..\..\JuceLibraryCode\modules\juce_audio_basics\buffers\juce_AudioDataConverters.cpp">
+      <Filter>Juce Modules\juce_audio_basics\buffers</Filter>
+    </ClCompile>
+    <ClCompile Include="..\..\JuceLibraryCode\modules\juce_audio_basics\buffers\juce_AudioSampleBuffer.cpp">
+      <Filter>Juce Modules\juce_audio_basics\buffers</Filter>
+    </ClCompile>
+    <ClCompile Include="..\..\JuceLibraryCode\modules\juce_audio_basics\buffers\juce_FloatVectorOperations.cpp">
+      <Filter>Juce Modules\juce_audio_basics\buffers</Filter>
+    </ClCompile>
+    <ClCompile Include="..\..\JuceLibraryCode\modules\juce_audio_basics\midi\juce_MidiBuffer.cpp">
+      <Filter>Juce Modules\juce_audio_basics\midi</Filter>
+    </ClCompile>
+    <ClCompile Include="..\..\JuceLibraryCode\modules\juce_audio_basics\midi\juce_MidiFile.cpp">
+      <Filter>Juce Modules\juce_audio_basics\midi</Filter>
+    </ClCompile>
+    <ClCompile Include="..\..\JuceLibraryCode\modules\juce_audio_basics\midi\juce_MidiKeyboardState.cpp">
+      <Filter>Juce Modules\juce_audio_basics\midi</Filter>
+    </ClCompile>
+    <ClCompile Include="..\..\JuceLibraryCode\modules\juce_audio_basics\midi\juce_MidiMessage.cpp">
+      <Filter>Juce Modules\juce_audio_basics\midi</Filter>
+    </ClCompile>
+    <ClCompile Include="..\..\JuceLibraryCode\modules\juce_audio_basics\midi\juce_MidiMessageSequence.cpp">
+      <Filter>Juce Modules\juce_audio_basics\midi</Filter>
+    </ClCompile>
+    <ClCompile Include="..\..\JuceLibraryCode\modules\juce_audio_basics\effects\juce_IIRFilter.cpp">
+      <Filter>Juce Modules\juce_audio_basics\effects</Filter>
+    </ClCompile>
+    <ClCompile Include="..\..\JuceLibraryCode\modules\juce_audio_basics\effects\juce_LagrangeInterpolator.cpp">
+      <Filter>Juce Modules\juce_audio_basics\effects</Filter>
+    </ClCompile>
+    <ClCompile Include="..\..\JuceLibraryCode\modules\juce_audio_basics\sources\juce_BufferingAudioSource.cpp">
+      <Filter>Juce Modules\juce_audio_basics\sources</Filter>
+    </ClCompile>
+    <ClCompile Include="..\..\JuceLibraryCode\modules\juce_audio_basics\sources\juce_ChannelRemappingAudioSource.cpp">
+      <Filter>Juce Modules\juce_audio_basics\sources</Filter>
+    </ClCompile>
+    <ClCompile Include="..\..\JuceLibraryCode\modules\juce_audio_basics\sources\juce_IIRFilterAudioSource.cpp">
+      <Filter>Juce Modules\juce_audio_basics\sources</Filter>
+    </ClCompile>
+    <ClCompile Include="..\..\JuceLibraryCode\modules\juce_audio_basics\sources\juce_MixerAudioSource.cpp">
+      <Filter>Juce Modules\juce_audio_basics\sources</Filter>
+    </ClCompile>
+    <ClCompile Include="..\..\JuceLibraryCode\modules\juce_audio_basics\sources\juce_ResamplingAudioSource.cpp">
+      <Filter>Juce Modules\juce_audio_basics\sources</Filter>
+    </ClCompile>
+    <ClCompile Include="..\..\JuceLibraryCode\modules\juce_audio_basics\sources\juce_ReverbAudioSource.cpp">
+      <Filter>Juce Modules\juce_audio_basics\sources</Filter>
+    </ClCompile>
+    <ClCompile Include="..\..\JuceLibraryCode\modules\juce_audio_basics\sources\juce_ToneGeneratorAudioSource.cpp">
+      <Filter>Juce Modules\juce_audio_basics\sources</Filter>
+    </ClCompile>
+    <ClCompile Include="..\..\JuceLibraryCode\modules\juce_audio_basics\synthesisers\juce_Synthesiser.cpp">
+      <Filter>Juce Modules\juce_audio_basics\synthesisers</Filter>
+    </ClCompile>
+    <ClCompile Include="..\..\JuceLibraryCode\modules\juce_audio_devices\audio_io\juce_AudioDeviceManager.cpp">
+      <Filter>Juce Modules\juce_audio_devices\audio_io</Filter>
+    </ClCompile>
+    <ClCompile Include="..\..\JuceLibraryCode\modules\juce_audio_devices\audio_io\juce_AudioIODevice.cpp">
+      <Filter>Juce Modules\juce_audio_devices\audio_io</Filter>
+    </ClCompile>
+    <ClCompile Include="..\..\JuceLibraryCode\modules\juce_audio_devices\audio_io\juce_AudioIODeviceType.cpp">
+      <Filter>Juce Modules\juce_audio_devices\audio_io</Filter>
+    </ClCompile>
+    <ClCompile Include="..\..\JuceLibraryCode\modules\juce_audio_devices\midi_io\juce_MidiMessageCollector.cpp">
+      <Filter>Juce Modules\juce_audio_devices\midi_io</Filter>
+    </ClCompile>
+    <ClCompile Include="..\..\JuceLibraryCode\modules\juce_audio_devices\midi_io\juce_MidiOutput.cpp">
+      <Filter>Juce Modules\juce_audio_devices\midi_io</Filter>
+    </ClCompile>
+    <ClCompile Include="..\..\JuceLibraryCode\modules\juce_audio_devices\sources\juce_AudioSourcePlayer.cpp">
+      <Filter>Juce Modules\juce_audio_devices\sources</Filter>
+    </ClCompile>
+    <ClCompile Include="..\..\JuceLibraryCode\modules\juce_audio_devices\sources\juce_AudioTransportSource.cpp">
+      <Filter>Juce Modules\juce_audio_devices\sources</Filter>
+    </ClCompile>
+    <ClCompile Include="..\..\JuceLibraryCode\modules\juce_audio_devices\audio_cd\juce_AudioCDReader.cpp">
+      <Filter>Juce Modules\juce_audio_devices\audio_cd</Filter>
+    </ClCompile>
+    <ClCompile Include="..\..\JuceLibraryCode\modules\juce_audio_devices\native\juce_android_Audio.cpp">
+      <Filter>Juce Modules\juce_audio_devices\native</Filter>
+    </ClCompile>
+    <ClCompile Include="..\..\JuceLibraryCode\modules\juce_audio_devices\native\juce_android_Midi.cpp">
+      <Filter>Juce Modules\juce_audio_devices\native</Filter>
+    </ClCompile>
+    <ClCompile Include="..\..\JuceLibraryCode\modules\juce_audio_devices\native\juce_android_OpenSL.cpp">
+      <Filter>Juce Modules\juce_audio_devices\native</Filter>
+    </ClCompile>
+    <ClCompile Include="..\..\JuceLibraryCode\modules\juce_audio_devices\native\juce_ios_Audio.cpp">
+      <Filter>Juce Modules\juce_audio_devices\native</Filter>
+    </ClCompile>
+    <ClCompile Include="..\..\JuceLibraryCode\modules\juce_audio_devices\native\juce_linux_ALSA.cpp">
+      <Filter>Juce Modules\juce_audio_devices\native</Filter>
+    </ClCompile>
+    <ClCompile Include="..\..\JuceLibraryCode\modules\juce_audio_devices\native\juce_linux_AudioCDReader.cpp">
+      <Filter>Juce Modules\juce_audio_devices\native</Filter>
+    </ClCompile>
+    <ClCompile Include="..\..\JuceLibraryCode\modules\juce_audio_devices\native\juce_linux_JackAudio.cpp">
+      <Filter>Juce Modules\juce_audio_devices\native</Filter>
+    </ClCompile>
+    <ClCompile Include="..\..\JuceLibraryCode\modules\juce_audio_devices\native\juce_linux_Midi.cpp">
+      <Filter>Juce Modules\juce_audio_devices\native</Filter>
+    </ClCompile>
+    <ClCompile Include="..\..\JuceLibraryCode\modules\juce_audio_devices\native\juce_mac_AudioCDBurner.mm">
+      <Filter>Juce Modules\juce_audio_devices\native</Filter>
+    </ClCompile>
+    <ClCompile Include="..\..\JuceLibraryCode\modules\juce_audio_devices\native\juce_mac_AudioCDReader.mm">
+      <Filter>Juce Modules\juce_audio_devices\native</Filter>
+    </ClCompile>
+    <ClCompile Include="..\..\JuceLibraryCode\modules\juce_audio_devices\native\juce_mac_CoreAudio.cpp">
+      <Filter>Juce Modules\juce_audio_devices\native</Filter>
+    </ClCompile>
+    <ClCompile Include="..\..\JuceLibraryCode\modules\juce_audio_devices\native\juce_mac_CoreMidi.cpp">
+      <Filter>Juce Modules\juce_audio_devices\native</Filter>
+    </ClCompile>
+    <ClCompile Include="..\..\JuceLibraryCode\modules\juce_audio_devices\native\juce_win32_ASIO.cpp">
+      <Filter>Juce Modules\juce_audio_devices\native</Filter>
+    </ClCompile>
+    <ClCompile Include="..\..\JuceLibraryCode\modules\juce_audio_devices\native\juce_win32_AudioCDBurner.cpp">
+      <Filter>Juce Modules\juce_audio_devices\native</Filter>
+    </ClCompile>
+    <ClCompile Include="..\..\JuceLibraryCode\modules\juce_audio_devices\native\juce_win32_AudioCDReader.cpp">
+      <Filter>Juce Modules\juce_audio_devices\native</Filter>
+    </ClCompile>
+    <ClCompile Include="..\..\JuceLibraryCode\modules\juce_audio_devices\native\juce_win32_DirectSound.cpp">
+      <Filter>Juce Modules\juce_audio_devices\native</Filter>
+    </ClCompile>
+    <ClCompile Include="..\..\JuceLibraryCode\modules\juce_audio_devices\native\juce_win32_Midi.cpp">
+      <Filter>Juce Modules\juce_audio_devices\native</Filter>
+    </ClCompile>
+    <ClCompile Include="..\..\JuceLibraryCode\modules\juce_audio_devices\native\juce_win32_WASAPI.cpp">
+      <Filter>Juce Modules\juce_audio_devices\native</Filter>
+    </ClCompile>
+    <ClCompile Include="..\..\JuceLibraryCode\modules\juce_audio_formats\format\juce_AudioFormat.cpp">
+      <Filter>Juce Modules\juce_audio_formats\format</Filter>
+    </ClCompile>
+    <ClCompile Include="..\..\JuceLibraryCode\modules\juce_audio_formats\format\juce_AudioFormatManager.cpp">
+      <Filter>Juce Modules\juce_audio_formats\format</Filter>
+    </ClCompile>
+    <ClCompile Include="..\..\JuceLibraryCode\modules\juce_audio_formats\format\juce_AudioFormatReader.cpp">
+      <Filter>Juce Modules\juce_audio_formats\format</Filter>
+    </ClCompile>
+    <ClCompile Include="..\..\JuceLibraryCode\modules\juce_audio_formats\format\juce_AudioFormatReaderSource.cpp">
+      <Filter>Juce Modules\juce_audio_formats\format</Filter>
+    </ClCompile>
+    <ClCompile Include="..\..\JuceLibraryCode\modules\juce_audio_formats\format\juce_AudioFormatWriter.cpp">
+      <Filter>Juce Modules\juce_audio_formats\format</Filter>
+    </ClCompile>
+    <ClCompile Include="..\..\JuceLibraryCode\modules\juce_audio_formats\format\juce_AudioSubsectionReader.cpp">
+      <Filter>Juce Modules\juce_audio_formats\format</Filter>
+    </ClCompile>
+    <ClCompile Include="..\..\JuceLibraryCode\modules\juce_audio_formats\format\juce_BufferingAudioFormatReader.cpp">
+      <Filter>Juce Modules\juce_audio_formats\format</Filter>
+    </ClCompile>
+    <ClCompile Include="..\..\JuceLibraryCode\modules\juce_audio_formats\codecs\juce_AiffAudioFormat.cpp">
+      <Filter>Juce Modules\juce_audio_formats\codecs</Filter>
+    </ClCompile>
+    <ClCompile Include="..\..\JuceLibraryCode\modules\juce_audio_formats\codecs\juce_CoreAudioFormat.cpp">
+      <Filter>Juce Modules\juce_audio_formats\codecs</Filter>
+    </ClCompile>
+    <ClCompile Include="..\..\JuceLibraryCode\modules\juce_audio_formats\codecs\juce_FlacAudioFormat.cpp">
+      <Filter>Juce Modules\juce_audio_formats\codecs</Filter>
+    </ClCompile>
+    <ClCompile Include="..\..\JuceLibraryCode\modules\juce_audio_formats\codecs\juce_LAMEEncoderAudioFormat.cpp">
+      <Filter>Juce Modules\juce_audio_formats\codecs</Filter>
+    </ClCompile>
+    <ClCompile Include="..\..\JuceLibraryCode\modules\juce_audio_formats\codecs\juce_MP3AudioFormat.cpp">
+      <Filter>Juce Modules\juce_audio_formats\codecs</Filter>
+    </ClCompile>
+    <ClCompile Include="..\..\JuceLibraryCode\modules\juce_audio_formats\codecs\juce_OggVorbisAudioFormat.cpp">
+      <Filter>Juce Modules\juce_audio_formats\codecs</Filter>
+    </ClCompile>
+    <ClCompile Include="..\..\JuceLibraryCode\modules\juce_audio_formats\codecs\juce_QuickTimeAudioFormat.cpp">
+      <Filter>Juce Modules\juce_audio_formats\codecs</Filter>
+    </ClCompile>
+    <ClCompile Include="..\..\JuceLibraryCode\modules\juce_audio_formats\codecs\juce_WavAudioFormat.cpp">
+      <Filter>Juce Modules\juce_audio_formats\codecs</Filter>
+    </ClCompile>
+    <ClCompile Include="..\..\JuceLibraryCode\modules\juce_audio_formats\codecs\juce_WindowsMediaAudioFormat.cpp">
+      <Filter>Juce Modules\juce_audio_formats\codecs</Filter>
+    </ClCompile>
+    <ClCompile Include="..\..\JuceLibraryCode\modules\juce_audio_formats\sampler\juce_Sampler.cpp">
+      <Filter>Juce Modules\juce_audio_formats\sampler</Filter>
+    </ClCompile>
+    <ClCompile Include="..\..\JuceLibraryCode\modules\juce_audio_processors\processors\juce_AudioProcessor.cpp">
+      <Filter>Juce Modules\juce_audio_processors\processors</Filter>
+    </ClCompile>
+    <ClCompile Include="..\..\JuceLibraryCode\modules\juce_audio_processors\processors\juce_AudioProcessorEditor.cpp">
+      <Filter>Juce Modules\juce_audio_processors\processors</Filter>
+    </ClCompile>
+    <ClCompile Include="..\..\JuceLibraryCode\modules\juce_audio_processors\processors\juce_AudioProcessorGraph.cpp">
+      <Filter>Juce Modules\juce_audio_processors\processors</Filter>
+    </ClCompile>
+    <ClCompile Include="..\..\JuceLibraryCode\modules\juce_audio_processors\processors\juce_GenericAudioProcessorEditor.cpp">
+      <Filter>Juce Modules\juce_audio_processors\processors</Filter>
+    </ClCompile>
+    <ClCompile Include="..\..\JuceLibraryCode\modules\juce_audio_processors\processors\juce_PluginDescription.cpp">
+      <Filter>Juce Modules\juce_audio_processors\processors</Filter>
+    </ClCompile>
+    <ClCompile Include="..\..\JuceLibraryCode\modules\juce_audio_processors\format\juce_AudioPluginFormat.cpp">
+      <Filter>Juce Modules\juce_audio_processors\format</Filter>
+    </ClCompile>
+    <ClCompile Include="..\..\JuceLibraryCode\modules\juce_audio_processors\format\juce_AudioPluginFormatManager.cpp">
+      <Filter>Juce Modules\juce_audio_processors\format</Filter>
+    </ClCompile>
+    <ClCompile Include="..\..\JuceLibraryCode\modules\juce_audio_processors\format_types\juce_AudioUnitPluginFormat.mm">
+      <Filter>Juce Modules\juce_audio_processors\format_types</Filter>
+    </ClCompile>
+    <ClCompile Include="..\..\JuceLibraryCode\modules\juce_audio_processors\format_types\juce_LADSPAPluginFormat.cpp">
+      <Filter>Juce Modules\juce_audio_processors\format_types</Filter>
+    </ClCompile>
+    <ClCompile Include="..\..\JuceLibraryCode\modules\juce_audio_processors\format_types\juce_VST3PluginFormat.cpp">
+      <Filter>Juce Modules\juce_audio_processors\format_types</Filter>
+    </ClCompile>
+    <ClCompile Include="..\..\JuceLibraryCode\modules\juce_audio_processors\format_types\juce_VSTPluginFormat.cpp">
+      <Filter>Juce Modules\juce_audio_processors\format_types</Filter>
+    </ClCompile>
+    <ClCompile Include="..\..\JuceLibraryCode\modules\juce_audio_processors\scanning\juce_KnownPluginList.cpp">
+      <Filter>Juce Modules\juce_audio_processors\scanning</Filter>
+    </ClCompile>
+    <ClCompile Include="..\..\JuceLibraryCode\modules\juce_audio_processors\scanning\juce_PluginDirectoryScanner.cpp">
+      <Filter>Juce Modules\juce_audio_processors\scanning</Filter>
+    </ClCompile>
+    <ClCompile Include="..\..\JuceLibraryCode\modules\juce_audio_processors\scanning\juce_PluginListComponent.cpp">
+      <Filter>Juce Modules\juce_audio_processors\scanning</Filter>
+    </ClCompile>
+    <ClCompile Include="..\..\JuceLibraryCode\modules\juce_audio_utils\gui\juce_AudioDeviceSelectorComponent.cpp">
+      <Filter>Juce Modules\juce_audio_utils\gui</Filter>
+    </ClCompile>
+    <ClCompile Include="..\..\JuceLibraryCode\modules\juce_audio_utils\gui\juce_AudioThumbnail.cpp">
+      <Filter>Juce Modules\juce_audio_utils\gui</Filter>
+    </ClCompile>
+    <ClCompile Include="..\..\JuceLibraryCode\modules\juce_audio_utils\gui\juce_AudioThumbnailCache.cpp">
+      <Filter>Juce Modules\juce_audio_utils\gui</Filter>
+    </ClCompile>
+    <ClCompile Include="..\..\JuceLibraryCode\modules\juce_audio_utils\gui\juce_MidiKeyboardComponent.cpp">
+      <Filter>Juce Modules\juce_audio_utils\gui</Filter>
+    </ClCompile>
+    <ClCompile Include="..\..\JuceLibraryCode\modules\juce_audio_utils\players\juce_AudioProcessorPlayer.cpp">
+      <Filter>Juce Modules\juce_audio_utils\players</Filter>
+    </ClCompile>
+    <ClCompile Include="..\..\JuceLibraryCode\modules\juce_core\text\juce_CharacterFunctions.cpp">
+      <Filter>Juce Modules\juce_core\text</Filter>
+    </ClCompile>
+    <ClCompile Include="..\..\JuceLibraryCode\modules\juce_core\text\juce_Identifier.cpp">
+      <Filter>Juce Modules\juce_core\text</Filter>
+    </ClCompile>
+    <ClCompile Include="..\..\JuceLibraryCode\modules\juce_core\text\juce_LocalisedStrings.cpp">
+      <Filter>Juce Modules\juce_core\text</Filter>
+    </ClCompile>
+    <ClCompile Include="..\..\JuceLibraryCode\modules\juce_core\text\juce_String.cpp">
+      <Filter>Juce Modules\juce_core\text</Filter>
+    </ClCompile>
+    <ClCompile Include="..\..\JuceLibraryCode\modules\juce_core\text\juce_StringArray.cpp">
+      <Filter>Juce Modules\juce_core\text</Filter>
+    </ClCompile>
+    <ClCompile Include="..\..\JuceLibraryCode\modules\juce_core\text\juce_StringPairArray.cpp">
+      <Filter>Juce Modules\juce_core\text</Filter>
+    </ClCompile>
+    <ClCompile Include="..\..\JuceLibraryCode\modules\juce_core\text\juce_StringPool.cpp">
+      <Filter>Juce Modules\juce_core\text</Filter>
+    </ClCompile>
+    <ClCompile Include="..\..\JuceLibraryCode\modules\juce_core\text\juce_TextDiff.cpp">
+      <Filter>Juce Modules\juce_core\text</Filter>
+    </ClCompile>
+    <ClCompile Include="..\..\JuceLibraryCode\modules\juce_core\maths\juce_BigInteger.cpp">
+      <Filter>Juce Modules\juce_core\maths</Filter>
+    </ClCompile>
+    <ClCompile Include="..\..\JuceLibraryCode\modules\juce_core\maths\juce_Expression.cpp">
+      <Filter>Juce Modules\juce_core\maths</Filter>
+    </ClCompile>
+    <ClCompile Include="..\..\JuceLibraryCode\modules\juce_core\maths\juce_Random.cpp">
+      <Filter>Juce Modules\juce_core\maths</Filter>
+    </ClCompile>
+    <ClCompile Include="..\..\JuceLibraryCode\modules\juce_core\memory\juce_MemoryBlock.cpp">
+      <Filter>Juce Modules\juce_core\memory</Filter>
+    </ClCompile>
+    <ClCompile Include="..\..\JuceLibraryCode\modules\juce_core\containers\juce_AbstractFifo.cpp">
+      <Filter>Juce Modules\juce_core\containers</Filter>
+    </ClCompile>
+    <ClCompile Include="..\..\JuceLibraryCode\modules\juce_core\containers\juce_DynamicObject.cpp">
+      <Filter>Juce Modules\juce_core\containers</Filter>
+    </ClCompile>
+    <ClCompile Include="..\..\JuceLibraryCode\modules\juce_core\containers\juce_NamedValueSet.cpp">
+      <Filter>Juce Modules\juce_core\containers</Filter>
+    </ClCompile>
+    <ClCompile Include="..\..\JuceLibraryCode\modules\juce_core\containers\juce_PropertySet.cpp">
+      <Filter>Juce Modules\juce_core\containers</Filter>
+    </ClCompile>
+    <ClCompile Include="..\..\JuceLibraryCode\modules\juce_core\containers\juce_Variant.cpp">
+      <Filter>Juce Modules\juce_core\containers</Filter>
+    </ClCompile>
+    <ClCompile Include="..\..\JuceLibraryCode\modules\juce_core\threads\juce_ChildProcess.cpp">
+      <Filter>Juce Modules\juce_core\threads</Filter>
+    </ClCompile>
+    <ClCompile Include="..\..\JuceLibraryCode\modules\juce_core\threads\juce_HighResolutionTimer.cpp">
+      <Filter>Juce Modules\juce_core\threads</Filter>
+    </ClCompile>
+    <ClCompile Include="..\..\JuceLibraryCode\modules\juce_core\threads\juce_ReadWriteLock.cpp">
+      <Filter>Juce Modules\juce_core\threads</Filter>
+    </ClCompile>
+    <ClCompile Include="..\..\JuceLibraryCode\modules\juce_core\threads\juce_Thread.cpp">
+      <Filter>Juce Modules\juce_core\threads</Filter>
+    </ClCompile>
+    <ClCompile Include="..\..\JuceLibraryCode\modules\juce_core\threads\juce_ThreadPool.cpp">
+      <Filter>Juce Modules\juce_core\threads</Filter>
+    </ClCompile>
+    <ClCompile Include="..\..\JuceLibraryCode\modules\juce_core\threads\juce_TimeSliceThread.cpp">
+      <Filter>Juce Modules\juce_core\threads</Filter>
+    </ClCompile>
+    <ClCompile Include="..\..\JuceLibraryCode\modules\juce_core\time\juce_PerformanceCounter.cpp">
+      <Filter>Juce Modules\juce_core\time</Filter>
+    </ClCompile>
+    <ClCompile Include="..\..\JuceLibraryCode\modules\juce_core\time\juce_RelativeTime.cpp">
+      <Filter>Juce Modules\juce_core\time</Filter>
+    </ClCompile>
+    <ClCompile Include="..\..\JuceLibraryCode\modules\juce_core\time\juce_Time.cpp">
+      <Filter>Juce Modules\juce_core\time</Filter>
+    </ClCompile>
+    <ClCompile Include="..\..\JuceLibraryCode\modules\juce_core\files\juce_DirectoryIterator.cpp">
+      <Filter>Juce Modules\juce_core\files</Filter>
+    </ClCompile>
+    <ClCompile Include="..\..\JuceLibraryCode\modules\juce_core\files\juce_File.cpp">
+      <Filter>Juce Modules\juce_core\files</Filter>
+    </ClCompile>
+    <ClCompile Include="..\..\JuceLibraryCode\modules\juce_core\files\juce_FileFilter.cpp">
+      <Filter>Juce Modules\juce_core\files</Filter>
+    </ClCompile>
+    <ClCompile Include="..\..\JuceLibraryCode\modules\juce_core\files\juce_FileInputStream.cpp">
+      <Filter>Juce Modules\juce_core\files</Filter>
+    </ClCompile>
+    <ClCompile Include="..\..\JuceLibraryCode\modules\juce_core\files\juce_FileOutputStream.cpp">
+      <Filter>Juce Modules\juce_core\files</Filter>
+    </ClCompile>
+    <ClCompile Include="..\..\JuceLibraryCode\modules\juce_core\files\juce_FileSearchPath.cpp">
+      <Filter>Juce Modules\juce_core\files</Filter>
+    </ClCompile>
+    <ClCompile Include="..\..\JuceLibraryCode\modules\juce_core\files\juce_TemporaryFile.cpp">
+      <Filter>Juce Modules\juce_core\files</Filter>
+    </ClCompile>
+    <ClCompile Include="..\..\JuceLibraryCode\modules\juce_core\files\juce_WildcardFileFilter.cpp">
+      <Filter>Juce Modules\juce_core\files</Filter>
+    </ClCompile>
+    <ClCompile Include="..\..\JuceLibraryCode\modules\juce_core\network\juce_IPAddress.cpp">
+      <Filter>Juce Modules\juce_core\network</Filter>
+    </ClCompile>
+    <ClCompile Include="..\..\JuceLibraryCode\modules\juce_core\network\juce_MACAddress.cpp">
+      <Filter>Juce Modules\juce_core\network</Filter>
+    </ClCompile>
+    <ClCompile Include="..\..\JuceLibraryCode\modules\juce_core\network\juce_NamedPipe.cpp">
+      <Filter>Juce Modules\juce_core\network</Filter>
+    </ClCompile>
+    <ClCompile Include="..\..\JuceLibraryCode\modules\juce_core\network\juce_Socket.cpp">
+      <Filter>Juce Modules\juce_core\network</Filter>
+    </ClCompile>
+    <ClCompile Include="..\..\JuceLibraryCode\modules\juce_core\network\juce_URL.cpp">
+      <Filter>Juce Modules\juce_core\network</Filter>
+    </ClCompile>
+    <ClCompile Include="..\..\JuceLibraryCode\modules\juce_core\streams\juce_BufferedInputStream.cpp">
+      <Filter>Juce Modules\juce_core\streams</Filter>
+    </ClCompile>
+    <ClCompile Include="..\..\JuceLibraryCode\modules\juce_core\streams\juce_FileInputSource.cpp">
+      <Filter>Juce Modules\juce_core\streams</Filter>
+    </ClCompile>
+    <ClCompile Include="..\..\JuceLibraryCode\modules\juce_core\streams\juce_InputStream.cpp">
+      <Filter>Juce Modules\juce_core\streams</Filter>
+    </ClCompile>
+    <ClCompile Include="..\..\JuceLibraryCode\modules\juce_core\streams\juce_MemoryInputStream.cpp">
+      <Filter>Juce Modules\juce_core\streams</Filter>
+    </ClCompile>
+    <ClCompile Include="..\..\JuceLibraryCode\modules\juce_core\streams\juce_MemoryOutputStream.cpp">
+      <Filter>Juce Modules\juce_core\streams</Filter>
+    </ClCompile>
+    <ClCompile Include="..\..\JuceLibraryCode\modules\juce_core\streams\juce_OutputStream.cpp">
+      <Filter>Juce Modules\juce_core\streams</Filter>
+    </ClCompile>
+    <ClCompile Include="..\..\JuceLibraryCode\modules\juce_core\streams\juce_SubregionStream.cpp">
+      <Filter>Juce Modules\juce_core\streams</Filter>
+    </ClCompile>
+    <ClCompile Include="..\..\JuceLibraryCode\modules\juce_core\logging\juce_FileLogger.cpp">
+      <Filter>Juce Modules\juce_core\logging</Filter>
+    </ClCompile>
+    <ClCompile Include="..\..\JuceLibraryCode\modules\juce_core\logging\juce_Logger.cpp">
+      <Filter>Juce Modules\juce_core\logging</Filter>
+    </ClCompile>
+    <ClCompile Include="..\..\JuceLibraryCode\modules\juce_core\system\juce_SystemStats.cpp">
+      <Filter>Juce Modules\juce_core\system</Filter>
+    </ClCompile>
+    <ClCompile Include="..\..\JuceLibraryCode\modules\juce_core\xml\juce_XmlDocument.cpp">
+      <Filter>Juce Modules\juce_core\xml</Filter>
+    </ClCompile>
+    <ClCompile Include="..\..\JuceLibraryCode\modules\juce_core\xml\juce_XmlElement.cpp">
+      <Filter>Juce Modules\juce_core\xml</Filter>
+    </ClCompile>
+    <ClCompile Include="..\..\JuceLibraryCode\modules\juce_core\javascript\juce_Javascript.cpp">
+      <Filter>Juce Modules\juce_core\javascript</Filter>
+    </ClCompile>
+    <ClCompile Include="..\..\JuceLibraryCode\modules\juce_core\javascript\juce_JSON.cpp">
+      <Filter>Juce Modules\juce_core\javascript</Filter>
+    </ClCompile>
+    <ClCompile Include="..\..\JuceLibraryCode\modules\juce_core\zip\juce_GZIPCompressorOutputStream.cpp">
+      <Filter>Juce Modules\juce_core\zip</Filter>
+    </ClCompile>
+    <ClCompile Include="..\..\JuceLibraryCode\modules\juce_core\zip\juce_GZIPDecompressorInputStream.cpp">
+      <Filter>Juce Modules\juce_core\zip</Filter>
+    </ClCompile>
+    <ClCompile Include="..\..\JuceLibraryCode\modules\juce_core\zip\juce_ZipFile.cpp">
+      <Filter>Juce Modules\juce_core\zip</Filter>
+    </ClCompile>
+    <ClCompile Include="..\..\JuceLibraryCode\modules\juce_core\unit_tests\juce_UnitTest.cpp">
+      <Filter>Juce Modules\juce_core\unit_tests</Filter>
+    </ClCompile>
+    <ClCompile Include="..\..\JuceLibraryCode\modules\juce_core\misc\juce_Result.cpp">
+      <Filter>Juce Modules\juce_core\misc</Filter>
+    </ClCompile>
+    <ClCompile Include="..\..\JuceLibraryCode\modules\juce_core\misc\juce_Uuid.cpp">
+      <Filter>Juce Modules\juce_core\misc</Filter>
+    </ClCompile>
+    <ClCompile Include="..\..\JuceLibraryCode\modules\juce_core\native\juce_android_Files.cpp">
+      <Filter>Juce Modules\juce_core\native</Filter>
+    </ClCompile>
+    <ClCompile Include="..\..\JuceLibraryCode\modules\juce_core\native\juce_android_Misc.cpp">
+      <Filter>Juce Modules\juce_core\native</Filter>
+    </ClCompile>
+    <ClCompile Include="..\..\JuceLibraryCode\modules\juce_core\native\juce_android_Network.cpp">
+      <Filter>Juce Modules\juce_core\native</Filter>
+    </ClCompile>
+    <ClCompile Include="..\..\JuceLibraryCode\modules\juce_core\native\juce_android_SystemStats.cpp">
+      <Filter>Juce Modules\juce_core\native</Filter>
+    </ClCompile>
+    <ClCompile Include="..\..\JuceLibraryCode\modules\juce_core\native\juce_android_Threads.cpp">
+      <Filter>Juce Modules\juce_core\native</Filter>
+    </ClCompile>
+    <ClCompile Include="..\..\JuceLibraryCode\modules\juce_core\native\juce_linux_CommonFile.cpp">
+      <Filter>Juce Modules\juce_core\native</Filter>
+    </ClCompile>
+    <ClCompile Include="..\..\JuceLibraryCode\modules\juce_core\native\juce_linux_Files.cpp">
+      <Filter>Juce Modules\juce_core\native</Filter>
+    </ClCompile>
+    <ClCompile Include="..\..\JuceLibraryCode\modules\juce_core\native\juce_linux_Network.cpp">
+      <Filter>Juce Modules\juce_core\native</Filter>
+    </ClCompile>
+    <ClCompile Include="..\..\JuceLibraryCode\modules\juce_core\native\juce_linux_SystemStats.cpp">
+      <Filter>Juce Modules\juce_core\native</Filter>
+    </ClCompile>
+    <ClCompile Include="..\..\JuceLibraryCode\modules\juce_core\native\juce_linux_Threads.cpp">
+      <Filter>Juce Modules\juce_core\native</Filter>
+    </ClCompile>
+    <ClCompile Include="..\..\JuceLibraryCode\modules\juce_core\native\juce_mac_Files.mm">
+      <Filter>Juce Modules\juce_core\native</Filter>
+    </ClCompile>
+    <ClCompile Include="..\..\JuceLibraryCode\modules\juce_core\native\juce_mac_Network.mm">
+      <Filter>Juce Modules\juce_core\native</Filter>
+    </ClCompile>
+    <ClCompile Include="..\..\JuceLibraryCode\modules\juce_core\native\juce_mac_Strings.mm">
+      <Filter>Juce Modules\juce_core\native</Filter>
+    </ClCompile>
+    <ClCompile Include="..\..\JuceLibraryCode\modules\juce_core\native\juce_mac_SystemStats.mm">
+      <Filter>Juce Modules\juce_core\native</Filter>
+    </ClCompile>
+    <ClCompile Include="..\..\JuceLibraryCode\modules\juce_core\native\juce_mac_Threads.mm">
+      <Filter>Juce Modules\juce_core\native</Filter>
+    </ClCompile>
+    <ClCompile Include="..\..\JuceLibraryCode\modules\juce_core\native\juce_posix_NamedPipe.cpp">
+      <Filter>Juce Modules\juce_core\native</Filter>
+    </ClCompile>
+    <ClCompile Include="..\..\JuceLibraryCode\modules\juce_core\native\juce_win32_Files.cpp">
+      <Filter>Juce Modules\juce_core\native</Filter>
+    </ClCompile>
+    <ClCompile Include="..\..\JuceLibraryCode\modules\juce_core\native\juce_win32_Network.cpp">
+      <Filter>Juce Modules\juce_core\native</Filter>
+    </ClCompile>
+    <ClCompile Include="..\..\JuceLibraryCode\modules\juce_core\native\juce_win32_Registry.cpp">
+      <Filter>Juce Modules\juce_core\native</Filter>
+    </ClCompile>
+    <ClCompile Include="..\..\JuceLibraryCode\modules\juce_core\native\juce_win32_SystemStats.cpp">
+      <Filter>Juce Modules\juce_core\native</Filter>
+    </ClCompile>
+    <ClCompile Include="..\..\JuceLibraryCode\modules\juce_core\native\juce_win32_Threads.cpp">
+      <Filter>Juce Modules\juce_core\native</Filter>
+    </ClCompile>
+    <ClCompile Include="..\..\JuceLibraryCode\modules\juce_cryptography\encryption\juce_BlowFish.cpp">
+      <Filter>Juce Modules\juce_cryptography\encryption</Filter>
+    </ClCompile>
+    <ClCompile Include="..\..\JuceLibraryCode\modules\juce_cryptography\encryption\juce_Primes.cpp">
+      <Filter>Juce Modules\juce_cryptography\encryption</Filter>
+    </ClCompile>
+    <ClCompile Include="..\..\JuceLibraryCode\modules\juce_cryptography\encryption\juce_RSAKey.cpp">
+      <Filter>Juce Modules\juce_cryptography\encryption</Filter>
+    </ClCompile>
+    <ClCompile Include="..\..\JuceLibraryCode\modules\juce_cryptography\hashing\juce_MD5.cpp">
+      <Filter>Juce Modules\juce_cryptography\hashing</Filter>
+    </ClCompile>
+    <ClCompile Include="..\..\JuceLibraryCode\modules\juce_cryptography\hashing\juce_SHA256.cpp">
+      <Filter>Juce Modules\juce_cryptography\hashing</Filter>
+    </ClCompile>
+    <ClCompile Include="..\..\JuceLibraryCode\modules\juce_data_structures\values\juce_Value.cpp">
+      <Filter>Juce Modules\juce_data_structures\values</Filter>
+    </ClCompile>
+    <ClCompile Include="..\..\JuceLibraryCode\modules\juce_data_structures\values\juce_ValueTree.cpp">
+      <Filter>Juce Modules\juce_data_structures\values</Filter>
+    </ClCompile>
+    <ClCompile Include="..\..\JuceLibraryCode\modules\juce_data_structures\undomanager\juce_UndoManager.cpp">
+      <Filter>Juce Modules\juce_data_structures\undomanager</Filter>
+    </ClCompile>
+    <ClCompile Include="..\..\JuceLibraryCode\modules\juce_data_structures\app_properties\juce_ApplicationProperties.cpp">
+      <Filter>Juce Modules\juce_data_structures\app_properties</Filter>
+    </ClCompile>
+    <ClCompile Include="..\..\JuceLibraryCode\modules\juce_data_structures\app_properties\juce_PropertiesFile.cpp">
+      <Filter>Juce Modules\juce_data_structures\app_properties</Filter>
+    </ClCompile>
+    <ClCompile Include="..\..\JuceLibraryCode\modules\juce_events\messages\juce_ApplicationBase.cpp">
+      <Filter>Juce Modules\juce_events\messages</Filter>
+    </ClCompile>
+    <ClCompile Include="..\..\JuceLibraryCode\modules\juce_events\messages\juce_DeletedAtShutdown.cpp">
+      <Filter>Juce Modules\juce_events\messages</Filter>
+    </ClCompile>
+    <ClCompile Include="..\..\JuceLibraryCode\modules\juce_events\messages\juce_MessageListener.cpp">
+      <Filter>Juce Modules\juce_events\messages</Filter>
+    </ClCompile>
+    <ClCompile Include="..\..\JuceLibraryCode\modules\juce_events\messages\juce_MessageManager.cpp">
+      <Filter>Juce Modules\juce_events\messages</Filter>
+    </ClCompile>
+    <ClCompile Include="..\..\JuceLibraryCode\modules\juce_events\timers\juce_MultiTimer.cpp">
+      <Filter>Juce Modules\juce_events\timers</Filter>
+    </ClCompile>
+    <ClCompile Include="..\..\JuceLibraryCode\modules\juce_events\timers\juce_Timer.cpp">
+      <Filter>Juce Modules\juce_events\timers</Filter>
+    </ClCompile>
+    <ClCompile Include="..\..\JuceLibraryCode\modules\juce_events\broadcasters\juce_ActionBroadcaster.cpp">
+      <Filter>Juce Modules\juce_events\broadcasters</Filter>
+    </ClCompile>
+    <ClCompile Include="..\..\JuceLibraryCode\modules\juce_events\broadcasters\juce_AsyncUpdater.cpp">
+      <Filter>Juce Modules\juce_events\broadcasters</Filter>
+    </ClCompile>
+    <ClCompile Include="..\..\JuceLibraryCode\modules\juce_events\broadcasters\juce_ChangeBroadcaster.cpp">
+      <Filter>Juce Modules\juce_events\broadcasters</Filter>
+    </ClCompile>
+    <ClCompile Include="..\..\JuceLibraryCode\modules\juce_events\interprocess\juce_ConnectedChildProcess.cpp">
+      <Filter>Juce Modules\juce_events\interprocess</Filter>
+    </ClCompile>
+    <ClCompile Include="..\..\JuceLibraryCode\modules\juce_events\interprocess\juce_InterprocessConnection.cpp">
+      <Filter>Juce Modules\juce_events\interprocess</Filter>
+    </ClCompile>
+    <ClCompile Include="..\..\JuceLibraryCode\modules\juce_events\interprocess\juce_InterprocessConnectionServer.cpp">
+      <Filter>Juce Modules\juce_events\interprocess</Filter>
+    </ClCompile>
+    <ClCompile Include="..\..\JuceLibraryCode\modules\juce_events\native\juce_android_Messaging.cpp">
+      <Filter>Juce Modules\juce_events\native</Filter>
+    </ClCompile>
+    <ClCompile Include="..\..\JuceLibraryCode\modules\juce_events\native\juce_ios_MessageManager.mm">
+      <Filter>Juce Modules\juce_events\native</Filter>
+    </ClCompile>
+    <ClCompile Include="..\..\JuceLibraryCode\modules\juce_events\native\juce_linux_Messaging.cpp">
+      <Filter>Juce Modules\juce_events\native</Filter>
+    </ClCompile>
+    <ClCompile Include="..\..\JuceLibraryCode\modules\juce_events\native\juce_mac_MessageManager.mm">
+      <Filter>Juce Modules\juce_events\native</Filter>
+    </ClCompile>
+    <ClCompile Include="..\..\JuceLibraryCode\modules\juce_events\native\juce_win32_Messaging.cpp">
+      <Filter>Juce Modules\juce_events\native</Filter>
+    </ClCompile>
+    <ClCompile Include="..\..\JuceLibraryCode\modules\juce_graphics\colour\juce_Colour.cpp">
+      <Filter>Juce Modules\juce_graphics\colour</Filter>
+    </ClCompile>
+    <ClCompile Include="..\..\JuceLibraryCode\modules\juce_graphics\colour\juce_ColourGradient.cpp">
+      <Filter>Juce Modules\juce_graphics\colour</Filter>
+    </ClCompile>
+    <ClCompile Include="..\..\JuceLibraryCode\modules\juce_graphics\colour\juce_Colours.cpp">
+      <Filter>Juce Modules\juce_graphics\colour</Filter>
+    </ClCompile>
+    <ClCompile Include="..\..\JuceLibraryCode\modules\juce_graphics\colour\juce_FillType.cpp">
+      <Filter>Juce Modules\juce_graphics\colour</Filter>
+    </ClCompile>
+    <ClCompile Include="..\..\JuceLibraryCode\modules\juce_graphics\contexts\juce_GraphicsContext.cpp">
+      <Filter>Juce Modules\juce_graphics\contexts</Filter>
+    </ClCompile>
+    <ClCompile Include="..\..\JuceLibraryCode\modules\juce_graphics\contexts\juce_LowLevelGraphicsPostScriptRenderer.cpp">
+      <Filter>Juce Modules\juce_graphics\contexts</Filter>
+    </ClCompile>
+    <ClCompile Include="..\..\JuceLibraryCode\modules\juce_graphics\contexts\juce_LowLevelGraphicsSoftwareRenderer.cpp">
+      <Filter>Juce Modules\juce_graphics\contexts</Filter>
+    </ClCompile>
+    <ClCompile Include="..\..\JuceLibraryCode\modules\juce_graphics\images\juce_Image.cpp">
+      <Filter>Juce Modules\juce_graphics\images</Filter>
+    </ClCompile>
+    <ClCompile Include="..\..\JuceLibraryCode\modules\juce_graphics\images\juce_ImageCache.cpp">
+      <Filter>Juce Modules\juce_graphics\images</Filter>
+    </ClCompile>
+    <ClCompile Include="..\..\JuceLibraryCode\modules\juce_graphics\images\juce_ImageConvolutionKernel.cpp">
+      <Filter>Juce Modules\juce_graphics\images</Filter>
+    </ClCompile>
+    <ClCompile Include="..\..\JuceLibraryCode\modules\juce_graphics\images\juce_ImageFileFormat.cpp">
+      <Filter>Juce Modules\juce_graphics\images</Filter>
+    </ClCompile>
+    <ClCompile Include="..\..\JuceLibraryCode\modules\juce_graphics\image_formats\juce_GIFLoader.cpp">
+      <Filter>Juce Modules\juce_graphics\image_formats</Filter>
+    </ClCompile>
+    <ClCompile Include="..\..\JuceLibraryCode\modules\juce_graphics\image_formats\juce_JPEGLoader.cpp">
+      <Filter>Juce Modules\juce_graphics\image_formats</Filter>
+    </ClCompile>
+    <ClCompile Include="..\..\JuceLibraryCode\modules\juce_graphics\image_formats\juce_PNGLoader.cpp">
+      <Filter>Juce Modules\juce_graphics\image_formats</Filter>
+    </ClCompile>
+    <ClCompile Include="..\..\JuceLibraryCode\modules\juce_graphics\geometry\juce_AffineTransform.cpp">
+      <Filter>Juce Modules\juce_graphics\geometry</Filter>
+    </ClCompile>
+    <ClCompile Include="..\..\JuceLibraryCode\modules\juce_graphics\geometry\juce_EdgeTable.cpp">
+      <Filter>Juce Modules\juce_graphics\geometry</Filter>
+    </ClCompile>
+    <ClCompile Include="..\..\JuceLibraryCode\modules\juce_graphics\geometry\juce_Path.cpp">
+      <Filter>Juce Modules\juce_graphics\geometry</Filter>
+    </ClCompile>
+    <ClCompile Include="..\..\JuceLibraryCode\modules\juce_graphics\geometry\juce_PathIterator.cpp">
+      <Filter>Juce Modules\juce_graphics\geometry</Filter>
+    </ClCompile>
+    <ClCompile Include="..\..\JuceLibraryCode\modules\juce_graphics\geometry\juce_PathStrokeType.cpp">
+      <Filter>Juce Modules\juce_graphics\geometry</Filter>
+    </ClCompile>
+    <ClCompile Include="..\..\JuceLibraryCode\modules\juce_graphics\geometry\juce_RectangleList.cpp">
+      <Filter>Juce Modules\juce_graphics\geometry</Filter>
+    </ClCompile>
+    <ClCompile Include="..\..\JuceLibraryCode\modules\juce_graphics\placement\juce_Justification.cpp">
+      <Filter>Juce Modules\juce_graphics\placement</Filter>
+    </ClCompile>
+    <ClCompile Include="..\..\JuceLibraryCode\modules\juce_graphics\placement\juce_RectanglePlacement.cpp">
+      <Filter>Juce Modules\juce_graphics\placement</Filter>
+    </ClCompile>
+    <ClCompile Include="..\..\JuceLibraryCode\modules\juce_graphics\fonts\juce_AttributedString.cpp">
+      <Filter>Juce Modules\juce_graphics\fonts</Filter>
+    </ClCompile>
+    <ClCompile Include="..\..\JuceLibraryCode\modules\juce_graphics\fonts\juce_CustomTypeface.cpp">
+      <Filter>Juce Modules\juce_graphics\fonts</Filter>
+    </ClCompile>
+    <ClCompile Include="..\..\JuceLibraryCode\modules\juce_graphics\fonts\juce_Font.cpp">
+      <Filter>Juce Modules\juce_graphics\fonts</Filter>
+    </ClCompile>
+    <ClCompile Include="..\..\JuceLibraryCode\modules\juce_graphics\fonts\juce_GlyphArrangement.cpp">
+      <Filter>Juce Modules\juce_graphics\fonts</Filter>
+    </ClCompile>
+    <ClCompile Include="..\..\JuceLibraryCode\modules\juce_graphics\fonts\juce_TextLayout.cpp">
+      <Filter>Juce Modules\juce_graphics\fonts</Filter>
+    </ClCompile>
+    <ClCompile Include="..\..\JuceLibraryCode\modules\juce_graphics\fonts\juce_Typeface.cpp">
+      <Filter>Juce Modules\juce_graphics\fonts</Filter>
+    </ClCompile>
+    <ClCompile Include="..\..\JuceLibraryCode\modules\juce_graphics\effects\juce_DropShadowEffect.cpp">
+      <Filter>Juce Modules\juce_graphics\effects</Filter>
+    </ClCompile>
+    <ClCompile Include="..\..\JuceLibraryCode\modules\juce_graphics\effects\juce_GlowEffect.cpp">
+      <Filter>Juce Modules\juce_graphics\effects</Filter>
+    </ClCompile>
+    <ClCompile Include="..\..\JuceLibraryCode\modules\juce_graphics\native\juce_android_Fonts.cpp">
+      <Filter>Juce Modules\juce_graphics\native</Filter>
+    </ClCompile>
+    <ClCompile Include="..\..\JuceLibraryCode\modules\juce_graphics\native\juce_android_GraphicsContext.cpp">
+      <Filter>Juce Modules\juce_graphics\native</Filter>
+    </ClCompile>
+    <ClCompile Include="..\..\JuceLibraryCode\modules\juce_graphics\native\juce_freetype_Fonts.cpp">
+      <Filter>Juce Modules\juce_graphics\native</Filter>
+    </ClCompile>
+    <ClCompile Include="..\..\JuceLibraryCode\modules\juce_graphics\native\juce_linux_Fonts.cpp">
+      <Filter>Juce Modules\juce_graphics\native</Filter>
+    </ClCompile>
+    <ClCompile Include="..\..\JuceLibraryCode\modules\juce_graphics\native\juce_mac_CoreGraphicsContext.mm">
+      <Filter>Juce Modules\juce_graphics\native</Filter>
+    </ClCompile>
+    <ClCompile Include="..\..\JuceLibraryCode\modules\juce_graphics\native\juce_mac_Fonts.mm">
+      <Filter>Juce Modules\juce_graphics\native</Filter>
+    </ClCompile>
+    <ClCompile Include="..\..\JuceLibraryCode\modules\juce_graphics\native\juce_win32_Direct2DGraphicsContext.cpp">
+      <Filter>Juce Modules\juce_graphics\native</Filter>
+    </ClCompile>
+    <ClCompile Include="..\..\JuceLibraryCode\modules\juce_graphics\native\juce_win32_DirectWriteTypeface.cpp">
+      <Filter>Juce Modules\juce_graphics\native</Filter>
+    </ClCompile>
+    <ClCompile Include="..\..\JuceLibraryCode\modules\juce_graphics\native\juce_win32_DirectWriteTypeLayout.cpp">
+      <Filter>Juce Modules\juce_graphics\native</Filter>
+    </ClCompile>
+    <ClCompile Include="..\..\JuceLibraryCode\modules\juce_graphics\native\juce_win32_Fonts.cpp">
+      <Filter>Juce Modules\juce_graphics\native</Filter>
+    </ClCompile>
+    <ClCompile Include="..\..\JuceLibraryCode\modules\juce_gui_basics\components\juce_Component.cpp">
+      <Filter>Juce Modules\juce_gui_basics\components</Filter>
+    </ClCompile>
+    <ClCompile Include="..\..\JuceLibraryCode\modules\juce_gui_basics\components\juce_ComponentListener.cpp">
+      <Filter>Juce Modules\juce_gui_basics\components</Filter>
+    </ClCompile>
+    <ClCompile Include="..\..\JuceLibraryCode\modules\juce_gui_basics\components\juce_Desktop.cpp">
+      <Filter>Juce Modules\juce_gui_basics\components</Filter>
+    </ClCompile>
+    <ClCompile Include="..\..\JuceLibraryCode\modules\juce_gui_basics\components\juce_ModalComponentManager.cpp">
+      <Filter>Juce Modules\juce_gui_basics\components</Filter>
+    </ClCompile>
+    <ClCompile Include="..\..\JuceLibraryCode\modules\juce_gui_basics\mouse\juce_ComponentDragger.cpp">
+      <Filter>Juce Modules\juce_gui_basics\mouse</Filter>
+    </ClCompile>
+    <ClCompile Include="..\..\JuceLibraryCode\modules\juce_gui_basics\mouse\juce_DragAndDropContainer.cpp">
+      <Filter>Juce Modules\juce_gui_basics\mouse</Filter>
+    </ClCompile>
+    <ClCompile Include="..\..\JuceLibraryCode\modules\juce_gui_basics\mouse\juce_MouseCursor.cpp">
+      <Filter>Juce Modules\juce_gui_basics\mouse</Filter>
+    </ClCompile>
+    <ClCompile Include="..\..\JuceLibraryCode\modules\juce_gui_basics\mouse\juce_MouseEvent.cpp">
+      <Filter>Juce Modules\juce_gui_basics\mouse</Filter>
+    </ClCompile>
+    <ClCompile Include="..\..\JuceLibraryCode\modules\juce_gui_basics\mouse\juce_MouseInactivityDetector.cpp">
+      <Filter>Juce Modules\juce_gui_basics\mouse</Filter>
+    </ClCompile>
+    <ClCompile Include="..\..\JuceLibraryCode\modules\juce_gui_basics\mouse\juce_MouseInputSource.cpp">
+      <Filter>Juce Modules\juce_gui_basics\mouse</Filter>
+    </ClCompile>
+    <ClCompile Include="..\..\JuceLibraryCode\modules\juce_gui_basics\mouse\juce_MouseListener.cpp">
+      <Filter>Juce Modules\juce_gui_basics\mouse</Filter>
+    </ClCompile>
+    <ClCompile Include="..\..\JuceLibraryCode\modules\juce_gui_basics\keyboard\juce_CaretComponent.cpp">
+      <Filter>Juce Modules\juce_gui_basics\keyboard</Filter>
+    </ClCompile>
+    <ClCompile Include="..\..\JuceLibraryCode\modules\juce_gui_basics\keyboard\juce_KeyboardFocusTraverser.cpp">
+      <Filter>Juce Modules\juce_gui_basics\keyboard</Filter>
+    </ClCompile>
+    <ClCompile Include="..\..\JuceLibraryCode\modules\juce_gui_basics\keyboard\juce_KeyListener.cpp">
+      <Filter>Juce Modules\juce_gui_basics\keyboard</Filter>
+    </ClCompile>
+    <ClCompile Include="..\..\JuceLibraryCode\modules\juce_gui_basics\keyboard\juce_KeyPress.cpp">
+      <Filter>Juce Modules\juce_gui_basics\keyboard</Filter>
+    </ClCompile>
+    <ClCompile Include="..\..\JuceLibraryCode\modules\juce_gui_basics\keyboard\juce_ModifierKeys.cpp">
+      <Filter>Juce Modules\juce_gui_basics\keyboard</Filter>
+    </ClCompile>
+    <ClCompile Include="..\..\JuceLibraryCode\modules\juce_gui_basics\widgets\juce_ComboBox.cpp">
+      <Filter>Juce Modules\juce_gui_basics\widgets</Filter>
+    </ClCompile>
+    <ClCompile Include="..\..\JuceLibraryCode\modules\juce_gui_basics\widgets\juce_ImageComponent.cpp">
+      <Filter>Juce Modules\juce_gui_basics\widgets</Filter>
+    </ClCompile>
+    <ClCompile Include="..\..\JuceLibraryCode\modules\juce_gui_basics\widgets\juce_Label.cpp">
+      <Filter>Juce Modules\juce_gui_basics\widgets</Filter>
+    </ClCompile>
+    <ClCompile Include="..\..\JuceLibraryCode\modules\juce_gui_basics\widgets\juce_ListBox.cpp">
+      <Filter>Juce Modules\juce_gui_basics\widgets</Filter>
+    </ClCompile>
+    <ClCompile Include="..\..\JuceLibraryCode\modules\juce_gui_basics\widgets\juce_ProgressBar.cpp">
+      <Filter>Juce Modules\juce_gui_basics\widgets</Filter>
+    </ClCompile>
+    <ClCompile Include="..\..\JuceLibraryCode\modules\juce_gui_basics\widgets\juce_Slider.cpp">
+      <Filter>Juce Modules\juce_gui_basics\widgets</Filter>
+    </ClCompile>
+    <ClCompile Include="..\..\JuceLibraryCode\modules\juce_gui_basics\widgets\juce_TableHeaderComponent.cpp">
+      <Filter>Juce Modules\juce_gui_basics\widgets</Filter>
+    </ClCompile>
+    <ClCompile Include="..\..\JuceLibraryCode\modules\juce_gui_basics\widgets\juce_TableListBox.cpp">
+      <Filter>Juce Modules\juce_gui_basics\widgets</Filter>
+    </ClCompile>
+    <ClCompile Include="..\..\JuceLibraryCode\modules\juce_gui_basics\widgets\juce_TextEditor.cpp">
+      <Filter>Juce Modules\juce_gui_basics\widgets</Filter>
+    </ClCompile>
+    <ClCompile Include="..\..\JuceLibraryCode\modules\juce_gui_basics\widgets\juce_Toolbar.cpp">
+      <Filter>Juce Modules\juce_gui_basics\widgets</Filter>
+    </ClCompile>
+    <ClCompile Include="..\..\JuceLibraryCode\modules\juce_gui_basics\widgets\juce_ToolbarItemComponent.cpp">
+      <Filter>Juce Modules\juce_gui_basics\widgets</Filter>
+    </ClCompile>
+    <ClCompile Include="..\..\JuceLibraryCode\modules\juce_gui_basics\widgets\juce_ToolbarItemPalette.cpp">
+      <Filter>Juce Modules\juce_gui_basics\widgets</Filter>
+    </ClCompile>
+    <ClCompile Include="..\..\JuceLibraryCode\modules\juce_gui_basics\widgets\juce_TreeView.cpp">
+      <Filter>Juce Modules\juce_gui_basics\widgets</Filter>
+    </ClCompile>
+    <ClCompile Include="..\..\JuceLibraryCode\modules\juce_gui_basics\windows\juce_AlertWindow.cpp">
+      <Filter>Juce Modules\juce_gui_basics\windows</Filter>
+    </ClCompile>
+    <ClCompile Include="..\..\JuceLibraryCode\modules\juce_gui_basics\windows\juce_CallOutBox.cpp">
+      <Filter>Juce Modules\juce_gui_basics\windows</Filter>
+    </ClCompile>
+    <ClCompile Include="..\..\JuceLibraryCode\modules\juce_gui_basics\windows\juce_ComponentPeer.cpp">
+      <Filter>Juce Modules\juce_gui_basics\windows</Filter>
+    </ClCompile>
+    <ClCompile Include="..\..\JuceLibraryCode\modules\juce_gui_basics\windows\juce_DialogWindow.cpp">
+      <Filter>Juce Modules\juce_gui_basics\windows</Filter>
+    </ClCompile>
+    <ClCompile Include="..\..\JuceLibraryCode\modules\juce_gui_basics\windows\juce_DocumentWindow.cpp">
+      <Filter>Juce Modules\juce_gui_basics\windows</Filter>
+    </ClCompile>
+    <ClCompile Include="..\..\JuceLibraryCode\modules\juce_gui_basics\windows\juce_ResizableWindow.cpp">
+      <Filter>Juce Modules\juce_gui_basics\windows</Filter>
+    </ClCompile>
+    <ClCompile Include="..\..\JuceLibraryCode\modules\juce_gui_basics\windows\juce_ThreadWithProgressWindow.cpp">
+      <Filter>Juce Modules\juce_gui_basics\windows</Filter>
+    </ClCompile>
+    <ClCompile Include="..\..\JuceLibraryCode\modules\juce_gui_basics\windows\juce_TooltipWindow.cpp">
+      <Filter>Juce Modules\juce_gui_basics\windows</Filter>
+    </ClCompile>
+    <ClCompile Include="..\..\JuceLibraryCode\modules\juce_gui_basics\windows\juce_TopLevelWindow.cpp">
+      <Filter>Juce Modules\juce_gui_basics\windows</Filter>
+    </ClCompile>
+    <ClCompile Include="..\..\JuceLibraryCode\modules\juce_gui_basics\menus\juce_MenuBarComponent.cpp">
+      <Filter>Juce Modules\juce_gui_basics\menus</Filter>
+    </ClCompile>
+    <ClCompile Include="..\..\JuceLibraryCode\modules\juce_gui_basics\menus\juce_MenuBarModel.cpp">
+      <Filter>Juce Modules\juce_gui_basics\menus</Filter>
+    </ClCompile>
+    <ClCompile Include="..\..\JuceLibraryCode\modules\juce_gui_basics\menus\juce_PopupMenu.cpp">
+      <Filter>Juce Modules\juce_gui_basics\menus</Filter>
+    </ClCompile>
+    <ClCompile Include="..\..\JuceLibraryCode\modules\juce_gui_basics\layout\juce_ComponentAnimator.cpp">
+      <Filter>Juce Modules\juce_gui_basics\layout</Filter>
+    </ClCompile>
+    <ClCompile Include="..\..\JuceLibraryCode\modules\juce_gui_basics\layout\juce_ComponentBoundsConstrainer.cpp">
+      <Filter>Juce Modules\juce_gui_basics\layout</Filter>
+    </ClCompile>
+    <ClCompile Include="..\..\JuceLibraryCode\modules\juce_gui_basics\layout\juce_ComponentBuilder.cpp">
+      <Filter>Juce Modules\juce_gui_basics\layout</Filter>
+    </ClCompile>
+    <ClCompile Include="..\..\JuceLibraryCode\modules\juce_gui_basics\layout\juce_ComponentMovementWatcher.cpp">
+      <Filter>Juce Modules\juce_gui_basics\layout</Filter>
+    </ClCompile>
+    <ClCompile Include="..\..\JuceLibraryCode\modules\juce_gui_basics\layout\juce_ConcertinaPanel.cpp">
+      <Filter>Juce Modules\juce_gui_basics\layout</Filter>
+    </ClCompile>
+    <ClCompile Include="..\..\JuceLibraryCode\modules\juce_gui_basics\layout\juce_GroupComponent.cpp">
+      <Filter>Juce Modules\juce_gui_basics\layout</Filter>
+    </ClCompile>
+    <ClCompile Include="..\..\JuceLibraryCode\modules\juce_gui_basics\layout\juce_MultiDocumentPanel.cpp">
+      <Filter>Juce Modules\juce_gui_basics\layout</Filter>
+    </ClCompile>
+    <ClCompile Include="..\..\JuceLibraryCode\modules\juce_gui_basics\layout\juce_ResizableBorderComponent.cpp">
+      <Filter>Juce Modules\juce_gui_basics\layout</Filter>
+    </ClCompile>
+    <ClCompile Include="..\..\JuceLibraryCode\modules\juce_gui_basics\layout\juce_ResizableCornerComponent.cpp">
+      <Filter>Juce Modules\juce_gui_basics\layout</Filter>
+    </ClCompile>
+    <ClCompile Include="..\..\JuceLibraryCode\modules\juce_gui_basics\layout\juce_ResizableEdgeComponent.cpp">
+      <Filter>Juce Modules\juce_gui_basics\layout</Filter>
+    </ClCompile>
+    <ClCompile Include="..\..\JuceLibraryCode\modules\juce_gui_basics\layout\juce_ScrollBar.cpp">
+      <Filter>Juce Modules\juce_gui_basics\layout</Filter>
+    </ClCompile>
+    <ClCompile Include="..\..\JuceLibraryCode\modules\juce_gui_basics\layout\juce_StretchableLayoutManager.cpp">
+      <Filter>Juce Modules\juce_gui_basics\layout</Filter>
+    </ClCompile>
+    <ClCompile Include="..\..\JuceLibraryCode\modules\juce_gui_basics\layout\juce_StretchableLayoutResizerBar.cpp">
+      <Filter>Juce Modules\juce_gui_basics\layout</Filter>
+    </ClCompile>
+    <ClCompile Include="..\..\JuceLibraryCode\modules\juce_gui_basics\layout\juce_StretchableObjectResizer.cpp">
+      <Filter>Juce Modules\juce_gui_basics\layout</Filter>
+    </ClCompile>
+    <ClCompile Include="..\..\JuceLibraryCode\modules\juce_gui_basics\layout\juce_TabbedButtonBar.cpp">
+      <Filter>Juce Modules\juce_gui_basics\layout</Filter>
+    </ClCompile>
+    <ClCompile Include="..\..\JuceLibraryCode\modules\juce_gui_basics\layout\juce_TabbedComponent.cpp">
+      <Filter>Juce Modules\juce_gui_basics\layout</Filter>
+    </ClCompile>
+    <ClCompile Include="..\..\JuceLibraryCode\modules\juce_gui_basics\layout\juce_Viewport.cpp">
+      <Filter>Juce Modules\juce_gui_basics\layout</Filter>
+    </ClCompile>
+    <ClCompile Include="..\..\JuceLibraryCode\modules\juce_gui_basics\buttons\juce_ArrowButton.cpp">
+      <Filter>Juce Modules\juce_gui_basics\buttons</Filter>
+    </ClCompile>
+    <ClCompile Include="..\..\JuceLibraryCode\modules\juce_gui_basics\buttons\juce_Button.cpp">
+      <Filter>Juce Modules\juce_gui_basics\buttons</Filter>
+    </ClCompile>
+    <ClCompile Include="..\..\JuceLibraryCode\modules\juce_gui_basics\buttons\juce_DrawableButton.cpp">
+      <Filter>Juce Modules\juce_gui_basics\buttons</Filter>
+    </ClCompile>
+    <ClCompile Include="..\..\JuceLibraryCode\modules\juce_gui_basics\buttons\juce_HyperlinkButton.cpp">
+      <Filter>Juce Modules\juce_gui_basics\buttons</Filter>
+    </ClCompile>
+    <ClCompile Include="..\..\JuceLibraryCode\modules\juce_gui_basics\buttons\juce_ImageButton.cpp">
+      <Filter>Juce Modules\juce_gui_basics\buttons</Filter>
+    </ClCompile>
+    <ClCompile Include="..\..\JuceLibraryCode\modules\juce_gui_basics\buttons\juce_ShapeButton.cpp">
+      <Filter>Juce Modules\juce_gui_basics\buttons</Filter>
+    </ClCompile>
+    <ClCompile Include="..\..\JuceLibraryCode\modules\juce_gui_basics\buttons\juce_TextButton.cpp">
+      <Filter>Juce Modules\juce_gui_basics\buttons</Filter>
+    </ClCompile>
+    <ClCompile Include="..\..\JuceLibraryCode\modules\juce_gui_basics\buttons\juce_ToggleButton.cpp">
+      <Filter>Juce Modules\juce_gui_basics\buttons</Filter>
+    </ClCompile>
+    <ClCompile Include="..\..\JuceLibraryCode\modules\juce_gui_basics\buttons\juce_ToolbarButton.cpp">
+      <Filter>Juce Modules\juce_gui_basics\buttons</Filter>
+    </ClCompile>
+    <ClCompile Include="..\..\JuceLibraryCode\modules\juce_gui_basics\positioning\juce_MarkerList.cpp">
+      <Filter>Juce Modules\juce_gui_basics\positioning</Filter>
+    </ClCompile>
+    <ClCompile Include="..\..\JuceLibraryCode\modules\juce_gui_basics\positioning\juce_RelativeCoordinate.cpp">
+      <Filter>Juce Modules\juce_gui_basics\positioning</Filter>
+    </ClCompile>
+    <ClCompile Include="..\..\JuceLibraryCode\modules\juce_gui_basics\positioning\juce_RelativeCoordinatePositioner.cpp">
+      <Filter>Juce Modules\juce_gui_basics\positioning</Filter>
+    </ClCompile>
+    <ClCompile Include="..\..\JuceLibraryCode\modules\juce_gui_basics\positioning\juce_RelativeParallelogram.cpp">
+      <Filter>Juce Modules\juce_gui_basics\positioning</Filter>
+    </ClCompile>
+    <ClCompile Include="..\..\JuceLibraryCode\modules\juce_gui_basics\positioning\juce_RelativePoint.cpp">
+      <Filter>Juce Modules\juce_gui_basics\positioning</Filter>
+    </ClCompile>
+    <ClCompile Include="..\..\JuceLibraryCode\modules\juce_gui_basics\positioning\juce_RelativePointPath.cpp">
+      <Filter>Juce Modules\juce_gui_basics\positioning</Filter>
+    </ClCompile>
+    <ClCompile Include="..\..\JuceLibraryCode\modules\juce_gui_basics\positioning\juce_RelativeRectangle.cpp">
+      <Filter>Juce Modules\juce_gui_basics\positioning</Filter>
+    </ClCompile>
+    <ClCompile Include="..\..\JuceLibraryCode\modules\juce_gui_basics\drawables\juce_Drawable.cpp">
+      <Filter>Juce Modules\juce_gui_basics\drawables</Filter>
+    </ClCompile>
+    <ClCompile Include="..\..\JuceLibraryCode\modules\juce_gui_basics\drawables\juce_DrawableComposite.cpp">
+      <Filter>Juce Modules\juce_gui_basics\drawables</Filter>
+    </ClCompile>
+    <ClCompile Include="..\..\JuceLibraryCode\modules\juce_gui_basics\drawables\juce_DrawableImage.cpp">
+      <Filter>Juce Modules\juce_gui_basics\drawables</Filter>
+    </ClCompile>
+    <ClCompile Include="..\..\JuceLibraryCode\modules\juce_gui_basics\drawables\juce_DrawablePath.cpp">
+      <Filter>Juce Modules\juce_gui_basics\drawables</Filter>
+    </ClCompile>
+    <ClCompile Include="..\..\JuceLibraryCode\modules\juce_gui_basics\drawables\juce_DrawableRectangle.cpp">
+      <Filter>Juce Modules\juce_gui_basics\drawables</Filter>
+    </ClCompile>
+    <ClCompile Include="..\..\JuceLibraryCode\modules\juce_gui_basics\drawables\juce_DrawableShape.cpp">
+      <Filter>Juce Modules\juce_gui_basics\drawables</Filter>
+    </ClCompile>
+    <ClCompile Include="..\..\JuceLibraryCode\modules\juce_gui_basics\drawables\juce_DrawableText.cpp">
+      <Filter>Juce Modules\juce_gui_basics\drawables</Filter>
+    </ClCompile>
+    <ClCompile Include="..\..\JuceLibraryCode\modules\juce_gui_basics\drawables\juce_SVGParser.cpp">
+      <Filter>Juce Modules\juce_gui_basics\drawables</Filter>
+    </ClCompile>
+    <ClCompile Include="..\..\JuceLibraryCode\modules\juce_gui_basics\properties\juce_BooleanPropertyComponent.cpp">
+      <Filter>Juce Modules\juce_gui_basics\properties</Filter>
+    </ClCompile>
+    <ClCompile Include="..\..\JuceLibraryCode\modules\juce_gui_basics\properties\juce_ButtonPropertyComponent.cpp">
+      <Filter>Juce Modules\juce_gui_basics\properties</Filter>
+    </ClCompile>
+    <ClCompile Include="..\..\JuceLibraryCode\modules\juce_gui_basics\properties\juce_ChoicePropertyComponent.cpp">
+      <Filter>Juce Modules\juce_gui_basics\properties</Filter>
+    </ClCompile>
+    <ClCompile Include="..\..\JuceLibraryCode\modules\juce_gui_basics\properties\juce_PropertyComponent.cpp">
+      <Filter>Juce Modules\juce_gui_basics\properties</Filter>
+    </ClCompile>
+    <ClCompile Include="..\..\JuceLibraryCode\modules\juce_gui_basics\properties\juce_PropertyPanel.cpp">
+      <Filter>Juce Modules\juce_gui_basics\properties</Filter>
+    </ClCompile>
+    <ClCompile Include="..\..\JuceLibraryCode\modules\juce_gui_basics\properties\juce_SliderPropertyComponent.cpp">
+      <Filter>Juce Modules\juce_gui_basics\properties</Filter>
+    </ClCompile>
+    <ClCompile Include="..\..\JuceLibraryCode\modules\juce_gui_basics\properties\juce_TextPropertyComponent.cpp">
+      <Filter>Juce Modules\juce_gui_basics\properties</Filter>
+    </ClCompile>
+    <ClCompile Include="..\..\JuceLibraryCode\modules\juce_gui_basics\lookandfeel\juce_LookAndFeel.cpp">
+      <Filter>Juce Modules\juce_gui_basics\lookandfeel</Filter>
+    </ClCompile>
+    <ClCompile Include="..\..\JuceLibraryCode\modules\juce_gui_basics\lookandfeel\juce_LookAndFeel_V1.cpp">
+      <Filter>Juce Modules\juce_gui_basics\lookandfeel</Filter>
+    </ClCompile>
+    <ClCompile Include="..\..\JuceLibraryCode\modules\juce_gui_basics\lookandfeel\juce_LookAndFeel_V2.cpp">
+      <Filter>Juce Modules\juce_gui_basics\lookandfeel</Filter>
+    </ClCompile>
+    <ClCompile Include="..\..\JuceLibraryCode\modules\juce_gui_basics\lookandfeel\juce_LookAndFeel_V3.cpp">
+      <Filter>Juce Modules\juce_gui_basics\lookandfeel</Filter>
+    </ClCompile>
+    <ClCompile Include="..\..\JuceLibraryCode\modules\juce_gui_basics\filebrowser\juce_DirectoryContentsDisplayComponent.cpp">
+      <Filter>Juce Modules\juce_gui_basics\filebrowser</Filter>
+    </ClCompile>
+    <ClCompile Include="..\..\JuceLibraryCode\modules\juce_gui_basics\filebrowser\juce_DirectoryContentsList.cpp">
+      <Filter>Juce Modules\juce_gui_basics\filebrowser</Filter>
+    </ClCompile>
+    <ClCompile Include="..\..\JuceLibraryCode\modules\juce_gui_basics\filebrowser\juce_FileBrowserComponent.cpp">
+      <Filter>Juce Modules\juce_gui_basics\filebrowser</Filter>
+    </ClCompile>
+    <ClCompile Include="..\..\JuceLibraryCode\modules\juce_gui_basics\filebrowser\juce_FileChooser.cpp">
+      <Filter>Juce Modules\juce_gui_basics\filebrowser</Filter>
+    </ClCompile>
+    <ClCompile Include="..\..\JuceLibraryCode\modules\juce_gui_basics\filebrowser\juce_FileChooserDialogBox.cpp">
+      <Filter>Juce Modules\juce_gui_basics\filebrowser</Filter>
+    </ClCompile>
+    <ClCompile Include="..\..\JuceLibraryCode\modules\juce_gui_basics\filebrowser\juce_FileFilter.cpp">
+      <Filter>Juce Modules\juce_gui_basics\filebrowser</Filter>
+    </ClCompile>
+    <ClCompile Include="..\..\JuceLibraryCode\modules\juce_gui_basics\filebrowser\juce_FileListComponent.cpp">
+      <Filter>Juce Modules\juce_gui_basics\filebrowser</Filter>
+    </ClCompile>
+    <ClCompile Include="..\..\JuceLibraryCode\modules\juce_gui_basics\filebrowser\juce_FilenameComponent.cpp">
+      <Filter>Juce Modules\juce_gui_basics\filebrowser</Filter>
+    </ClCompile>
+    <ClCompile Include="..\..\JuceLibraryCode\modules\juce_gui_basics\filebrowser\juce_FileSearchPathListComponent.cpp">
+      <Filter>Juce Modules\juce_gui_basics\filebrowser</Filter>
+    </ClCompile>
+    <ClCompile Include="..\..\JuceLibraryCode\modules\juce_gui_basics\filebrowser\juce_FileTreeComponent.cpp">
+      <Filter>Juce Modules\juce_gui_basics\filebrowser</Filter>
+    </ClCompile>
+    <ClCompile Include="..\..\JuceLibraryCode\modules\juce_gui_basics\filebrowser\juce_ImagePreviewComponent.cpp">
+      <Filter>Juce Modules\juce_gui_basics\filebrowser</Filter>
+    </ClCompile>
+    <ClCompile Include="..\..\JuceLibraryCode\modules\juce_gui_basics\filebrowser\juce_WildcardFileFilter.cpp">
+      <Filter>Juce Modules\juce_gui_basics\filebrowser</Filter>
+    </ClCompile>
+    <ClCompile Include="..\..\JuceLibraryCode\modules\juce_gui_basics\commands\juce_ApplicationCommandInfo.cpp">
+      <Filter>Juce Modules\juce_gui_basics\commands</Filter>
+    </ClCompile>
+    <ClCompile Include="..\..\JuceLibraryCode\modules\juce_gui_basics\commands\juce_ApplicationCommandManager.cpp">
+      <Filter>Juce Modules\juce_gui_basics\commands</Filter>
+    </ClCompile>
+    <ClCompile Include="..\..\JuceLibraryCode\modules\juce_gui_basics\commands\juce_ApplicationCommandTarget.cpp">
+      <Filter>Juce Modules\juce_gui_basics\commands</Filter>
+    </ClCompile>
+    <ClCompile Include="..\..\JuceLibraryCode\modules\juce_gui_basics\commands\juce_KeyPressMappingSet.cpp">
+      <Filter>Juce Modules\juce_gui_basics\commands</Filter>
+    </ClCompile>
+    <ClCompile Include="..\..\JuceLibraryCode\modules\juce_gui_basics\misc\juce_BubbleComponent.cpp">
+      <Filter>Juce Modules\juce_gui_basics\misc</Filter>
+    </ClCompile>
+    <ClCompile Include="..\..\JuceLibraryCode\modules\juce_gui_basics\misc\juce_DropShadower.cpp">
+      <Filter>Juce Modules\juce_gui_basics\misc</Filter>
+    </ClCompile>
+    <ClCompile Include="..\..\JuceLibraryCode\modules\juce_gui_basics\application\juce_Application.cpp">
+      <Filter>Juce Modules\juce_gui_basics\application</Filter>
+    </ClCompile>
+    <ClCompile Include="..\..\JuceLibraryCode\modules\juce_gui_basics\native\juce_android_FileChooser.cpp">
+      <Filter>Juce Modules\juce_gui_basics\native</Filter>
+    </ClCompile>
+    <ClCompile Include="..\..\JuceLibraryCode\modules\juce_gui_basics\native\juce_android_Windowing.cpp">
+      <Filter>Juce Modules\juce_gui_basics\native</Filter>
+    </ClCompile>
+    <ClCompile Include="..\..\JuceLibraryCode\modules\juce_gui_basics\native\juce_ios_UIViewComponentPeer.mm">
+      <Filter>Juce Modules\juce_gui_basics\native</Filter>
+    </ClCompile>
+    <ClCompile Include="..\..\JuceLibraryCode\modules\juce_gui_basics\native\juce_ios_Windowing.mm">
+      <Filter>Juce Modules\juce_gui_basics\native</Filter>
+    </ClCompile>
+    <ClCompile Include="..\..\JuceLibraryCode\modules\juce_gui_basics\native\juce_linux_Clipboard.cpp">
+      <Filter>Juce Modules\juce_gui_basics\native</Filter>
+    </ClCompile>
+    <ClCompile Include="..\..\JuceLibraryCode\modules\juce_gui_basics\native\juce_linux_FileChooser.cpp">
+      <Filter>Juce Modules\juce_gui_basics\native</Filter>
+    </ClCompile>
+    <ClCompile Include="..\..\JuceLibraryCode\modules\juce_gui_basics\native\juce_linux_Windowing.cpp">
+      <Filter>Juce Modules\juce_gui_basics\native</Filter>
+    </ClCompile>
+    <ClCompile Include="..\..\JuceLibraryCode\modules\juce_gui_basics\native\juce_mac_FileChooser.mm">
+      <Filter>Juce Modules\juce_gui_basics\native</Filter>
+    </ClCompile>
+    <ClCompile Include="..\..\JuceLibraryCode\modules\juce_gui_basics\native\juce_mac_MainMenu.mm">
+      <Filter>Juce Modules\juce_gui_basics\native</Filter>
+    </ClCompile>
+    <ClCompile Include="..\..\JuceLibraryCode\modules\juce_gui_basics\native\juce_mac_MouseCursor.mm">
+      <Filter>Juce Modules\juce_gui_basics\native</Filter>
+    </ClCompile>
+    <ClCompile Include="..\..\JuceLibraryCode\modules\juce_gui_basics\native\juce_mac_NSViewComponentPeer.mm">
+      <Filter>Juce Modules\juce_gui_basics\native</Filter>
+    </ClCompile>
+    <ClCompile Include="..\..\JuceLibraryCode\modules\juce_gui_basics\native\juce_mac_Windowing.mm">
+      <Filter>Juce Modules\juce_gui_basics\native</Filter>
+    </ClCompile>
+    <ClCompile Include="..\..\JuceLibraryCode\modules\juce_gui_basics\native\juce_win32_DragAndDrop.cpp">
+      <Filter>Juce Modules\juce_gui_basics\native</Filter>
+    </ClCompile>
+    <ClCompile Include="..\..\JuceLibraryCode\modules\juce_gui_basics\native\juce_win32_FileChooser.cpp">
+      <Filter>Juce Modules\juce_gui_basics\native</Filter>
+    </ClCompile>
+    <ClCompile Include="..\..\JuceLibraryCode\modules\juce_gui_basics\native\juce_win32_Windowing.cpp">
+      <Filter>Juce Modules\juce_gui_basics\native</Filter>
+    </ClCompile>
+    <ClCompile Include="..\..\JuceLibraryCode\modules\juce_gui_extra\code_editor\juce_CodeDocument.cpp">
+      <Filter>Juce Modules\juce_gui_extra\code_editor</Filter>
+    </ClCompile>
+    <ClCompile Include="..\..\JuceLibraryCode\modules\juce_gui_extra\code_editor\juce_CodeEditorComponent.cpp">
+      <Filter>Juce Modules\juce_gui_extra\code_editor</Filter>
+    </ClCompile>
+    <ClCompile Include="..\..\JuceLibraryCode\modules\juce_gui_extra\code_editor\juce_CPlusPlusCodeTokeniser.cpp">
+      <Filter>Juce Modules\juce_gui_extra\code_editor</Filter>
+    </ClCompile>
+    <ClCompile Include="..\..\JuceLibraryCode\modules\juce_gui_extra\code_editor\juce_LuaCodeTokeniser.cpp">
+      <Filter>Juce Modules\juce_gui_extra\code_editor</Filter>
+    </ClCompile>
+    <ClCompile Include="..\..\JuceLibraryCode\modules\juce_gui_extra\code_editor\juce_XMLCodeTokeniser.cpp">
+      <Filter>Juce Modules\juce_gui_extra\code_editor</Filter>
+    </ClCompile>
+    <ClCompile Include="..\..\JuceLibraryCode\modules\juce_gui_extra\documents\juce_FileBasedDocument.cpp">
+      <Filter>Juce Modules\juce_gui_extra\documents</Filter>
+    </ClCompile>
+    <ClCompile Include="..\..\JuceLibraryCode\modules\juce_gui_extra\lookandfeel\juce_OldSchoolLookAndFeel.cpp">
+      <Filter>Juce Modules\juce_gui_extra\lookandfeel</Filter>
+    </ClCompile>
+    <ClCompile Include="..\..\JuceLibraryCode\modules\juce_gui_extra\misc\juce_BubbleMessageComponent.cpp">
+      <Filter>Juce Modules\juce_gui_extra\misc</Filter>
+    </ClCompile>
+    <ClCompile Include="..\..\JuceLibraryCode\modules\juce_gui_extra\misc\juce_ColourSelector.cpp">
+      <Filter>Juce Modules\juce_gui_extra\misc</Filter>
+    </ClCompile>
+    <ClCompile Include="..\..\JuceLibraryCode\modules\juce_gui_extra\misc\juce_KeyMappingEditorComponent.cpp">
+      <Filter>Juce Modules\juce_gui_extra\misc</Filter>
+    </ClCompile>
+    <ClCompile Include="..\..\JuceLibraryCode\modules\juce_gui_extra\misc\juce_LiveConstantEditor.cpp">
+      <Filter>Juce Modules\juce_gui_extra\misc</Filter>
+    </ClCompile>
+    <ClCompile Include="..\..\JuceLibraryCode\modules\juce_gui_extra\misc\juce_PreferencesPanel.cpp">
+      <Filter>Juce Modules\juce_gui_extra\misc</Filter>
+    </ClCompile>
+    <ClCompile Include="..\..\JuceLibraryCode\modules\juce_gui_extra\misc\juce_RecentlyOpenedFilesList.cpp">
+      <Filter>Juce Modules\juce_gui_extra\misc</Filter>
+    </ClCompile>
+    <ClCompile Include="..\..\JuceLibraryCode\modules\juce_gui_extra\misc\juce_SplashScreen.cpp">
+      <Filter>Juce Modules\juce_gui_extra\misc</Filter>
+    </ClCompile>
+    <ClCompile Include="..\..\JuceLibraryCode\modules\juce_gui_extra\misc\juce_SystemTrayIconComponent.cpp">
+      <Filter>Juce Modules\juce_gui_extra\misc</Filter>
+    </ClCompile>
+    <ClCompile Include="..\..\JuceLibraryCode\modules\juce_gui_extra\native\juce_android_WebBrowserComponent.cpp">
+      <Filter>Juce Modules\juce_gui_extra\native</Filter>
+    </ClCompile>
+    <ClCompile Include="..\..\JuceLibraryCode\modules\juce_gui_extra\native\juce_ios_UIViewComponent.mm">
+      <Filter>Juce Modules\juce_gui_extra\native</Filter>
+    </ClCompile>
+    <ClCompile Include="..\..\JuceLibraryCode\modules\juce_gui_extra\native\juce_linux_SystemTrayIcon.cpp">
+      <Filter>Juce Modules\juce_gui_extra\native</Filter>
+    </ClCompile>
+    <ClCompile Include="..\..\JuceLibraryCode\modules\juce_gui_extra\native\juce_linux_WebBrowserComponent.cpp">
+      <Filter>Juce Modules\juce_gui_extra\native</Filter>
+    </ClCompile>
+    <ClCompile Include="..\..\JuceLibraryCode\modules\juce_gui_extra\native\juce_mac_AppleRemote.mm">
+      <Filter>Juce Modules\juce_gui_extra\native</Filter>
+    </ClCompile>
+    <ClCompile Include="..\..\JuceLibraryCode\modules\juce_gui_extra\native\juce_mac_NSViewComponent.mm">
+      <Filter>Juce Modules\juce_gui_extra\native</Filter>
+    </ClCompile>
+    <ClCompile Include="..\..\JuceLibraryCode\modules\juce_gui_extra\native\juce_mac_SystemTrayIcon.cpp">
+      <Filter>Juce Modules\juce_gui_extra\native</Filter>
+    </ClCompile>
+    <ClCompile Include="..\..\JuceLibraryCode\modules\juce_gui_extra\native\juce_mac_WebBrowserComponent.mm">
+      <Filter>Juce Modules\juce_gui_extra\native</Filter>
+    </ClCompile>
+    <ClCompile Include="..\..\JuceLibraryCode\modules\juce_gui_extra\native\juce_win32_ActiveXComponent.cpp">
+      <Filter>Juce Modules\juce_gui_extra\native</Filter>
+    </ClCompile>
+    <ClCompile Include="..\..\JuceLibraryCode\modules\juce_gui_extra\native\juce_win32_SystemTrayIcon.cpp">
+      <Filter>Juce Modules\juce_gui_extra\native</Filter>
+    </ClCompile>
+    <ClCompile Include="..\..\JuceLibraryCode\modules\juce_gui_extra\native\juce_win32_WebBrowserComponent.cpp">
+      <Filter>Juce Modules\juce_gui_extra\native</Filter>
+    </ClCompile>
+    <ClCompile Include="..\..\JuceLibraryCode\modules\juce_opengl\opengl\juce_OpenGLContext.cpp">
+      <Filter>Juce Modules\juce_opengl\opengl</Filter>
+    </ClCompile>
+    <ClCompile Include="..\..\JuceLibraryCode\modules\juce_opengl\opengl\juce_OpenGLFrameBuffer.cpp">
+      <Filter>Juce Modules\juce_opengl\opengl</Filter>
+    </ClCompile>
+    <ClCompile Include="..\..\JuceLibraryCode\modules\juce_opengl\opengl\juce_OpenGLGraphicsContext.cpp">
+      <Filter>Juce Modules\juce_opengl\opengl</Filter>
+    </ClCompile>
+    <ClCompile Include="..\..\JuceLibraryCode\modules\juce_opengl\opengl\juce_OpenGLHelpers.cpp">
+      <Filter>Juce Modules\juce_opengl\opengl</Filter>
+    </ClCompile>
+    <ClCompile Include="..\..\JuceLibraryCode\modules\juce_opengl\opengl\juce_OpenGLImage.cpp">
+      <Filter>Juce Modules\juce_opengl\opengl</Filter>
+    </ClCompile>
+    <ClCompile Include="..\..\JuceLibraryCode\modules\juce_opengl\opengl\juce_OpenGLPixelFormat.cpp">
+      <Filter>Juce Modules\juce_opengl\opengl</Filter>
+    </ClCompile>
+    <ClCompile Include="..\..\JuceLibraryCode\modules\juce_opengl\opengl\juce_OpenGLShaderProgram.cpp">
+      <Filter>Juce Modules\juce_opengl\opengl</Filter>
+    </ClCompile>
+    <ClCompile Include="..\..\JuceLibraryCode\modules\juce_opengl\opengl\juce_OpenGLTexture.cpp">
+      <Filter>Juce Modules\juce_opengl\opengl</Filter>
+    </ClCompile>
+    <ClCompile Include="..\..\JuceLibraryCode\modules\juce_video\native\juce_android_CameraDevice.cpp">
+      <Filter>Juce Modules\juce_video\native</Filter>
+    </ClCompile>
+    <ClCompile Include="..\..\JuceLibraryCode\modules\juce_video\native\juce_mac_CameraDevice.mm">
+      <Filter>Juce Modules\juce_video\native</Filter>
+    </ClCompile>
+    <ClCompile Include="..\..\JuceLibraryCode\modules\juce_video\native\juce_mac_QuickTimeMovieComponent.mm">
+      <Filter>Juce Modules\juce_video\native</Filter>
+    </ClCompile>
+    <ClCompile Include="..\..\JuceLibraryCode\modules\juce_video\native\juce_win32_CameraDevice.cpp">
+      <Filter>Juce Modules\juce_video\native</Filter>
+    </ClCompile>
+    <ClCompile Include="..\..\JuceLibraryCode\modules\juce_video\native\juce_win32_DirectShowComponent.cpp">
+      <Filter>Juce Modules\juce_video\native</Filter>
+    </ClCompile>
+    <ClCompile Include="..\..\JuceLibraryCode\modules\juce_video\native\juce_win32_QuickTimeMovieComponent.cpp">
+      <Filter>Juce Modules\juce_video\native</Filter>
+    </ClCompile>
+    <ClCompile Include="..\..\JuceLibraryCode\BinaryData.cpp">
+      <Filter>Juce Library Code</Filter>
+    </ClCompile>
+    <ClCompile Include="..\..\JuceLibraryCode\modules\juce_audio_basics\juce_audio_basics.cpp">
+      <Filter>Juce Library Code</Filter>
+    </ClCompile>
+    <ClCompile Include="..\..\JuceLibraryCode\modules\juce_audio_devices\juce_audio_devices.cpp">
+      <Filter>Juce Library Code</Filter>
+    </ClCompile>
+    <ClCompile Include="..\..\JuceLibraryCode\modules\juce_audio_formats\juce_audio_formats.cpp">
+      <Filter>Juce Library Code</Filter>
+    </ClCompile>
+    <ClCompile Include="..\..\JuceLibraryCode\modules\juce_audio_processors\juce_audio_processors.cpp">
+      <Filter>Juce Library Code</Filter>
+    </ClCompile>
+    <ClCompile Include="..\..\JuceLibraryCode\modules\juce_audio_utils\juce_audio_utils.cpp">
+      <Filter>Juce Library Code</Filter>
+    </ClCompile>
+    <ClCompile Include="..\..\JuceLibraryCode\modules\juce_core\juce_core.cpp">
+      <Filter>Juce Library Code</Filter>
+    </ClCompile>
+    <ClCompile Include="..\..\JuceLibraryCode\modules\juce_cryptography\juce_cryptography.cpp">
+      <Filter>Juce Library Code</Filter>
+    </ClCompile>
+    <ClCompile Include="..\..\JuceLibraryCode\modules\juce_data_structures\juce_data_structures.cpp">
+      <Filter>Juce Library Code</Filter>
+    </ClCompile>
+    <ClCompile Include="..\..\JuceLibraryCode\modules\juce_events\juce_events.cpp">
+      <Filter>Juce Library Code</Filter>
+    </ClCompile>
+    <ClCompile Include="..\..\JuceLibraryCode\modules\juce_graphics\juce_graphics.cpp">
+      <Filter>Juce Library Code</Filter>
+    </ClCompile>
+    <ClCompile Include="..\..\JuceLibraryCode\modules\juce_gui_basics\juce_gui_basics.cpp">
+      <Filter>Juce Library Code</Filter>
+    </ClCompile>
+    <ClCompile Include="..\..\JuceLibraryCode\modules\juce_gui_extra\juce_gui_extra.cpp">
+      <Filter>Juce Library Code</Filter>
+    </ClCompile>
+    <ClCompile Include="..\..\JuceLibraryCode\modules\juce_opengl\juce_opengl.cpp">
+      <Filter>Juce Library Code</Filter>
+    </ClCompile>
+    <ClCompile Include="..\..\JuceLibraryCode\modules\juce_video\juce_video.cpp">
+      <Filter>Juce Library Code</Filter>
+    </ClCompile>
+  </ItemGroup>
+  <ItemGroup>
+    <ClInclude Include="..\..\Source\AccessClass.h">
+      <Filter>open-ephys\Source</Filter>
+    </ClInclude>
+    <ClInclude Include="..\..\Source\Network\PracticalSocket.h">
+      <Filter>open-ephys\Source\Network</Filter>
+    </ClInclude>
+    <ClInclude Include="..\..\Source\Audio\AudioComponent.h">
+      <Filter>open-ephys\Source\Audio</Filter>
+    </ClInclude>
+    <ClInclude Include="..\..\Source\Processors\ArduinoOutput\ArduinoOutput.h">
+      <Filter>open-ephys\Source\Processors\ArduinoOutput</Filter>
+    </ClInclude>
+    <ClInclude Include="..\..\Source\Processors\ArduinoOutput\ArduinoOutputEditor.h">
+      <Filter>open-ephys\Source\Processors\ArduinoOutput</Filter>
+    </ClInclude>
+    <ClInclude Include="..\..\Source\Processors\AudioNode\AudioEditor.h">
+      <Filter>open-ephys\Source\Processors\AudioNode</Filter>
+    </ClInclude>
+    <ClInclude Include="..\..\Source\Processors\AudioNode\AudioNode.h">
+      <Filter>open-ephys\Source\Processors\AudioNode</Filter>
+    </ClInclude>
+    <ClInclude Include="..\..\Source\Processors\Channel\Channel.h">
+      <Filter>open-ephys\Source\Processors\Channel</Filter>
+    </ClInclude>
+    <ClInclude Include="..\..\Source\Processors\ChannelMappingNode\ChannelMappingEditor.h">
+      <Filter>open-ephys\Source\Processors\ChannelMappingNode</Filter>
+    </ClInclude>
+    <ClInclude Include="..\..\Source\Processors\ChannelMappingNode\ChannelMappingNode.h">
+      <Filter>open-ephys\Source\Processors\ChannelMappingNode</Filter>
+    </ClInclude>
+    <ClInclude Include="..\..\Source\Processors\DataThreads\EcubeEditor.h">
+      <Filter>open-ephys\Source\Processors\DataThreads</Filter>
+    </ClInclude>
+    <ClInclude Include="..\..\Source\Processors\DataThreads\RHD2000Editor.h">
+      <Filter>open-ephys\Source\Processors\DataThreads</Filter>
+    </ClInclude>
+    <ClInclude Include="..\..\Source\Processors\DataThreads\EcubeThread.h">
+      <Filter>open-ephys\Source\Processors\DataThreads</Filter>
+    </ClInclude>
+    <ClInclude Include="..\..\Source\Processors\DataThreads\rhythm-api\okFrontPanelDLL.h">
+      <Filter>open-ephys\Source\Processors\DataThreads\rhythm-api</Filter>
+    </ClInclude>
+    <ClInclude Include="..\..\Source\Processors\DataThreads\rhythm-api\rhd2000datablock.h">
+      <Filter>open-ephys\Source\Processors\DataThreads\rhythm-api</Filter>
+    </ClInclude>
+    <ClInclude Include="..\..\Source\Processors\DataThreads\rhythm-api\rhd2000evalboard.h">
+      <Filter>open-ephys\Source\Processors\DataThreads\rhythm-api</Filter>
+    </ClInclude>
+    <ClInclude Include="..\..\Source\Processors\DataThreads\rhythm-api\rhd2000registers.h">
+      <Filter>open-ephys\Source\Processors\DataThreads\rhythm-api</Filter>
+    </ClInclude>
+    <ClInclude Include="..\..\Source\Processors\DataThreads\RHD2000Thread.h">
+      <Filter>open-ephys\Source\Processors\DataThreads</Filter>
+    </ClInclude>
+    <ClInclude Include="..\..\Source\Processors\DataThreads\DataBuffer.h">
+      <Filter>open-ephys\Source\Processors\DataThreads</Filter>
+    </ClInclude>
+    <ClInclude Include="..\..\Source\Processors\DataThreads\DataThread.h">
+      <Filter>open-ephys\Source\Processors\DataThreads</Filter>
+    </ClInclude>
+    <ClInclude Include="..\..\Source\Processors\Dsp\Bessel.h">
+      <Filter>open-ephys\Source\Processors\Dsp</Filter>
+    </ClInclude>
+    <ClInclude Include="..\..\Source\Processors\Dsp\Biquad.h">
+      <Filter>open-ephys\Source\Processors\Dsp</Filter>
+    </ClInclude>
+    <ClInclude Include="..\..\Source\Processors\Dsp\Butterworth.h">
+      <Filter>open-ephys\Source\Processors\Dsp</Filter>
+    </ClInclude>
+    <ClInclude Include="..\..\Source\Processors\Dsp\Cascade.h">
+      <Filter>open-ephys\Source\Processors\Dsp</Filter>
+    </ClInclude>
+    <ClInclude Include="..\..\Source\Processors\Dsp\ChebyshevI.h">
+      <Filter>open-ephys\Source\Processors\Dsp</Filter>
+    </ClInclude>
+    <ClInclude Include="..\..\Source\Processors\Dsp\ChebyshevII.h">
+      <Filter>open-ephys\Source\Processors\Dsp</Filter>
+    </ClInclude>
+    <ClInclude Include="..\..\Source\Processors\Dsp\Common.h">
+      <Filter>open-ephys\Source\Processors\Dsp</Filter>
+    </ClInclude>
+    <ClInclude Include="..\..\Source\Processors\Dsp\Custom.h">
+      <Filter>open-ephys\Source\Processors\Dsp</Filter>
+    </ClInclude>
+    <ClInclude Include="..\..\Source\Processors\Dsp\Design.h">
+      <Filter>open-ephys\Source\Processors\Dsp</Filter>
+    </ClInclude>
+    <ClInclude Include="..\..\Source\Processors\Dsp\Dsp.h">
+      <Filter>open-ephys\Source\Processors\Dsp</Filter>
+    </ClInclude>
+    <ClInclude Include="..\..\Source\Processors\Dsp\Elliptic.h">
+      <Filter>open-ephys\Source\Processors\Dsp</Filter>
+    </ClInclude>
+    <ClInclude Include="..\..\Source\Processors\Dsp\Filter.h">
+      <Filter>open-ephys\Source\Processors\Dsp</Filter>
+    </ClInclude>
+    <ClInclude Include="..\..\Source\Processors\Dsp\Layout.h">
+      <Filter>open-ephys\Source\Processors\Dsp</Filter>
+    </ClInclude>
+    <ClInclude Include="..\..\Source\Processors\Dsp\Legendre.h">
+      <Filter>open-ephys\Source\Processors\Dsp</Filter>
+    </ClInclude>
+    <ClInclude Include="..\..\Source\Processors\Dsp\MathSupplement.h">
+      <Filter>open-ephys\Source\Processors\Dsp</Filter>
+    </ClInclude>
+    <ClInclude Include="..\..\Source\Processors\Dsp\Params.h">
+      <Filter>open-ephys\Source\Processors\Dsp</Filter>
+    </ClInclude>
+    <ClInclude Include="..\..\Source\Processors\Dsp\PoleFilter.h">
+      <Filter>open-ephys\Source\Processors\Dsp</Filter>
+    </ClInclude>
+    <ClInclude Include="..\..\Source\Processors\Dsp\RBJ.h">
+      <Filter>open-ephys\Source\Processors\Dsp</Filter>
+    </ClInclude>
+    <ClInclude Include="..\..\Source\Processors\Dsp\RootFinder.h">
+      <Filter>open-ephys\Source\Processors\Dsp</Filter>
+    </ClInclude>
+    <ClInclude Include="..\..\Source\Processors\Dsp\SmoothedFilter.h">
+      <Filter>open-ephys\Source\Processors\Dsp</Filter>
+    </ClInclude>
+    <ClInclude Include="..\..\Source\Processors\Dsp\State.h">
+      <Filter>open-ephys\Source\Processors\Dsp</Filter>
+    </ClInclude>
+    <ClInclude Include="..\..\Source\Processors\Dsp\Types.h">
+      <Filter>open-ephys\Source\Processors\Dsp</Filter>
+    </ClInclude>
+    <ClInclude Include="..\..\Source\Processors\Dsp\Utilities.h">
+      <Filter>open-ephys\Source\Processors\Dsp</Filter>
+    </ClInclude>
+    <ClInclude Include="..\..\Source\Processors\Editors\ChannelSelector.h">
+      <Filter>open-ephys\Source\Processors\Editors</Filter>
+    </ClInclude>
+    <ClInclude Include="..\..\Source\Processors\Editors\ElectrodeButtons.h">
+      <Filter>open-ephys\Source\Processors\Editors</Filter>
+    </ClInclude>
+    <ClInclude Include="..\..\Source\Processors\Editors\GenericEditor.h">
+      <Filter>open-ephys\Source\Processors\Editors</Filter>
+    </ClInclude>
+    <ClInclude Include="..\..\Source\Processors\Editors\ImageIcon.h">
+      <Filter>open-ephys\Source\Processors\Editors</Filter>
+    </ClInclude>
+    <ClInclude Include="..\..\Source\Processors\Editors\VisualizerEditor.h">
+      <Filter>open-ephys\Source\Processors\Editors</Filter>
+    </ClInclude>
+    <ClInclude Include="..\..\Source\Processors\Editors\NetworkEventsEditor.h">
+      <Filter>open-ephys\Source\Processors\Editors</Filter>
+    </ClInclude>
+    <ClInclude Include="..\..\Source\Processors\Editors\PeriStimulusTimeHistogramEditor.h">
+      <Filter>open-ephys\Source\Processors\Editors</Filter>
+    </ClInclude>
+    <ClInclude Include="..\..\Source\Processors\EventDetector\EventDetector.h">
+      <Filter>open-ephys\Source\Processors\EventDetector</Filter>
+    </ClInclude>
+    <ClInclude Include="..\..\Source\Processors\EventNode\EventNode.h">
+      <Filter>open-ephys\Source\Processors\EventNode</Filter>
+    </ClInclude>
+    <ClInclude Include="..\..\Source\Processors\EventNode\EventNodeEditor.h">
+      <Filter>open-ephys\Source\Processors\EventNode</Filter>
+    </ClInclude>
+    <ClInclude Include="..\..\Source\Processors\FileReader\KwikFileSource.h">
+      <Filter>open-ephys\Source\Processors\FileReader</Filter>
+    </ClInclude>
+    <ClInclude Include="..\..\Source\Processors\FileReader\FileSource.h">
+      <Filter>open-ephys\Source\Processors\FileReader</Filter>
+    </ClInclude>
+    <ClInclude Include="..\..\Source\Processors\FileReader\FileReader.h">
+      <Filter>open-ephys\Source\Processors\FileReader</Filter>
+    </ClInclude>
+    <ClInclude Include="..\..\Source\Processors\FileReader\FileReaderEditor.h">
+      <Filter>open-ephys\Source\Processors\FileReader</Filter>
+    </ClInclude>
+    <ClInclude Include="..\..\Source\Processors\FilterNode\FilterEditor.h">
+      <Filter>open-ephys\Source\Processors\FilterNode</Filter>
+    </ClInclude>
+    <ClInclude Include="..\..\Source\Processors\FilterNode\FilterNode.h">
+      <Filter>open-ephys\Source\Processors\FilterNode</Filter>
+    </ClInclude>
+    <ClInclude Include="..\..\Source\Processors\GenericProcessor\GenericProcessor.h">
+      <Filter>open-ephys\Source\Processors\GenericProcessor</Filter>
+    </ClInclude>
+    <ClInclude Include="..\..\Source\Processors\LfpDisplayNode\LfpDisplayCanvas.h">
+      <Filter>open-ephys\Source\Processors\LfpDisplayNode</Filter>
+    </ClInclude>
+    <ClInclude Include="..\..\Source\Processors\LfpDisplayNode\LfpDisplayEditor.h">
+      <Filter>open-ephys\Source\Processors\LfpDisplayNode</Filter>
+    </ClInclude>
+    <ClInclude Include="..\..\Source\Processors\LfpDisplayNode\LfpDisplayNode.h">
+      <Filter>open-ephys\Source\Processors\LfpDisplayNode</Filter>
+    </ClInclude>
+    <ClInclude Include="..\..\Source\Processors\Merger\Merger.h">
+      <Filter>open-ephys\Source\Processors\Merger</Filter>
+    </ClInclude>
+    <ClInclude Include="..\..\Source\Processors\Merger\MergerEditor.h">
+      <Filter>open-ephys\Source\Processors\Merger</Filter>
+    </ClInclude>
+    <ClInclude Include="..\..\Source\Processors\MessageCenter\MessageCenter.h">
+      <Filter>open-ephys\Source\Processors\MessageCenter</Filter>
+    </ClInclude>
+    <ClInclude Include="..\..\Source\Processors\MessageCenter\MessageCenterEditor.h">
+      <Filter>open-ephys\Source\Processors\MessageCenter</Filter>
+    </ClInclude>
+    <ClInclude Include="..\..\Source\Processors\Parameter\ParameterEditor.h">
+      <Filter>open-ephys\Source\Processors\Parameter</Filter>
+    </ClInclude>
+    <ClInclude Include="..\..\Source\Processors\Parameter\Parameter.h">
+      <Filter>open-ephys\Source\Processors\Parameter</Filter>
+    </ClInclude>
+    <ClInclude Include="..\..\Source\Processors\PhaseDetector\PhaseDetector.h">
+      <Filter>open-ephys\Source\Processors\PhaseDetector</Filter>
+    </ClInclude>
+    <ClInclude Include="..\..\Source\Processors\PhaseDetector\PhaseDetectorEditor.h">
+      <Filter>open-ephys\Source\Processors\PhaseDetector</Filter>
+    </ClInclude>
+    <ClInclude Include="..\..\Source\Processors\ProcessorGraph\ProcessorGraph.h">
+      <Filter>open-ephys\Source\Processors\ProcessorGraph</Filter>
+    </ClInclude>
+    <ClInclude Include="..\..\Source\Processors\PulsePalOutput\PulsePalOutput.h">
+      <Filter>open-ephys\Source\Processors\PulsePalOutput</Filter>
+    </ClInclude>
+    <ClInclude Include="..\..\Source\Processors\PulsePalOutput\PulsePalOutputEditor.h">
+      <Filter>open-ephys\Source\Processors\PulsePalOutput</Filter>
+    </ClInclude>
+    <ClInclude Include="..\..\Source\Processors\RecordControl\RecordControl.h">
+      <Filter>open-ephys\Source\Processors\RecordControl</Filter>
+    </ClInclude>
+    <ClInclude Include="..\..\Source\Processors\RecordControl\RecordControlEditor.h">
+      <Filter>open-ephys\Source\Processors\RecordControl</Filter>
+    </ClInclude>
+    <ClInclude Include="..\..\Source\Processors\RecordNode\EngineConfigWindow.h">
+      <Filter>open-ephys\Source\Processors\RecordNode</Filter>
+    </ClInclude>
+    <ClInclude Include="..\..\Source\Processors\RecordNode\HDF5FileFormat.h">
+      <Filter>open-ephys\Source\Processors\RecordNode</Filter>
+    </ClInclude>
+    <ClInclude Include="..\..\Source\Processors\RecordNode\HDF5Recording.h">
+      <Filter>open-ephys\Source\Processors\RecordNode</Filter>
+    </ClInclude>
+    <ClInclude Include="..\..\Source\Processors\RecordNode\OriginalRecording.h">
+      <Filter>open-ephys\Source\Processors\RecordNode</Filter>
+    </ClInclude>
+    <ClInclude Include="..\..\Source\Processors\RecordNode\RecordEngine.h">
+      <Filter>open-ephys\Source\Processors\RecordNode</Filter>
+    </ClInclude>
+    <ClInclude Include="..\..\Source\Processors\RecordNode\RecordNode.h">
+      <Filter>open-ephys\Source\Processors\RecordNode</Filter>
+    </ClInclude>
+    <ClInclude Include="..\..\Source\Processors\NetworkEvents\NetworkEvents.h">
+      <Filter>open-ephys\Source\Processors\NetworkEvents</Filter>
+    </ClInclude>
+    <ClInclude Include="..\..\Source\Processors\PSTH\PeriStimulusTimeHistogramNode.h">
+      <Filter>open-ephys\Source\Processors\PSTH</Filter>
+    </ClInclude>
+    <ClInclude Include="..\..\Source\Processors\PSTH\tictoc.h">
+      <Filter>open-ephys\Source\Processors\PSTH</Filter>
+    </ClInclude>
+    <ClInclude Include="..\..\Source\Processors\PSTH\TrialCircularBuffer.h">
+      <Filter>open-ephys\Source\Processors\PSTH</Filter>
+    </ClInclude>
+    <ClInclude Include="..\..\Source\Processors\ReferenceNode\ReferenceNode.h">
+      <Filter>open-ephys\Source\Processors\ReferenceNode</Filter>
+    </ClInclude>
+    <ClInclude Include="..\..\Source\Processors\ReferenceNode\ReferenceNodeEditor.h">
+      <Filter>open-ephys\Source\Processors\ReferenceNode</Filter>
+    </ClInclude>
+    <ClInclude Include="..\..\Source\Processors\ResamplingNode\ResamplingNode.h">
+      <Filter>open-ephys\Source\Processors\ResamplingNode</Filter>
+    </ClInclude>
+    <ClInclude Include="..\..\Source\Processors\ResamplingNode\ResamplingNodeEditor.h">
+      <Filter>open-ephys\Source\Processors\ResamplingNode</Filter>
+    </ClInclude>
+    <ClInclude Include="..\..\Source\Processors\Serial\PulsePal.h">
+      <Filter>open-ephys\Source\Processors\Serial</Filter>
+    </ClInclude>
+    <ClInclude Include="..\..\Source\Processors\Serial\ofArduino.h">
+      <Filter>open-ephys\Source\Processors\Serial</Filter>
+    </ClInclude>
+    <ClInclude Include="..\..\Source\Processors\Serial\ofConstants.h">
+      <Filter>open-ephys\Source\Processors\Serial</Filter>
+    </ClInclude>
+    <ClInclude Include="..\..\Source\Processors\Serial\ofSerial.h">
+      <Filter>open-ephys\Source\Processors\Serial</Filter>
+    </ClInclude>
+    <ClInclude Include="..\..\Source\Processors\SerialInput\SerialInput.h">
+      <Filter>open-ephys\Source\Processors\SerialInput</Filter>
+    </ClInclude>
+    <ClInclude Include="..\..\Source\Processors\SerialInput\SerialInputEditor.h">
+      <Filter>open-ephys\Source\Processors\SerialInput</Filter>
+    </ClInclude>
+    <ClInclude Include="..\..\Source\Processors\SignalGenerator\SignalGenerator.h">
+      <Filter>open-ephys\Source\Processors\SignalGenerator</Filter>
+    </ClInclude>
+    <ClInclude Include="..\..\Source\Processors\SignalGenerator\SignalGeneratorEditor.h">
+      <Filter>open-ephys\Source\Processors\SignalGenerator</Filter>
+    </ClInclude>
+    <ClInclude Include="..\..\Source\Processors\SourceNode\SourceNode.h">
+      <Filter>open-ephys\Source\Processors\SourceNode</Filter>
+    </ClInclude>
+    <ClInclude Include="..\..\Source\Processors\SourceNode\SourceNodeEditor.h">
+      <Filter>open-ephys\Source\Processors\SourceNode</Filter>
+    </ClInclude>
+    <ClInclude Include="..\..\Source\Processors\SpikeDetector\SpikeDetector.h">
+      <Filter>open-ephys\Source\Processors\SpikeDetector</Filter>
+    </ClInclude>
+    <ClInclude Include="..\..\Source\Processors\SpikeDetector\SpikeDetectorEditor.h">
+      <Filter>open-ephys\Source\Processors\SpikeDetector</Filter>
+    </ClInclude>
+    <ClInclude Include="..\..\Source\Processors\SpikeDisplayNode\SpikeDisplayCanvas.h">
+      <Filter>open-ephys\Source\Processors\SpikeDisplayNode</Filter>
+    </ClInclude>
+    <ClInclude Include="..\..\Source\Processors\SpikeDisplayNode\SpikeDisplayEditor.h">
+      <Filter>open-ephys\Source\Processors\SpikeDisplayNode</Filter>
+    </ClInclude>
+    <ClInclude Include="..\..\Source\Processors\SpikeDisplayNode\SpikeDisplayNode.h">
+      <Filter>open-ephys\Source\Processors\SpikeDisplayNode</Filter>
+    </ClInclude>
+    <ClInclude Include="..\..\Source\Processors\SpikeSorter\SpikeSortBoxes.h">
+      <Filter>open-ephys\Source\Processors\SpikeSorter</Filter>
+    </ClInclude>
+    <ClInclude Include="..\..\Source\Processors\SpikeSorter\SpikeSorter.h">
+      <Filter>open-ephys\Source\Processors\SpikeSorter</Filter>
+    </ClInclude>
+    <ClInclude Include="..\..\Source\Processors\SpikeSorter\SpikeSorterCanvas.h">
+      <Filter>open-ephys\Source\Processors\SpikeSorter</Filter>
+    </ClInclude>
+    <ClInclude Include="..\..\Source\Processors\SpikeSorter\SpikeSorterEditor.h">
+      <Filter>open-ephys\Source\Processors\SpikeSorter</Filter>
+    </ClInclude>
+    <ClInclude Include="..\..\Source\Processors\Splitter\Splitter.h">
+      <Filter>open-ephys\Source\Processors\Splitter</Filter>
+    </ClInclude>
+    <ClInclude Include="..\..\Source\Processors\Splitter\SplitterEditor.h">
+      <Filter>open-ephys\Source\Processors\Splitter</Filter>
+    </ClInclude>
+    <ClInclude Include="..\..\Source\Processors\Visualization\DataWindow.h">
+      <Filter>open-ephys\Source\Processors\Visualization</Filter>
+    </ClInclude>
+    <ClInclude Include="..\..\Source\Processors\Visualization\SpikeObject.h">
+      <Filter>open-ephys\Source\Processors\Visualization</Filter>
+    </ClInclude>
+    <ClInclude Include="..\..\Source\Processors\Visualization\Visualizer.h">
+      <Filter>open-ephys\Source\Processors\Visualization</Filter>
+    </ClInclude>
+    <ClInclude Include="..\..\Source\Processors\Visualization\MatlabLikePlot.h">
+      <Filter>open-ephys\Source\Processors\Visualization</Filter>
+    </ClInclude>
+    <ClInclude Include="..\..\Source\UI\EcubeDialogComponent.h">
+      <Filter>open-ephys\Source\UI</Filter>
+    </ClInclude>
+    <ClInclude Include="..\..\Source\UI\CustomArrowButton.h">
+      <Filter>open-ephys\Source\UI</Filter>
+    </ClInclude>
+    <ClInclude Include="..\..\Source\UI\GraphViewer.h">
+      <Filter>open-ephys\Source\UI</Filter>
+    </ClInclude>
+    <ClInclude Include="..\..\Source\UI\EditorViewportButtons.h">
+      <Filter>open-ephys\Source\UI</Filter>
+    </ClInclude>
+    <ClInclude Include="..\..\Source\UI\SignalChainManager.h">
+      <Filter>open-ephys\Source\UI</Filter>
+    </ClInclude>
+    <ClInclude Include="..\..\Source\UI\EditorViewport.h">
+      <Filter>open-ephys\Source\UI</Filter>
+    </ClInclude>
+    <ClInclude Include="..\..\Source\UI\ProcessorList.h">
+      <Filter>open-ephys\Source\UI</Filter>
+    </ClInclude>
+    <ClInclude Include="..\..\Source\UI\CustomLookAndFeel.h">
+      <Filter>open-ephys\Source\UI</Filter>
+    </ClInclude>
+    <ClInclude Include="..\..\Source\UI\InfoLabel.h">
+      <Filter>open-ephys\Source\UI</Filter>
+    </ClInclude>
+    <ClInclude Include="..\..\Source\UI\DataViewport.h">
+      <Filter>open-ephys\Source\UI</Filter>
+    </ClInclude>
+    <ClInclude Include="..\..\Source\UI\ControlPanel.h">
+      <Filter>open-ephys\Source\UI</Filter>
+    </ClInclude>
+    <ClInclude Include="..\..\Source\UI\UIComponent.h">
+      <Filter>open-ephys\Source\UI</Filter>
+    </ClInclude>
+    <ClInclude Include="..\..\Source\MainWindow.h">
+      <Filter>open-ephys\Source</Filter>
+    </ClInclude>
+    <ClInclude Include="..\..\JuceLibraryCode\modules\juce_audio_basics\buffers\juce_AudioDataConverters.h">
+      <Filter>Juce Modules\juce_audio_basics\buffers</Filter>
+    </ClInclude>
+    <ClInclude Include="..\..\JuceLibraryCode\modules\juce_audio_basics\buffers\juce_AudioSampleBuffer.h">
+      <Filter>Juce Modules\juce_audio_basics\buffers</Filter>
+    </ClInclude>
+    <ClInclude Include="..\..\JuceLibraryCode\modules\juce_audio_basics\buffers\juce_FloatVectorOperations.h">
+      <Filter>Juce Modules\juce_audio_basics\buffers</Filter>
+    </ClInclude>
+    <ClInclude Include="..\..\JuceLibraryCode\modules\juce_audio_basics\midi\juce_MidiBuffer.h">
+      <Filter>Juce Modules\juce_audio_basics\midi</Filter>
+    </ClInclude>
+    <ClInclude Include="..\..\JuceLibraryCode\modules\juce_audio_basics\midi\juce_MidiFile.h">
+      <Filter>Juce Modules\juce_audio_basics\midi</Filter>
+    </ClInclude>
+    <ClInclude Include="..\..\JuceLibraryCode\modules\juce_audio_basics\midi\juce_MidiKeyboardState.h">
+      <Filter>Juce Modules\juce_audio_basics\midi</Filter>
+    </ClInclude>
+    <ClInclude Include="..\..\JuceLibraryCode\modules\juce_audio_basics\midi\juce_MidiMessage.h">
+      <Filter>Juce Modules\juce_audio_basics\midi</Filter>
+    </ClInclude>
+    <ClInclude Include="..\..\JuceLibraryCode\modules\juce_audio_basics\midi\juce_MidiMessageSequence.h">
+      <Filter>Juce Modules\juce_audio_basics\midi</Filter>
+    </ClInclude>
+    <ClInclude Include="..\..\JuceLibraryCode\modules\juce_audio_basics\effects\juce_Decibels.h">
+      <Filter>Juce Modules\juce_audio_basics\effects</Filter>
+    </ClInclude>
+    <ClInclude Include="..\..\JuceLibraryCode\modules\juce_audio_basics\effects\juce_IIRFilter.h">
+      <Filter>Juce Modules\juce_audio_basics\effects</Filter>
+    </ClInclude>
+    <ClInclude Include="..\..\JuceLibraryCode\modules\juce_audio_basics\effects\juce_LagrangeInterpolator.h">
+      <Filter>Juce Modules\juce_audio_basics\effects</Filter>
+    </ClInclude>
+    <ClInclude Include="..\..\JuceLibraryCode\modules\juce_audio_basics\effects\juce_Reverb.h">
+      <Filter>Juce Modules\juce_audio_basics\effects</Filter>
+    </ClInclude>
+    <ClInclude Include="..\..\JuceLibraryCode\modules\juce_audio_basics\sources\juce_AudioSource.h">
+      <Filter>Juce Modules\juce_audio_basics\sources</Filter>
+    </ClInclude>
+    <ClInclude Include="..\..\JuceLibraryCode\modules\juce_audio_basics\sources\juce_BufferingAudioSource.h">
+      <Filter>Juce Modules\juce_audio_basics\sources</Filter>
+    </ClInclude>
+    <ClInclude Include="..\..\JuceLibraryCode\modules\juce_audio_basics\sources\juce_ChannelRemappingAudioSource.h">
+      <Filter>Juce Modules\juce_audio_basics\sources</Filter>
+    </ClInclude>
+    <ClInclude Include="..\..\JuceLibraryCode\modules\juce_audio_basics\sources\juce_IIRFilterAudioSource.h">
+      <Filter>Juce Modules\juce_audio_basics\sources</Filter>
+    </ClInclude>
+    <ClInclude Include="..\..\JuceLibraryCode\modules\juce_audio_basics\sources\juce_MixerAudioSource.h">
+      <Filter>Juce Modules\juce_audio_basics\sources</Filter>
+    </ClInclude>
+    <ClInclude Include="..\..\JuceLibraryCode\modules\juce_audio_basics\sources\juce_PositionableAudioSource.h">
+      <Filter>Juce Modules\juce_audio_basics\sources</Filter>
+    </ClInclude>
+    <ClInclude Include="..\..\JuceLibraryCode\modules\juce_audio_basics\sources\juce_ResamplingAudioSource.h">
+      <Filter>Juce Modules\juce_audio_basics\sources</Filter>
+    </ClInclude>
+    <ClInclude Include="..\..\JuceLibraryCode\modules\juce_audio_basics\sources\juce_ReverbAudioSource.h">
+      <Filter>Juce Modules\juce_audio_basics\sources</Filter>
+    </ClInclude>
+    <ClInclude Include="..\..\JuceLibraryCode\modules\juce_audio_basics\sources\juce_ToneGeneratorAudioSource.h">
+      <Filter>Juce Modules\juce_audio_basics\sources</Filter>
+    </ClInclude>
+    <ClInclude Include="..\..\JuceLibraryCode\modules\juce_audio_basics\synthesisers\juce_Synthesiser.h">
+      <Filter>Juce Modules\juce_audio_basics\synthesisers</Filter>
+    </ClInclude>
+    <ClInclude Include="..\..\JuceLibraryCode\modules\juce_audio_basics\juce_audio_basics.h">
+      <Filter>Juce Modules\juce_audio_basics</Filter>
+    </ClInclude>
+    <ClInclude Include="..\..\JuceLibraryCode\modules\juce_audio_devices\audio_io\juce_AudioDeviceManager.h">
+      <Filter>Juce Modules\juce_audio_devices\audio_io</Filter>
+    </ClInclude>
+    <ClInclude Include="..\..\JuceLibraryCode\modules\juce_audio_devices\audio_io\juce_AudioIODevice.h">
+      <Filter>Juce Modules\juce_audio_devices\audio_io</Filter>
+    </ClInclude>
+    <ClInclude Include="..\..\JuceLibraryCode\modules\juce_audio_devices\audio_io\juce_AudioIODeviceType.h">
+      <Filter>Juce Modules\juce_audio_devices\audio_io</Filter>
+    </ClInclude>
+    <ClInclude Include="..\..\JuceLibraryCode\modules\juce_audio_devices\audio_io\juce_SystemAudioVolume.h">
+      <Filter>Juce Modules\juce_audio_devices\audio_io</Filter>
+    </ClInclude>
+    <ClInclude Include="..\..\JuceLibraryCode\modules\juce_audio_devices\midi_io\juce_MidiInput.h">
+      <Filter>Juce Modules\juce_audio_devices\midi_io</Filter>
+    </ClInclude>
+    <ClInclude Include="..\..\JuceLibraryCode\modules\juce_audio_devices\midi_io\juce_MidiMessageCollector.h">
+      <Filter>Juce Modules\juce_audio_devices\midi_io</Filter>
+    </ClInclude>
+    <ClInclude Include="..\..\JuceLibraryCode\modules\juce_audio_devices\midi_io\juce_MidiOutput.h">
+      <Filter>Juce Modules\juce_audio_devices\midi_io</Filter>
+    </ClInclude>
+    <ClInclude Include="..\..\JuceLibraryCode\modules\juce_audio_devices\sources\juce_AudioSourcePlayer.h">
+      <Filter>Juce Modules\juce_audio_devices\sources</Filter>
+    </ClInclude>
+    <ClInclude Include="..\..\JuceLibraryCode\modules\juce_audio_devices\sources\juce_AudioTransportSource.h">
+      <Filter>Juce Modules\juce_audio_devices\sources</Filter>
+    </ClInclude>
+    <ClInclude Include="..\..\JuceLibraryCode\modules\juce_audio_devices\audio_cd\juce_AudioCDBurner.h">
+      <Filter>Juce Modules\juce_audio_devices\audio_cd</Filter>
+    </ClInclude>
+    <ClInclude Include="..\..\JuceLibraryCode\modules\juce_audio_devices\audio_cd\juce_AudioCDReader.h">
+      <Filter>Juce Modules\juce_audio_devices\audio_cd</Filter>
+    </ClInclude>
+    <ClInclude Include="..\..\JuceLibraryCode\modules\juce_audio_devices\native\juce_MidiDataConcatenator.h">
+      <Filter>Juce Modules\juce_audio_devices\native</Filter>
+    </ClInclude>
+    <ClInclude Include="..\..\JuceLibraryCode\modules\juce_audio_devices\juce_audio_devices.h">
+      <Filter>Juce Modules\juce_audio_devices</Filter>
+    </ClInclude>
+    <ClInclude Include="..\..\JuceLibraryCode\modules\juce_audio_formats\format\juce_AudioFormat.h">
+      <Filter>Juce Modules\juce_audio_formats\format</Filter>
+    </ClInclude>
+    <ClInclude Include="..\..\JuceLibraryCode\modules\juce_audio_formats\format\juce_AudioFormatManager.h">
+      <Filter>Juce Modules\juce_audio_formats\format</Filter>
+    </ClInclude>
+    <ClInclude Include="..\..\JuceLibraryCode\modules\juce_audio_formats\format\juce_AudioFormatReader.h">
+      <Filter>Juce Modules\juce_audio_formats\format</Filter>
+    </ClInclude>
+    <ClInclude Include="..\..\JuceLibraryCode\modules\juce_audio_formats\format\juce_AudioFormatReaderSource.h">
+      <Filter>Juce Modules\juce_audio_formats\format</Filter>
+    </ClInclude>
+    <ClInclude Include="..\..\JuceLibraryCode\modules\juce_audio_formats\format\juce_AudioFormatWriter.h">
+      <Filter>Juce Modules\juce_audio_formats\format</Filter>
+    </ClInclude>
+    <ClInclude Include="..\..\JuceLibraryCode\modules\juce_audio_formats\format\juce_AudioSubsectionReader.h">
+      <Filter>Juce Modules\juce_audio_formats\format</Filter>
+    </ClInclude>
+    <ClInclude Include="..\..\JuceLibraryCode\modules\juce_audio_formats\format\juce_BufferingAudioFormatReader.h">
+      <Filter>Juce Modules\juce_audio_formats\format</Filter>
+    </ClInclude>
+    <ClInclude Include="..\..\JuceLibraryCode\modules\juce_audio_formats\format\juce_MemoryMappedAudioFormatReader.h">
+      <Filter>Juce Modules\juce_audio_formats\format</Filter>
+    </ClInclude>
+    <ClInclude Include="..\..\JuceLibraryCode\modules\juce_audio_formats\codecs\juce_AiffAudioFormat.h">
+      <Filter>Juce Modules\juce_audio_formats\codecs</Filter>
+    </ClInclude>
+    <ClInclude Include="..\..\JuceLibraryCode\modules\juce_audio_formats\codecs\juce_CoreAudioFormat.h">
+      <Filter>Juce Modules\juce_audio_formats\codecs</Filter>
+    </ClInclude>
+    <ClInclude Include="..\..\JuceLibraryCode\modules\juce_audio_formats\codecs\juce_FlacAudioFormat.h">
+      <Filter>Juce Modules\juce_audio_formats\codecs</Filter>
+    </ClInclude>
+    <ClInclude Include="..\..\JuceLibraryCode\modules\juce_audio_formats\codecs\juce_LAMEEncoderAudioFormat.h">
+      <Filter>Juce Modules\juce_audio_formats\codecs</Filter>
+    </ClInclude>
+    <ClInclude Include="..\..\JuceLibraryCode\modules\juce_audio_formats\codecs\juce_MP3AudioFormat.h">
+      <Filter>Juce Modules\juce_audio_formats\codecs</Filter>
+    </ClInclude>
+    <ClInclude Include="..\..\JuceLibraryCode\modules\juce_audio_formats\codecs\juce_OggVorbisAudioFormat.h">
+      <Filter>Juce Modules\juce_audio_formats\codecs</Filter>
+    </ClInclude>
+    <ClInclude Include="..\..\JuceLibraryCode\modules\juce_audio_formats\codecs\juce_QuickTimeAudioFormat.h">
+      <Filter>Juce Modules\juce_audio_formats\codecs</Filter>
+    </ClInclude>
+    <ClInclude Include="..\..\JuceLibraryCode\modules\juce_audio_formats\codecs\juce_WavAudioFormat.h">
+      <Filter>Juce Modules\juce_audio_formats\codecs</Filter>
+    </ClInclude>
+    <ClInclude Include="..\..\JuceLibraryCode\modules\juce_audio_formats\codecs\juce_WindowsMediaAudioFormat.h">
+      <Filter>Juce Modules\juce_audio_formats\codecs</Filter>
+    </ClInclude>
+    <ClInclude Include="..\..\JuceLibraryCode\modules\juce_audio_formats\sampler\juce_Sampler.h">
+      <Filter>Juce Modules\juce_audio_formats\sampler</Filter>
+    </ClInclude>
+    <ClInclude Include="..\..\JuceLibraryCode\modules\juce_audio_formats\juce_audio_formats.h">
+      <Filter>Juce Modules\juce_audio_formats</Filter>
+    </ClInclude>
+    <ClInclude Include="..\..\JuceLibraryCode\modules\juce_audio_processors\processors\juce_AudioPlayHead.h">
+      <Filter>Juce Modules\juce_audio_processors\processors</Filter>
+    </ClInclude>
+    <ClInclude Include="..\..\JuceLibraryCode\modules\juce_audio_processors\processors\juce_AudioPluginInstance.h">
+      <Filter>Juce Modules\juce_audio_processors\processors</Filter>
+    </ClInclude>
+    <ClInclude Include="..\..\JuceLibraryCode\modules\juce_audio_processors\processors\juce_AudioProcessor.h">
+      <Filter>Juce Modules\juce_audio_processors\processors</Filter>
+    </ClInclude>
+    <ClInclude Include="..\..\JuceLibraryCode\modules\juce_audio_processors\processors\juce_AudioProcessorEditor.h">
+      <Filter>Juce Modules\juce_audio_processors\processors</Filter>
+    </ClInclude>
+    <ClInclude Include="..\..\JuceLibraryCode\modules\juce_audio_processors\processors\juce_AudioProcessorGraph.h">
+      <Filter>Juce Modules\juce_audio_processors\processors</Filter>
+    </ClInclude>
+    <ClInclude Include="..\..\JuceLibraryCode\modules\juce_audio_processors\processors\juce_AudioProcessorListener.h">
+      <Filter>Juce Modules\juce_audio_processors\processors</Filter>
+    </ClInclude>
+    <ClInclude Include="..\..\JuceLibraryCode\modules\juce_audio_processors\processors\juce_GenericAudioProcessorEditor.h">
+      <Filter>Juce Modules\juce_audio_processors\processors</Filter>
+    </ClInclude>
+    <ClInclude Include="..\..\JuceLibraryCode\modules\juce_audio_processors\processors\juce_PluginDescription.h">
+      <Filter>Juce Modules\juce_audio_processors\processors</Filter>
+    </ClInclude>
+    <ClInclude Include="..\..\JuceLibraryCode\modules\juce_audio_processors\format\juce_AudioPluginFormat.h">
+      <Filter>Juce Modules\juce_audio_processors\format</Filter>
+    </ClInclude>
+    <ClInclude Include="..\..\JuceLibraryCode\modules\juce_audio_processors\format\juce_AudioPluginFormatManager.h">
+      <Filter>Juce Modules\juce_audio_processors\format</Filter>
+    </ClInclude>
+    <ClInclude Include="..\..\JuceLibraryCode\modules\juce_audio_processors\format_types\juce_AudioUnitPluginFormat.h">
+      <Filter>Juce Modules\juce_audio_processors\format_types</Filter>
+    </ClInclude>
+    <ClInclude Include="..\..\JuceLibraryCode\modules\juce_audio_processors\format_types\juce_LADSPAPluginFormat.h">
+      <Filter>Juce Modules\juce_audio_processors\format_types</Filter>
+    </ClInclude>
+    <ClInclude Include="..\..\JuceLibraryCode\modules\juce_audio_processors\format_types\juce_VST3Common.h">
+      <Filter>Juce Modules\juce_audio_processors\format_types</Filter>
+    </ClInclude>
+    <ClInclude Include="..\..\JuceLibraryCode\modules\juce_audio_processors\format_types\juce_VST3Headers.h">
+      <Filter>Juce Modules\juce_audio_processors\format_types</Filter>
+    </ClInclude>
+    <ClInclude Include="..\..\JuceLibraryCode\modules\juce_audio_processors\format_types\juce_VST3PluginFormat.h">
+      <Filter>Juce Modules\juce_audio_processors\format_types</Filter>
+    </ClInclude>
+    <ClInclude Include="..\..\JuceLibraryCode\modules\juce_audio_processors\format_types\juce_VSTMidiEventList.h">
+      <Filter>Juce Modules\juce_audio_processors\format_types</Filter>
+    </ClInclude>
+    <ClInclude Include="..\..\JuceLibraryCode\modules\juce_audio_processors\format_types\juce_VSTPluginFormat.h">
+      <Filter>Juce Modules\juce_audio_processors\format_types</Filter>
+    </ClInclude>
+    <ClInclude Include="..\..\JuceLibraryCode\modules\juce_audio_processors\scanning\juce_KnownPluginList.h">
+      <Filter>Juce Modules\juce_audio_processors\scanning</Filter>
+    </ClInclude>
+    <ClInclude Include="..\..\JuceLibraryCode\modules\juce_audio_processors\scanning\juce_PluginDirectoryScanner.h">
+      <Filter>Juce Modules\juce_audio_processors\scanning</Filter>
+    </ClInclude>
+    <ClInclude Include="..\..\JuceLibraryCode\modules\juce_audio_processors\scanning\juce_PluginListComponent.h">
+      <Filter>Juce Modules\juce_audio_processors\scanning</Filter>
+    </ClInclude>
+    <ClInclude Include="..\..\JuceLibraryCode\modules\juce_audio_processors\juce_audio_processors.h">
+      <Filter>Juce Modules\juce_audio_processors</Filter>
+    </ClInclude>
+    <ClInclude Include="..\..\JuceLibraryCode\modules\juce_audio_utils\gui\juce_AudioDeviceSelectorComponent.h">
+      <Filter>Juce Modules\juce_audio_utils\gui</Filter>
+    </ClInclude>
+    <ClInclude Include="..\..\JuceLibraryCode\modules\juce_audio_utils\gui\juce_AudioThumbnail.h">
+      <Filter>Juce Modules\juce_audio_utils\gui</Filter>
+    </ClInclude>
+    <ClInclude Include="..\..\JuceLibraryCode\modules\juce_audio_utils\gui\juce_AudioThumbnailBase.h">
+      <Filter>Juce Modules\juce_audio_utils\gui</Filter>
+    </ClInclude>
+    <ClInclude Include="..\..\JuceLibraryCode\modules\juce_audio_utils\gui\juce_AudioThumbnailCache.h">
+      <Filter>Juce Modules\juce_audio_utils\gui</Filter>
+    </ClInclude>
+    <ClInclude Include="..\..\JuceLibraryCode\modules\juce_audio_utils\gui\juce_MidiKeyboardComponent.h">
+      <Filter>Juce Modules\juce_audio_utils\gui</Filter>
+    </ClInclude>
+    <ClInclude Include="..\..\JuceLibraryCode\modules\juce_audio_utils\players\juce_AudioProcessorPlayer.h">
+      <Filter>Juce Modules\juce_audio_utils\players</Filter>
+    </ClInclude>
+    <ClInclude Include="..\..\JuceLibraryCode\modules\juce_audio_utils\juce_audio_utils.h">
+      <Filter>Juce Modules\juce_audio_utils</Filter>
+    </ClInclude>
+    <ClInclude Include="..\..\JuceLibraryCode\modules\juce_core\text\juce_CharacterFunctions.h">
+      <Filter>Juce Modules\juce_core\text</Filter>
+    </ClInclude>
+    <ClInclude Include="..\..\JuceLibraryCode\modules\juce_core\text\juce_CharPointer_ASCII.h">
+      <Filter>Juce Modules\juce_core\text</Filter>
+    </ClInclude>
+    <ClInclude Include="..\..\JuceLibraryCode\modules\juce_core\text\juce_CharPointer_UTF16.h">
+      <Filter>Juce Modules\juce_core\text</Filter>
+    </ClInclude>
+    <ClInclude Include="..\..\JuceLibraryCode\modules\juce_core\text\juce_CharPointer_UTF32.h">
+      <Filter>Juce Modules\juce_core\text</Filter>
+    </ClInclude>
+    <ClInclude Include="..\..\JuceLibraryCode\modules\juce_core\text\juce_CharPointer_UTF8.h">
+      <Filter>Juce Modules\juce_core\text</Filter>
+    </ClInclude>
+    <ClInclude Include="..\..\JuceLibraryCode\modules\juce_core\text\juce_Identifier.h">
+      <Filter>Juce Modules\juce_core\text</Filter>
+    </ClInclude>
+    <ClInclude Include="..\..\JuceLibraryCode\modules\juce_core\text\juce_LocalisedStrings.h">
+      <Filter>Juce Modules\juce_core\text</Filter>
+    </ClInclude>
+    <ClInclude Include="..\..\JuceLibraryCode\modules\juce_core\text\juce_NewLine.h">
+      <Filter>Juce Modules\juce_core\text</Filter>
+    </ClInclude>
+    <ClInclude Include="..\..\JuceLibraryCode\modules\juce_core\text\juce_String.h">
+      <Filter>Juce Modules\juce_core\text</Filter>
+    </ClInclude>
+    <ClInclude Include="..\..\JuceLibraryCode\modules\juce_core\text\juce_StringArray.h">
+      <Filter>Juce Modules\juce_core\text</Filter>
+    </ClInclude>
+    <ClInclude Include="..\..\JuceLibraryCode\modules\juce_core\text\juce_StringPairArray.h">
+      <Filter>Juce Modules\juce_core\text</Filter>
+    </ClInclude>
+    <ClInclude Include="..\..\JuceLibraryCode\modules\juce_core\text\juce_StringPool.h">
+      <Filter>Juce Modules\juce_core\text</Filter>
+    </ClInclude>
+    <ClInclude Include="..\..\JuceLibraryCode\modules\juce_core\text\juce_StringRef.h">
+      <Filter>Juce Modules\juce_core\text</Filter>
+    </ClInclude>
+    <ClInclude Include="..\..\JuceLibraryCode\modules\juce_core\text\juce_TextDiff.h">
+      <Filter>Juce Modules\juce_core\text</Filter>
+    </ClInclude>
+    <ClInclude Include="..\..\JuceLibraryCode\modules\juce_core\maths\juce_BigInteger.h">
+      <Filter>Juce Modules\juce_core\maths</Filter>
+    </ClInclude>
+    <ClInclude Include="..\..\JuceLibraryCode\modules\juce_core\maths\juce_Expression.h">
+      <Filter>Juce Modules\juce_core\maths</Filter>
+    </ClInclude>
+    <ClInclude Include="..\..\JuceLibraryCode\modules\juce_core\maths\juce_MathsFunctions.h">
+      <Filter>Juce Modules\juce_core\maths</Filter>
+    </ClInclude>
+    <ClInclude Include="..\..\JuceLibraryCode\modules\juce_core\maths\juce_Random.h">
+      <Filter>Juce Modules\juce_core\maths</Filter>
+    </ClInclude>
+    <ClInclude Include="..\..\JuceLibraryCode\modules\juce_core\maths\juce_Range.h">
+      <Filter>Juce Modules\juce_core\maths</Filter>
+    </ClInclude>
+    <ClInclude Include="..\..\JuceLibraryCode\modules\juce_core\memory\juce_Atomic.h">
+      <Filter>Juce Modules\juce_core\memory</Filter>
+    </ClInclude>
+    <ClInclude Include="..\..\JuceLibraryCode\modules\juce_core\memory\juce_ByteOrder.h">
+      <Filter>Juce Modules\juce_core\memory</Filter>
+    </ClInclude>
+    <ClInclude Include="..\..\JuceLibraryCode\modules\juce_core\memory\juce_ContainerDeletePolicy.h">
+      <Filter>Juce Modules\juce_core\memory</Filter>
+    </ClInclude>
+    <ClInclude Include="..\..\JuceLibraryCode\modules\juce_core\memory\juce_HeapBlock.h">
+      <Filter>Juce Modules\juce_core\memory</Filter>
+    </ClInclude>
+    <ClInclude Include="..\..\JuceLibraryCode\modules\juce_core\memory\juce_LeakedObjectDetector.h">
+      <Filter>Juce Modules\juce_core\memory</Filter>
+    </ClInclude>
+    <ClInclude Include="..\..\JuceLibraryCode\modules\juce_core\memory\juce_Memory.h">
+      <Filter>Juce Modules\juce_core\memory</Filter>
+    </ClInclude>
+    <ClInclude Include="..\..\JuceLibraryCode\modules\juce_core\memory\juce_MemoryBlock.h">
+      <Filter>Juce Modules\juce_core\memory</Filter>
+    </ClInclude>
+    <ClInclude Include="..\..\JuceLibraryCode\modules\juce_core\memory\juce_OptionalScopedPointer.h">
+      <Filter>Juce Modules\juce_core\memory</Filter>
+    </ClInclude>
+    <ClInclude Include="..\..\JuceLibraryCode\modules\juce_core\memory\juce_ReferenceCountedObject.h">
+      <Filter>Juce Modules\juce_core\memory</Filter>
+    </ClInclude>
+    <ClInclude Include="..\..\JuceLibraryCode\modules\juce_core\memory\juce_ScopedPointer.h">
+      <Filter>Juce Modules\juce_core\memory</Filter>
+    </ClInclude>
+    <ClInclude Include="..\..\JuceLibraryCode\modules\juce_core\memory\juce_SharedResourcePointer.h">
+      <Filter>Juce Modules\juce_core\memory</Filter>
+    </ClInclude>
+    <ClInclude Include="..\..\JuceLibraryCode\modules\juce_core\memory\juce_Singleton.h">
+      <Filter>Juce Modules\juce_core\memory</Filter>
+    </ClInclude>
+    <ClInclude Include="..\..\JuceLibraryCode\modules\juce_core\memory\juce_WeakReference.h">
+      <Filter>Juce Modules\juce_core\memory</Filter>
+    </ClInclude>
+    <ClInclude Include="..\..\JuceLibraryCode\modules\juce_core\containers\juce_AbstractFifo.h">
+      <Filter>Juce Modules\juce_core\containers</Filter>
+    </ClInclude>
+    <ClInclude Include="..\..\JuceLibraryCode\modules\juce_core\containers\juce_Array.h">
+      <Filter>Juce Modules\juce_core\containers</Filter>
+    </ClInclude>
+    <ClInclude Include="..\..\JuceLibraryCode\modules\juce_core\containers\juce_ArrayAllocationBase.h">
+      <Filter>Juce Modules\juce_core\containers</Filter>
+    </ClInclude>
+    <ClInclude Include="..\..\JuceLibraryCode\modules\juce_core\containers\juce_DynamicObject.h">
+      <Filter>Juce Modules\juce_core\containers</Filter>
+    </ClInclude>
+    <ClInclude Include="..\..\JuceLibraryCode\modules\juce_core\containers\juce_ElementComparator.h">
+      <Filter>Juce Modules\juce_core\containers</Filter>
+    </ClInclude>
+    <ClInclude Include="..\..\JuceLibraryCode\modules\juce_core\containers\juce_HashMap.h">
+      <Filter>Juce Modules\juce_core\containers</Filter>
+    </ClInclude>
+    <ClInclude Include="..\..\JuceLibraryCode\modules\juce_core\containers\juce_LinkedListPointer.h">
+      <Filter>Juce Modules\juce_core\containers</Filter>
+    </ClInclude>
+    <ClInclude Include="..\..\JuceLibraryCode\modules\juce_core\containers\juce_NamedValueSet.h">
+      <Filter>Juce Modules\juce_core\containers</Filter>
+    </ClInclude>
+    <ClInclude Include="..\..\JuceLibraryCode\modules\juce_core\containers\juce_OwnedArray.h">
+      <Filter>Juce Modules\juce_core\containers</Filter>
+    </ClInclude>
+    <ClInclude Include="..\..\JuceLibraryCode\modules\juce_core\containers\juce_PropertySet.h">
+      <Filter>Juce Modules\juce_core\containers</Filter>
+    </ClInclude>
+    <ClInclude Include="..\..\JuceLibraryCode\modules\juce_core\containers\juce_ReferenceCountedArray.h">
+      <Filter>Juce Modules\juce_core\containers</Filter>
+    </ClInclude>
+    <ClInclude Include="..\..\JuceLibraryCode\modules\juce_core\containers\juce_ScopedValueSetter.h">
+      <Filter>Juce Modules\juce_core\containers</Filter>
+    </ClInclude>
+    <ClInclude Include="..\..\JuceLibraryCode\modules\juce_core\containers\juce_SortedSet.h">
+      <Filter>Juce Modules\juce_core\containers</Filter>
+    </ClInclude>
+    <ClInclude Include="..\..\JuceLibraryCode\modules\juce_core\containers\juce_SparseSet.h">
+      <Filter>Juce Modules\juce_core\containers</Filter>
+    </ClInclude>
+    <ClInclude Include="..\..\JuceLibraryCode\modules\juce_core\containers\juce_Variant.h">
+      <Filter>Juce Modules\juce_core\containers</Filter>
+    </ClInclude>
+    <ClInclude Include="..\..\JuceLibraryCode\modules\juce_core\threads\juce_ChildProcess.h">
+      <Filter>Juce Modules\juce_core\threads</Filter>
+    </ClInclude>
+    <ClInclude Include="..\..\JuceLibraryCode\modules\juce_core\threads\juce_CriticalSection.h">
+      <Filter>Juce Modules\juce_core\threads</Filter>
+    </ClInclude>
+    <ClInclude Include="..\..\JuceLibraryCode\modules\juce_core\threads\juce_DynamicLibrary.h">
+      <Filter>Juce Modules\juce_core\threads</Filter>
+    </ClInclude>
+    <ClInclude Include="..\..\JuceLibraryCode\modules\juce_core\threads\juce_HighResolutionTimer.h">
+      <Filter>Juce Modules\juce_core\threads</Filter>
+    </ClInclude>
+    <ClInclude Include="..\..\JuceLibraryCode\modules\juce_core\threads\juce_InterProcessLock.h">
+      <Filter>Juce Modules\juce_core\threads</Filter>
+    </ClInclude>
+    <ClInclude Include="..\..\JuceLibraryCode\modules\juce_core\threads\juce_Process.h">
+      <Filter>Juce Modules\juce_core\threads</Filter>
+    </ClInclude>
+    <ClInclude Include="..\..\JuceLibraryCode\modules\juce_core\threads\juce_ReadWriteLock.h">
+      <Filter>Juce Modules\juce_core\threads</Filter>
+    </ClInclude>
+    <ClInclude Include="..\..\JuceLibraryCode\modules\juce_core\threads\juce_ScopedLock.h">
+      <Filter>Juce Modules\juce_core\threads</Filter>
+    </ClInclude>
+    <ClInclude Include="..\..\JuceLibraryCode\modules\juce_core\threads\juce_ScopedReadLock.h">
+      <Filter>Juce Modules\juce_core\threads</Filter>
+    </ClInclude>
+    <ClInclude Include="..\..\JuceLibraryCode\modules\juce_core\threads\juce_ScopedWriteLock.h">
+      <Filter>Juce Modules\juce_core\threads</Filter>
+    </ClInclude>
+    <ClInclude Include="..\..\JuceLibraryCode\modules\juce_core\threads\juce_SpinLock.h">
+      <Filter>Juce Modules\juce_core\threads</Filter>
+    </ClInclude>
+    <ClInclude Include="..\..\JuceLibraryCode\modules\juce_core\threads\juce_Thread.h">
+      <Filter>Juce Modules\juce_core\threads</Filter>
+    </ClInclude>
+    <ClInclude Include="..\..\JuceLibraryCode\modules\juce_core\threads\juce_ThreadLocalValue.h">
+      <Filter>Juce Modules\juce_core\threads</Filter>
+    </ClInclude>
+    <ClInclude Include="..\..\JuceLibraryCode\modules\juce_core\threads\juce_ThreadPool.h">
+      <Filter>Juce Modules\juce_core\threads</Filter>
+    </ClInclude>
+    <ClInclude Include="..\..\JuceLibraryCode\modules\juce_core\threads\juce_TimeSliceThread.h">
+      <Filter>Juce Modules\juce_core\threads</Filter>
+    </ClInclude>
+    <ClInclude Include="..\..\JuceLibraryCode\modules\juce_core\threads\juce_WaitableEvent.h">
+      <Filter>Juce Modules\juce_core\threads</Filter>
+    </ClInclude>
+    <ClInclude Include="..\..\JuceLibraryCode\modules\juce_core\time\juce_PerformanceCounter.h">
+      <Filter>Juce Modules\juce_core\time</Filter>
+    </ClInclude>
+    <ClInclude Include="..\..\JuceLibraryCode\modules\juce_core\time\juce_RelativeTime.h">
+      <Filter>Juce Modules\juce_core\time</Filter>
+    </ClInclude>
+    <ClInclude Include="..\..\JuceLibraryCode\modules\juce_core\time\juce_Time.h">
+      <Filter>Juce Modules\juce_core\time</Filter>
+    </ClInclude>
+    <ClInclude Include="..\..\JuceLibraryCode\modules\juce_core\files\juce_DirectoryIterator.h">
+      <Filter>Juce Modules\juce_core\files</Filter>
+    </ClInclude>
+    <ClInclude Include="..\..\JuceLibraryCode\modules\juce_core\files\juce_File.h">
+      <Filter>Juce Modules\juce_core\files</Filter>
+    </ClInclude>
+    <ClInclude Include="..\..\JuceLibraryCode\modules\juce_core\files\juce_FileFilter.h">
+      <Filter>Juce Modules\juce_core\files</Filter>
+    </ClInclude>
+    <ClInclude Include="..\..\JuceLibraryCode\modules\juce_core\files\juce_FileInputStream.h">
+      <Filter>Juce Modules\juce_core\files</Filter>
+    </ClInclude>
+    <ClInclude Include="..\..\JuceLibraryCode\modules\juce_core\files\juce_FileOutputStream.h">
+      <Filter>Juce Modules\juce_core\files</Filter>
+    </ClInclude>
+    <ClInclude Include="..\..\JuceLibraryCode\modules\juce_core\files\juce_FileSearchPath.h">
+      <Filter>Juce Modules\juce_core\files</Filter>
+    </ClInclude>
+    <ClInclude Include="..\..\JuceLibraryCode\modules\juce_core\files\juce_MemoryMappedFile.h">
+      <Filter>Juce Modules\juce_core\files</Filter>
+    </ClInclude>
+    <ClInclude Include="..\..\JuceLibraryCode\modules\juce_core\files\juce_TemporaryFile.h">
+      <Filter>Juce Modules\juce_core\files</Filter>
+    </ClInclude>
+    <ClInclude Include="..\..\JuceLibraryCode\modules\juce_core\files\juce_WildcardFileFilter.h">
+      <Filter>Juce Modules\juce_core\files</Filter>
+    </ClInclude>
+    <ClInclude Include="..\..\JuceLibraryCode\modules\juce_core\network\juce_IPAddress.h">
+      <Filter>Juce Modules\juce_core\network</Filter>
+    </ClInclude>
+    <ClInclude Include="..\..\JuceLibraryCode\modules\juce_core\network\juce_MACAddress.h">
+      <Filter>Juce Modules\juce_core\network</Filter>
+    </ClInclude>
+    <ClInclude Include="..\..\JuceLibraryCode\modules\juce_core\network\juce_NamedPipe.h">
+      <Filter>Juce Modules\juce_core\network</Filter>
+    </ClInclude>
+    <ClInclude Include="..\..\JuceLibraryCode\modules\juce_core\network\juce_Socket.h">
+      <Filter>Juce Modules\juce_core\network</Filter>
+    </ClInclude>
+    <ClInclude Include="..\..\JuceLibraryCode\modules\juce_core\network\juce_URL.h">
+      <Filter>Juce Modules\juce_core\network</Filter>
+    </ClInclude>
+    <ClInclude Include="..\..\JuceLibraryCode\modules\juce_core\streams\juce_BufferedInputStream.h">
+      <Filter>Juce Modules\juce_core\streams</Filter>
+    </ClInclude>
+    <ClInclude Include="..\..\JuceLibraryCode\modules\juce_core\streams\juce_FileInputSource.h">
+      <Filter>Juce Modules\juce_core\streams</Filter>
+    </ClInclude>
+    <ClInclude Include="..\..\JuceLibraryCode\modules\juce_core\streams\juce_InputSource.h">
+      <Filter>Juce Modules\juce_core\streams</Filter>
+    </ClInclude>
+    <ClInclude Include="..\..\JuceLibraryCode\modules\juce_core\streams\juce_InputStream.h">
+      <Filter>Juce Modules\juce_core\streams</Filter>
+    </ClInclude>
+    <ClInclude Include="..\..\JuceLibraryCode\modules\juce_core\streams\juce_MemoryInputStream.h">
+      <Filter>Juce Modules\juce_core\streams</Filter>
+    </ClInclude>
+    <ClInclude Include="..\..\JuceLibraryCode\modules\juce_core\streams\juce_MemoryOutputStream.h">
+      <Filter>Juce Modules\juce_core\streams</Filter>
+    </ClInclude>
+    <ClInclude Include="..\..\JuceLibraryCode\modules\juce_core\streams\juce_OutputStream.h">
+      <Filter>Juce Modules\juce_core\streams</Filter>
+    </ClInclude>
+    <ClInclude Include="..\..\JuceLibraryCode\modules\juce_core\streams\juce_SubregionStream.h">
+      <Filter>Juce Modules\juce_core\streams</Filter>
+    </ClInclude>
+    <ClInclude Include="..\..\JuceLibraryCode\modules\juce_core\logging\juce_FileLogger.h">
+      <Filter>Juce Modules\juce_core\logging</Filter>
+    </ClInclude>
+    <ClInclude Include="..\..\JuceLibraryCode\modules\juce_core\logging\juce_Logger.h">
+      <Filter>Juce Modules\juce_core\logging</Filter>
+    </ClInclude>
+    <ClInclude Include="..\..\JuceLibraryCode\modules\juce_core\system\juce_PlatformDefs.h">
+      <Filter>Juce Modules\juce_core\system</Filter>
+    </ClInclude>
+    <ClInclude Include="..\..\JuceLibraryCode\modules\juce_core\system\juce_StandardHeader.h">
+      <Filter>Juce Modules\juce_core\system</Filter>
+    </ClInclude>
+    <ClInclude Include="..\..\JuceLibraryCode\modules\juce_core\system\juce_SystemStats.h">
+      <Filter>Juce Modules\juce_core\system</Filter>
+    </ClInclude>
+    <ClInclude Include="..\..\JuceLibraryCode\modules\juce_core\system\juce_TargetPlatform.h">
+      <Filter>Juce Modules\juce_core\system</Filter>
+    </ClInclude>
+    <ClInclude Include="..\..\JuceLibraryCode\modules\juce_core\xml\juce_XmlDocument.h">
+      <Filter>Juce Modules\juce_core\xml</Filter>
+    </ClInclude>
+    <ClInclude Include="..\..\JuceLibraryCode\modules\juce_core\xml\juce_XmlElement.h">
+      <Filter>Juce Modules\juce_core\xml</Filter>
+    </ClInclude>
+    <ClInclude Include="..\..\JuceLibraryCode\modules\juce_core\javascript\juce_Javascript.h">
+      <Filter>Juce Modules\juce_core\javascript</Filter>
+    </ClInclude>
+    <ClInclude Include="..\..\JuceLibraryCode\modules\juce_core\javascript\juce_JSON.h">
+      <Filter>Juce Modules\juce_core\javascript</Filter>
+    </ClInclude>
+    <ClInclude Include="..\..\JuceLibraryCode\modules\juce_core\zip\juce_GZIPCompressorOutputStream.h">
+      <Filter>Juce Modules\juce_core\zip</Filter>
+    </ClInclude>
+    <ClInclude Include="..\..\JuceLibraryCode\modules\juce_core\zip\juce_GZIPDecompressorInputStream.h">
+      <Filter>Juce Modules\juce_core\zip</Filter>
+    </ClInclude>
+    <ClInclude Include="..\..\JuceLibraryCode\modules\juce_core\zip\juce_ZipFile.h">
+      <Filter>Juce Modules\juce_core\zip</Filter>
+    </ClInclude>
+    <ClInclude Include="..\..\JuceLibraryCode\modules\juce_core\unit_tests\juce_UnitTest.h">
+      <Filter>Juce Modules\juce_core\unit_tests</Filter>
+    </ClInclude>
+    <ClInclude Include="..\..\JuceLibraryCode\modules\juce_core\misc\juce_Result.h">
+      <Filter>Juce Modules\juce_core\misc</Filter>
+    </ClInclude>
+    <ClInclude Include="..\..\JuceLibraryCode\modules\juce_core\misc\juce_Uuid.h">
+      <Filter>Juce Modules\juce_core\misc</Filter>
+    </ClInclude>
+    <ClInclude Include="..\..\JuceLibraryCode\modules\juce_core\misc\juce_WindowsRegistry.h">
+      <Filter>Juce Modules\juce_core\misc</Filter>
+    </ClInclude>
+    <ClInclude Include="..\..\JuceLibraryCode\modules\juce_core\native\juce_android_JNIHelpers.h">
+      <Filter>Juce Modules\juce_core\native</Filter>
+    </ClInclude>
+    <ClInclude Include="..\..\JuceLibraryCode\modules\juce_core\native\juce_BasicNativeHeaders.h">
+      <Filter>Juce Modules\juce_core\native</Filter>
+    </ClInclude>
+    <ClInclude Include="..\..\JuceLibraryCode\modules\juce_core\native\juce_osx_ObjCHelpers.h">
+      <Filter>Juce Modules\juce_core\native</Filter>
+    </ClInclude>
+    <ClInclude Include="..\..\JuceLibraryCode\modules\juce_core\native\juce_posix_SharedCode.h">
+      <Filter>Juce Modules\juce_core\native</Filter>
+    </ClInclude>
+    <ClInclude Include="..\..\JuceLibraryCode\modules\juce_core\native\juce_win32_ComSmartPtr.h">
+      <Filter>Juce Modules\juce_core\native</Filter>
+    </ClInclude>
+    <ClInclude Include="..\..\JuceLibraryCode\modules\juce_core\juce_core.h">
+      <Filter>Juce Modules\juce_core</Filter>
+    </ClInclude>
+    <ClInclude Include="..\..\JuceLibraryCode\modules\juce_cryptography\encryption\juce_BlowFish.h">
+      <Filter>Juce Modules\juce_cryptography\encryption</Filter>
+    </ClInclude>
+    <ClInclude Include="..\..\JuceLibraryCode\modules\juce_cryptography\encryption\juce_Primes.h">
+      <Filter>Juce Modules\juce_cryptography\encryption</Filter>
+    </ClInclude>
+    <ClInclude Include="..\..\JuceLibraryCode\modules\juce_cryptography\encryption\juce_RSAKey.h">
+      <Filter>Juce Modules\juce_cryptography\encryption</Filter>
+    </ClInclude>
+    <ClInclude Include="..\..\JuceLibraryCode\modules\juce_cryptography\hashing\juce_MD5.h">
+      <Filter>Juce Modules\juce_cryptography\hashing</Filter>
+    </ClInclude>
+    <ClInclude Include="..\..\JuceLibraryCode\modules\juce_cryptography\hashing\juce_SHA256.h">
+      <Filter>Juce Modules\juce_cryptography\hashing</Filter>
+    </ClInclude>
+    <ClInclude Include="..\..\JuceLibraryCode\modules\juce_cryptography\juce_cryptography.h">
+      <Filter>Juce Modules\juce_cryptography</Filter>
+    </ClInclude>
+    <ClInclude Include="..\..\JuceLibraryCode\modules\juce_data_structures\values\juce_Value.h">
+      <Filter>Juce Modules\juce_data_structures\values</Filter>
+    </ClInclude>
+    <ClInclude Include="..\..\JuceLibraryCode\modules\juce_data_structures\values\juce_ValueTree.h">
+      <Filter>Juce Modules\juce_data_structures\values</Filter>
+    </ClInclude>
+    <ClInclude Include="..\..\JuceLibraryCode\modules\juce_data_structures\undomanager\juce_UndoableAction.h">
+      <Filter>Juce Modules\juce_data_structures\undomanager</Filter>
+    </ClInclude>
+    <ClInclude Include="..\..\JuceLibraryCode\modules\juce_data_structures\undomanager\juce_UndoManager.h">
+      <Filter>Juce Modules\juce_data_structures\undomanager</Filter>
+    </ClInclude>
+    <ClInclude Include="..\..\JuceLibraryCode\modules\juce_data_structures\app_properties\juce_ApplicationProperties.h">
+      <Filter>Juce Modules\juce_data_structures\app_properties</Filter>
+    </ClInclude>
+    <ClInclude Include="..\..\JuceLibraryCode\modules\juce_data_structures\app_properties\juce_PropertiesFile.h">
+      <Filter>Juce Modules\juce_data_structures\app_properties</Filter>
+    </ClInclude>
+    <ClInclude Include="..\..\JuceLibraryCode\modules\juce_data_structures\juce_data_structures.h">
+      <Filter>Juce Modules\juce_data_structures</Filter>
+    </ClInclude>
+    <ClInclude Include="..\..\JuceLibraryCode\modules\juce_events\messages\juce_ApplicationBase.h">
+      <Filter>Juce Modules\juce_events\messages</Filter>
+    </ClInclude>
+    <ClInclude Include="..\..\JuceLibraryCode\modules\juce_events\messages\juce_CallbackMessage.h">
+      <Filter>Juce Modules\juce_events\messages</Filter>
+    </ClInclude>
+    <ClInclude Include="..\..\JuceLibraryCode\modules\juce_events\messages\juce_DeletedAtShutdown.h">
+      <Filter>Juce Modules\juce_events\messages</Filter>
+    </ClInclude>
+    <ClInclude Include="..\..\JuceLibraryCode\modules\juce_events\messages\juce_Initialisation.h">
+      <Filter>Juce Modules\juce_events\messages</Filter>
+    </ClInclude>
+    <ClInclude Include="..\..\JuceLibraryCode\modules\juce_events\messages\juce_Message.h">
+      <Filter>Juce Modules\juce_events\messages</Filter>
+    </ClInclude>
+    <ClInclude Include="..\..\JuceLibraryCode\modules\juce_events\messages\juce_MessageListener.h">
+      <Filter>Juce Modules\juce_events\messages</Filter>
+    </ClInclude>
+    <ClInclude Include="..\..\JuceLibraryCode\modules\juce_events\messages\juce_MessageManager.h">
+      <Filter>Juce Modules\juce_events\messages</Filter>
+    </ClInclude>
+    <ClInclude Include="..\..\JuceLibraryCode\modules\juce_events\messages\juce_NotificationType.h">
+      <Filter>Juce Modules\juce_events\messages</Filter>
+    </ClInclude>
+    <ClInclude Include="..\..\JuceLibraryCode\modules\juce_events\timers\juce_MultiTimer.h">
+      <Filter>Juce Modules\juce_events\timers</Filter>
+    </ClInclude>
+    <ClInclude Include="..\..\JuceLibraryCode\modules\juce_events\timers\juce_Timer.h">
+      <Filter>Juce Modules\juce_events\timers</Filter>
+    </ClInclude>
+    <ClInclude Include="..\..\JuceLibraryCode\modules\juce_events\broadcasters\juce_ActionBroadcaster.h">
+      <Filter>Juce Modules\juce_events\broadcasters</Filter>
+    </ClInclude>
+    <ClInclude Include="..\..\JuceLibraryCode\modules\juce_events\broadcasters\juce_ActionListener.h">
+      <Filter>Juce Modules\juce_events\broadcasters</Filter>
+    </ClInclude>
+    <ClInclude Include="..\..\JuceLibraryCode\modules\juce_events\broadcasters\juce_AsyncUpdater.h">
+      <Filter>Juce Modules\juce_events\broadcasters</Filter>
+    </ClInclude>
+    <ClInclude Include="..\..\JuceLibraryCode\modules\juce_events\broadcasters\juce_ChangeBroadcaster.h">
+      <Filter>Juce Modules\juce_events\broadcasters</Filter>
+    </ClInclude>
+    <ClInclude Include="..\..\JuceLibraryCode\modules\juce_events\broadcasters\juce_ChangeListener.h">
+      <Filter>Juce Modules\juce_events\broadcasters</Filter>
+    </ClInclude>
+    <ClInclude Include="..\..\JuceLibraryCode\modules\juce_events\broadcasters\juce_ListenerList.h">
+      <Filter>Juce Modules\juce_events\broadcasters</Filter>
+    </ClInclude>
+    <ClInclude Include="..\..\JuceLibraryCode\modules\juce_events\interprocess\juce_ConnectedChildProcess.h">
+      <Filter>Juce Modules\juce_events\interprocess</Filter>
+    </ClInclude>
+    <ClInclude Include="..\..\JuceLibraryCode\modules\juce_events\interprocess\juce_InterprocessConnection.h">
+      <Filter>Juce Modules\juce_events\interprocess</Filter>
+    </ClInclude>
+    <ClInclude Include="..\..\JuceLibraryCode\modules\juce_events\interprocess\juce_InterprocessConnectionServer.h">
+      <Filter>Juce Modules\juce_events\interprocess</Filter>
+    </ClInclude>
+    <ClInclude Include="..\..\JuceLibraryCode\modules\juce_events\native\juce_osx_MessageQueue.h">
+      <Filter>Juce Modules\juce_events\native</Filter>
+    </ClInclude>
+    <ClInclude Include="..\..\JuceLibraryCode\modules\juce_events\native\juce_ScopedXLock.h">
+      <Filter>Juce Modules\juce_events\native</Filter>
+    </ClInclude>
+    <ClInclude Include="..\..\JuceLibraryCode\modules\juce_events\native\juce_win32_HiddenMessageWindow.h">
+      <Filter>Juce Modules\juce_events\native</Filter>
+    </ClInclude>
+    <ClInclude Include="..\..\JuceLibraryCode\modules\juce_events\juce_events.h">
+      <Filter>Juce Modules\juce_events</Filter>
+    </ClInclude>
+    <ClInclude Include="..\..\JuceLibraryCode\modules\juce_graphics\colour\juce_Colour.h">
+      <Filter>Juce Modules\juce_graphics\colour</Filter>
+    </ClInclude>
+    <ClInclude Include="..\..\JuceLibraryCode\modules\juce_graphics\colour\juce_ColourGradient.h">
+      <Filter>Juce Modules\juce_graphics\colour</Filter>
+    </ClInclude>
+    <ClInclude Include="..\..\JuceLibraryCode\modules\juce_graphics\colour\juce_Colours.h">
+      <Filter>Juce Modules\juce_graphics\colour</Filter>
+    </ClInclude>
+    <ClInclude Include="..\..\JuceLibraryCode\modules\juce_graphics\colour\juce_FillType.h">
+      <Filter>Juce Modules\juce_graphics\colour</Filter>
+    </ClInclude>
+    <ClInclude Include="..\..\JuceLibraryCode\modules\juce_graphics\colour\juce_PixelFormats.h">
+      <Filter>Juce Modules\juce_graphics\colour</Filter>
+    </ClInclude>
+    <ClInclude Include="..\..\JuceLibraryCode\modules\juce_graphics\contexts\juce_GraphicsContext.h">
+      <Filter>Juce Modules\juce_graphics\contexts</Filter>
+    </ClInclude>
+    <ClInclude Include="..\..\JuceLibraryCode\modules\juce_graphics\contexts\juce_LowLevelGraphicsContext.h">
+      <Filter>Juce Modules\juce_graphics\contexts</Filter>
+    </ClInclude>
+    <ClInclude Include="..\..\JuceLibraryCode\modules\juce_graphics\contexts\juce_LowLevelGraphicsPostScriptRenderer.h">
+      <Filter>Juce Modules\juce_graphics\contexts</Filter>
+    </ClInclude>
+    <ClInclude Include="..\..\JuceLibraryCode\modules\juce_graphics\contexts\juce_LowLevelGraphicsSoftwareRenderer.h">
+      <Filter>Juce Modules\juce_graphics\contexts</Filter>
+    </ClInclude>
+    <ClInclude Include="..\..\JuceLibraryCode\modules\juce_graphics\images\juce_Image.h">
+      <Filter>Juce Modules\juce_graphics\images</Filter>
+    </ClInclude>
+    <ClInclude Include="..\..\JuceLibraryCode\modules\juce_graphics\images\juce_ImageCache.h">
+      <Filter>Juce Modules\juce_graphics\images</Filter>
+    </ClInclude>
+    <ClInclude Include="..\..\JuceLibraryCode\modules\juce_graphics\images\juce_ImageConvolutionKernel.h">
+      <Filter>Juce Modules\juce_graphics\images</Filter>
+    </ClInclude>
+    <ClInclude Include="..\..\JuceLibraryCode\modules\juce_graphics\images\juce_ImageFileFormat.h">
+      <Filter>Juce Modules\juce_graphics\images</Filter>
+    </ClInclude>
+    <ClInclude Include="..\..\JuceLibraryCode\modules\juce_graphics\geometry\juce_AffineTransform.h">
+      <Filter>Juce Modules\juce_graphics\geometry</Filter>
+    </ClInclude>
+    <ClInclude Include="..\..\JuceLibraryCode\modules\juce_graphics\geometry\juce_BorderSize.h">
+      <Filter>Juce Modules\juce_graphics\geometry</Filter>
+    </ClInclude>
+    <ClInclude Include="..\..\JuceLibraryCode\modules\juce_graphics\geometry\juce_EdgeTable.h">
+      <Filter>Juce Modules\juce_graphics\geometry</Filter>
+    </ClInclude>
+    <ClInclude Include="..\..\JuceLibraryCode\modules\juce_graphics\geometry\juce_Line.h">
+      <Filter>Juce Modules\juce_graphics\geometry</Filter>
+    </ClInclude>
+    <ClInclude Include="..\..\JuceLibraryCode\modules\juce_graphics\geometry\juce_Path.h">
+      <Filter>Juce Modules\juce_graphics\geometry</Filter>
+    </ClInclude>
+    <ClInclude Include="..\..\JuceLibraryCode\modules\juce_graphics\geometry\juce_PathIterator.h">
+      <Filter>Juce Modules\juce_graphics\geometry</Filter>
+    </ClInclude>
+    <ClInclude Include="..\..\JuceLibraryCode\modules\juce_graphics\geometry\juce_PathStrokeType.h">
+      <Filter>Juce Modules\juce_graphics\geometry</Filter>
+    </ClInclude>
+    <ClInclude Include="..\..\JuceLibraryCode\modules\juce_graphics\geometry\juce_Point.h">
+      <Filter>Juce Modules\juce_graphics\geometry</Filter>
+    </ClInclude>
+    <ClInclude Include="..\..\JuceLibraryCode\modules\juce_graphics\geometry\juce_Rectangle.h">
+      <Filter>Juce Modules\juce_graphics\geometry</Filter>
+    </ClInclude>
+    <ClInclude Include="..\..\JuceLibraryCode\modules\juce_graphics\geometry\juce_RectangleList.h">
+      <Filter>Juce Modules\juce_graphics\geometry</Filter>
+    </ClInclude>
+    <ClInclude Include="..\..\JuceLibraryCode\modules\juce_graphics\placement\juce_Justification.h">
+      <Filter>Juce Modules\juce_graphics\placement</Filter>
+    </ClInclude>
+    <ClInclude Include="..\..\JuceLibraryCode\modules\juce_graphics\placement\juce_RectanglePlacement.h">
+      <Filter>Juce Modules\juce_graphics\placement</Filter>
+    </ClInclude>
+    <ClInclude Include="..\..\JuceLibraryCode\modules\juce_graphics\fonts\juce_AttributedString.h">
+      <Filter>Juce Modules\juce_graphics\fonts</Filter>
+    </ClInclude>
+    <ClInclude Include="..\..\JuceLibraryCode\modules\juce_graphics\fonts\juce_CustomTypeface.h">
+      <Filter>Juce Modules\juce_graphics\fonts</Filter>
+    </ClInclude>
+    <ClInclude Include="..\..\JuceLibraryCode\modules\juce_graphics\fonts\juce_Font.h">
+      <Filter>Juce Modules\juce_graphics\fonts</Filter>
+    </ClInclude>
+    <ClInclude Include="..\..\JuceLibraryCode\modules\juce_graphics\fonts\juce_GlyphArrangement.h">
+      <Filter>Juce Modules\juce_graphics\fonts</Filter>
+    </ClInclude>
+    <ClInclude Include="..\..\JuceLibraryCode\modules\juce_graphics\fonts\juce_TextLayout.h">
+      <Filter>Juce Modules\juce_graphics\fonts</Filter>
+    </ClInclude>
+    <ClInclude Include="..\..\JuceLibraryCode\modules\juce_graphics\fonts\juce_Typeface.h">
+      <Filter>Juce Modules\juce_graphics\fonts</Filter>
+    </ClInclude>
+    <ClInclude Include="..\..\JuceLibraryCode\modules\juce_graphics\effects\juce_DropShadowEffect.h">
+      <Filter>Juce Modules\juce_graphics\effects</Filter>
+    </ClInclude>
+    <ClInclude Include="..\..\JuceLibraryCode\modules\juce_graphics\effects\juce_GlowEffect.h">
+      <Filter>Juce Modules\juce_graphics\effects</Filter>
+    </ClInclude>
+    <ClInclude Include="..\..\JuceLibraryCode\modules\juce_graphics\effects\juce_ImageEffectFilter.h">
+      <Filter>Juce Modules\juce_graphics\effects</Filter>
+    </ClInclude>
+    <ClInclude Include="..\..\JuceLibraryCode\modules\juce_graphics\native\juce_mac_CoreGraphicsContext.h">
+      <Filter>Juce Modules\juce_graphics\native</Filter>
+    </ClInclude>
+    <ClInclude Include="..\..\JuceLibraryCode\modules\juce_graphics\native\juce_mac_CoreGraphicsHelpers.h">
+      <Filter>Juce Modules\juce_graphics\native</Filter>
+    </ClInclude>
+    <ClInclude Include="..\..\JuceLibraryCode\modules\juce_graphics\native\juce_RenderingHelpers.h">
+      <Filter>Juce Modules\juce_graphics\native</Filter>
+    </ClInclude>
+    <ClInclude Include="..\..\JuceLibraryCode\modules\juce_graphics\juce_graphics.h">
+      <Filter>Juce Modules\juce_graphics</Filter>
+    </ClInclude>
+    <ClInclude Include="..\..\JuceLibraryCode\modules\juce_gui_basics\components\juce_CachedComponentImage.h">
+      <Filter>Juce Modules\juce_gui_basics\components</Filter>
+    </ClInclude>
+    <ClInclude Include="..\..\JuceLibraryCode\modules\juce_gui_basics\components\juce_Component.h">
+      <Filter>Juce Modules\juce_gui_basics\components</Filter>
+    </ClInclude>
+    <ClInclude Include="..\..\JuceLibraryCode\modules\juce_gui_basics\components\juce_ComponentListener.h">
+      <Filter>Juce Modules\juce_gui_basics\components</Filter>
+    </ClInclude>
+    <ClInclude Include="..\..\JuceLibraryCode\modules\juce_gui_basics\components\juce_Desktop.h">
+      <Filter>Juce Modules\juce_gui_basics\components</Filter>
+    </ClInclude>
+    <ClInclude Include="..\..\JuceLibraryCode\modules\juce_gui_basics\components\juce_ModalComponentManager.h">
+      <Filter>Juce Modules\juce_gui_basics\components</Filter>
+    </ClInclude>
+    <ClInclude Include="..\..\JuceLibraryCode\modules\juce_gui_basics\mouse\juce_ComponentDragger.h">
+      <Filter>Juce Modules\juce_gui_basics\mouse</Filter>
+    </ClInclude>
+    <ClInclude Include="..\..\JuceLibraryCode\modules\juce_gui_basics\mouse\juce_DragAndDropContainer.h">
+      <Filter>Juce Modules\juce_gui_basics\mouse</Filter>
+    </ClInclude>
+    <ClInclude Include="..\..\JuceLibraryCode\modules\juce_gui_basics\mouse\juce_DragAndDropTarget.h">
+      <Filter>Juce Modules\juce_gui_basics\mouse</Filter>
+    </ClInclude>
+    <ClInclude Include="..\..\JuceLibraryCode\modules\juce_gui_basics\mouse\juce_FileDragAndDropTarget.h">
+      <Filter>Juce Modules\juce_gui_basics\mouse</Filter>
+    </ClInclude>
+    <ClInclude Include="..\..\JuceLibraryCode\modules\juce_gui_basics\mouse\juce_LassoComponent.h">
+      <Filter>Juce Modules\juce_gui_basics\mouse</Filter>
+    </ClInclude>
+    <ClInclude Include="..\..\JuceLibraryCode\modules\juce_gui_basics\mouse\juce_MouseCursor.h">
+      <Filter>Juce Modules\juce_gui_basics\mouse</Filter>
+    </ClInclude>
+    <ClInclude Include="..\..\JuceLibraryCode\modules\juce_gui_basics\mouse\juce_MouseEvent.h">
+      <Filter>Juce Modules\juce_gui_basics\mouse</Filter>
+    </ClInclude>
+    <ClInclude Include="..\..\JuceLibraryCode\modules\juce_gui_basics\mouse\juce_MouseInactivityDetector.h">
+      <Filter>Juce Modules\juce_gui_basics\mouse</Filter>
+    </ClInclude>
+    <ClInclude Include="..\..\JuceLibraryCode\modules\juce_gui_basics\mouse\juce_MouseInputSource.h">
+      <Filter>Juce Modules\juce_gui_basics\mouse</Filter>
+    </ClInclude>
+    <ClInclude Include="..\..\JuceLibraryCode\modules\juce_gui_basics\mouse\juce_MouseListener.h">
+      <Filter>Juce Modules\juce_gui_basics\mouse</Filter>
+    </ClInclude>
+    <ClInclude Include="..\..\JuceLibraryCode\modules\juce_gui_basics\mouse\juce_SelectedItemSet.h">
+      <Filter>Juce Modules\juce_gui_basics\mouse</Filter>
+    </ClInclude>
+    <ClInclude Include="..\..\JuceLibraryCode\modules\juce_gui_basics\mouse\juce_TextDragAndDropTarget.h">
+      <Filter>Juce Modules\juce_gui_basics\mouse</Filter>
+    </ClInclude>
+    <ClInclude Include="..\..\JuceLibraryCode\modules\juce_gui_basics\mouse\juce_TooltipClient.h">
+      <Filter>Juce Modules\juce_gui_basics\mouse</Filter>
+    </ClInclude>
+    <ClInclude Include="..\..\JuceLibraryCode\modules\juce_gui_basics\keyboard\juce_CaretComponent.h">
+      <Filter>Juce Modules\juce_gui_basics\keyboard</Filter>
+    </ClInclude>
+    <ClInclude Include="..\..\JuceLibraryCode\modules\juce_gui_basics\keyboard\juce_KeyboardFocusTraverser.h">
+      <Filter>Juce Modules\juce_gui_basics\keyboard</Filter>
+    </ClInclude>
+    <ClInclude Include="..\..\JuceLibraryCode\modules\juce_gui_basics\keyboard\juce_KeyListener.h">
+      <Filter>Juce Modules\juce_gui_basics\keyboard</Filter>
+    </ClInclude>
+    <ClInclude Include="..\..\JuceLibraryCode\modules\juce_gui_basics\keyboard\juce_KeyPress.h">
+      <Filter>Juce Modules\juce_gui_basics\keyboard</Filter>
+    </ClInclude>
+    <ClInclude Include="..\..\JuceLibraryCode\modules\juce_gui_basics\keyboard\juce_ModifierKeys.h">
+      <Filter>Juce Modules\juce_gui_basics\keyboard</Filter>
+    </ClInclude>
+    <ClInclude Include="..\..\JuceLibraryCode\modules\juce_gui_basics\keyboard\juce_SystemClipboard.h">
+      <Filter>Juce Modules\juce_gui_basics\keyboard</Filter>
+    </ClInclude>
+    <ClInclude Include="..\..\JuceLibraryCode\modules\juce_gui_basics\keyboard\juce_TextEditorKeyMapper.h">
+      <Filter>Juce Modules\juce_gui_basics\keyboard</Filter>
+    </ClInclude>
+    <ClInclude Include="..\..\JuceLibraryCode\modules\juce_gui_basics\keyboard\juce_TextInputTarget.h">
+      <Filter>Juce Modules\juce_gui_basics\keyboard</Filter>
+    </ClInclude>
+    <ClInclude Include="..\..\JuceLibraryCode\modules\juce_gui_basics\widgets\juce_ComboBox.h">
+      <Filter>Juce Modules\juce_gui_basics\widgets</Filter>
+    </ClInclude>
+    <ClInclude Include="..\..\JuceLibraryCode\modules\juce_gui_basics\widgets\juce_ImageComponent.h">
+      <Filter>Juce Modules\juce_gui_basics\widgets</Filter>
+    </ClInclude>
+    <ClInclude Include="..\..\JuceLibraryCode\modules\juce_gui_basics\widgets\juce_Label.h">
+      <Filter>Juce Modules\juce_gui_basics\widgets</Filter>
+    </ClInclude>
+    <ClInclude Include="..\..\JuceLibraryCode\modules\juce_gui_basics\widgets\juce_ListBox.h">
+      <Filter>Juce Modules\juce_gui_basics\widgets</Filter>
+    </ClInclude>
+    <ClInclude Include="..\..\JuceLibraryCode\modules\juce_gui_basics\widgets\juce_ProgressBar.h">
+      <Filter>Juce Modules\juce_gui_basics\widgets</Filter>
+    </ClInclude>
+    <ClInclude Include="..\..\JuceLibraryCode\modules\juce_gui_basics\widgets\juce_Slider.h">
+      <Filter>Juce Modules\juce_gui_basics\widgets</Filter>
+    </ClInclude>
+    <ClInclude Include="..\..\JuceLibraryCode\modules\juce_gui_basics\widgets\juce_TableHeaderComponent.h">
+      <Filter>Juce Modules\juce_gui_basics\widgets</Filter>
+    </ClInclude>
+    <ClInclude Include="..\..\JuceLibraryCode\modules\juce_gui_basics\widgets\juce_TableListBox.h">
+      <Filter>Juce Modules\juce_gui_basics\widgets</Filter>
+    </ClInclude>
+    <ClInclude Include="..\..\JuceLibraryCode\modules\juce_gui_basics\widgets\juce_TextEditor.h">
+      <Filter>Juce Modules\juce_gui_basics\widgets</Filter>
+    </ClInclude>
+    <ClInclude Include="..\..\JuceLibraryCode\modules\juce_gui_basics\widgets\juce_Toolbar.h">
+      <Filter>Juce Modules\juce_gui_basics\widgets</Filter>
+    </ClInclude>
+    <ClInclude Include="..\..\JuceLibraryCode\modules\juce_gui_basics\widgets\juce_ToolbarItemComponent.h">
+      <Filter>Juce Modules\juce_gui_basics\widgets</Filter>
+    </ClInclude>
+    <ClInclude Include="..\..\JuceLibraryCode\modules\juce_gui_basics\widgets\juce_ToolbarItemFactory.h">
+      <Filter>Juce Modules\juce_gui_basics\widgets</Filter>
+    </ClInclude>
+    <ClInclude Include="..\..\JuceLibraryCode\modules\juce_gui_basics\widgets\juce_ToolbarItemPalette.h">
+      <Filter>Juce Modules\juce_gui_basics\widgets</Filter>
+    </ClInclude>
+    <ClInclude Include="..\..\JuceLibraryCode\modules\juce_gui_basics\widgets\juce_TreeView.h">
+      <Filter>Juce Modules\juce_gui_basics\widgets</Filter>
+    </ClInclude>
+    <ClInclude Include="..\..\JuceLibraryCode\modules\juce_gui_basics\windows\juce_AlertWindow.h">
+      <Filter>Juce Modules\juce_gui_basics\windows</Filter>
+    </ClInclude>
+    <ClInclude Include="..\..\JuceLibraryCode\modules\juce_gui_basics\windows\juce_CallOutBox.h">
+      <Filter>Juce Modules\juce_gui_basics\windows</Filter>
+    </ClInclude>
+    <ClInclude Include="..\..\JuceLibraryCode\modules\juce_gui_basics\windows\juce_ComponentPeer.h">
+      <Filter>Juce Modules\juce_gui_basics\windows</Filter>
+    </ClInclude>
+    <ClInclude Include="..\..\JuceLibraryCode\modules\juce_gui_basics\windows\juce_DialogWindow.h">
+      <Filter>Juce Modules\juce_gui_basics\windows</Filter>
+    </ClInclude>
+    <ClInclude Include="..\..\JuceLibraryCode\modules\juce_gui_basics\windows\juce_DocumentWindow.h">
+      <Filter>Juce Modules\juce_gui_basics\windows</Filter>
+    </ClInclude>
+    <ClInclude Include="..\..\JuceLibraryCode\modules\juce_gui_basics\windows\juce_NativeMessageBox.h">
+      <Filter>Juce Modules\juce_gui_basics\windows</Filter>
+    </ClInclude>
+    <ClInclude Include="..\..\JuceLibraryCode\modules\juce_gui_basics\windows\juce_ResizableWindow.h">
+      <Filter>Juce Modules\juce_gui_basics\windows</Filter>
+    </ClInclude>
+    <ClInclude Include="..\..\JuceLibraryCode\modules\juce_gui_basics\windows\juce_ThreadWithProgressWindow.h">
+      <Filter>Juce Modules\juce_gui_basics\windows</Filter>
+    </ClInclude>
+    <ClInclude Include="..\..\JuceLibraryCode\modules\juce_gui_basics\windows\juce_TooltipWindow.h">
+      <Filter>Juce Modules\juce_gui_basics\windows</Filter>
+    </ClInclude>
+    <ClInclude Include="..\..\JuceLibraryCode\modules\juce_gui_basics\windows\juce_TopLevelWindow.h">
+      <Filter>Juce Modules\juce_gui_basics\windows</Filter>
+    </ClInclude>
+    <ClInclude Include="..\..\JuceLibraryCode\modules\juce_gui_basics\menus\juce_MenuBarComponent.h">
+      <Filter>Juce Modules\juce_gui_basics\menus</Filter>
+    </ClInclude>
+    <ClInclude Include="..\..\JuceLibraryCode\modules\juce_gui_basics\menus\juce_MenuBarModel.h">
+      <Filter>Juce Modules\juce_gui_basics\menus</Filter>
+    </ClInclude>
+    <ClInclude Include="..\..\JuceLibraryCode\modules\juce_gui_basics\menus\juce_PopupMenu.h">
+      <Filter>Juce Modules\juce_gui_basics\menus</Filter>
+    </ClInclude>
+    <ClInclude Include="..\..\JuceLibraryCode\modules\juce_gui_basics\layout\juce_AnimatedPosition.h">
+      <Filter>Juce Modules\juce_gui_basics\layout</Filter>
+    </ClInclude>
+    <ClInclude Include="..\..\JuceLibraryCode\modules\juce_gui_basics\layout\juce_AnimatedPositionBehaviours.h">
+      <Filter>Juce Modules\juce_gui_basics\layout</Filter>
+    </ClInclude>
+    <ClInclude Include="..\..\JuceLibraryCode\modules\juce_gui_basics\layout\juce_ComponentAnimator.h">
+      <Filter>Juce Modules\juce_gui_basics\layout</Filter>
+    </ClInclude>
+    <ClInclude Include="..\..\JuceLibraryCode\modules\juce_gui_basics\layout\juce_ComponentBoundsConstrainer.h">
+      <Filter>Juce Modules\juce_gui_basics\layout</Filter>
+    </ClInclude>
+    <ClInclude Include="..\..\JuceLibraryCode\modules\juce_gui_basics\layout\juce_ComponentBuilder.h">
+      <Filter>Juce Modules\juce_gui_basics\layout</Filter>
+    </ClInclude>
+    <ClInclude Include="..\..\JuceLibraryCode\modules\juce_gui_basics\layout\juce_ComponentMovementWatcher.h">
+      <Filter>Juce Modules\juce_gui_basics\layout</Filter>
+    </ClInclude>
+    <ClInclude Include="..\..\JuceLibraryCode\modules\juce_gui_basics\layout\juce_ConcertinaPanel.h">
+      <Filter>Juce Modules\juce_gui_basics\layout</Filter>
+    </ClInclude>
+    <ClInclude Include="..\..\JuceLibraryCode\modules\juce_gui_basics\layout\juce_GroupComponent.h">
+      <Filter>Juce Modules\juce_gui_basics\layout</Filter>
+    </ClInclude>
+    <ClInclude Include="..\..\JuceLibraryCode\modules\juce_gui_basics\layout\juce_MultiDocumentPanel.h">
+      <Filter>Juce Modules\juce_gui_basics\layout</Filter>
+    </ClInclude>
+    <ClInclude Include="..\..\JuceLibraryCode\modules\juce_gui_basics\layout\juce_ResizableBorderComponent.h">
+      <Filter>Juce Modules\juce_gui_basics\layout</Filter>
+    </ClInclude>
+    <ClInclude Include="..\..\JuceLibraryCode\modules\juce_gui_basics\layout\juce_ResizableCornerComponent.h">
+      <Filter>Juce Modules\juce_gui_basics\layout</Filter>
+    </ClInclude>
+    <ClInclude Include="..\..\JuceLibraryCode\modules\juce_gui_basics\layout\juce_ResizableEdgeComponent.h">
+      <Filter>Juce Modules\juce_gui_basics\layout</Filter>
+    </ClInclude>
+    <ClInclude Include="..\..\JuceLibraryCode\modules\juce_gui_basics\layout\juce_ScrollBar.h">
+      <Filter>Juce Modules\juce_gui_basics\layout</Filter>
+    </ClInclude>
+    <ClInclude Include="..\..\JuceLibraryCode\modules\juce_gui_basics\layout\juce_StretchableLayoutManager.h">
+      <Filter>Juce Modules\juce_gui_basics\layout</Filter>
+    </ClInclude>
+    <ClInclude Include="..\..\JuceLibraryCode\modules\juce_gui_basics\layout\juce_StretchableLayoutResizerBar.h">
+      <Filter>Juce Modules\juce_gui_basics\layout</Filter>
+    </ClInclude>
+    <ClInclude Include="..\..\JuceLibraryCode\modules\juce_gui_basics\layout\juce_StretchableObjectResizer.h">
+      <Filter>Juce Modules\juce_gui_basics\layout</Filter>
+    </ClInclude>
+    <ClInclude Include="..\..\JuceLibraryCode\modules\juce_gui_basics\layout\juce_TabbedButtonBar.h">
+      <Filter>Juce Modules\juce_gui_basics\layout</Filter>
+    </ClInclude>
+    <ClInclude Include="..\..\JuceLibraryCode\modules\juce_gui_basics\layout\juce_TabbedComponent.h">
+      <Filter>Juce Modules\juce_gui_basics\layout</Filter>
+    </ClInclude>
+    <ClInclude Include="..\..\JuceLibraryCode\modules\juce_gui_basics\layout\juce_Viewport.h">
+      <Filter>Juce Modules\juce_gui_basics\layout</Filter>
+    </ClInclude>
+    <ClInclude Include="..\..\JuceLibraryCode\modules\juce_gui_basics\buttons\juce_ArrowButton.h">
+      <Filter>Juce Modules\juce_gui_basics\buttons</Filter>
+    </ClInclude>
+    <ClInclude Include="..\..\JuceLibraryCode\modules\juce_gui_basics\buttons\juce_Button.h">
+      <Filter>Juce Modules\juce_gui_basics\buttons</Filter>
+    </ClInclude>
+    <ClInclude Include="..\..\JuceLibraryCode\modules\juce_gui_basics\buttons\juce_DrawableButton.h">
+      <Filter>Juce Modules\juce_gui_basics\buttons</Filter>
+    </ClInclude>
+    <ClInclude Include="..\..\JuceLibraryCode\modules\juce_gui_basics\buttons\juce_HyperlinkButton.h">
+      <Filter>Juce Modules\juce_gui_basics\buttons</Filter>
+    </ClInclude>
+    <ClInclude Include="..\..\JuceLibraryCode\modules\juce_gui_basics\buttons\juce_ImageButton.h">
+      <Filter>Juce Modules\juce_gui_basics\buttons</Filter>
+    </ClInclude>
+    <ClInclude Include="..\..\JuceLibraryCode\modules\juce_gui_basics\buttons\juce_ShapeButton.h">
+      <Filter>Juce Modules\juce_gui_basics\buttons</Filter>
+    </ClInclude>
+    <ClInclude Include="..\..\JuceLibraryCode\modules\juce_gui_basics\buttons\juce_TextButton.h">
+      <Filter>Juce Modules\juce_gui_basics\buttons</Filter>
+    </ClInclude>
+    <ClInclude Include="..\..\JuceLibraryCode\modules\juce_gui_basics\buttons\juce_ToggleButton.h">
+      <Filter>Juce Modules\juce_gui_basics\buttons</Filter>
+    </ClInclude>
+    <ClInclude Include="..\..\JuceLibraryCode\modules\juce_gui_basics\buttons\juce_ToolbarButton.h">
+      <Filter>Juce Modules\juce_gui_basics\buttons</Filter>
+    </ClInclude>
+    <ClInclude Include="..\..\JuceLibraryCode\modules\juce_gui_basics\positioning\juce_MarkerList.h">
+      <Filter>Juce Modules\juce_gui_basics\positioning</Filter>
+    </ClInclude>
+    <ClInclude Include="..\..\JuceLibraryCode\modules\juce_gui_basics\positioning\juce_RelativeCoordinate.h">
+      <Filter>Juce Modules\juce_gui_basics\positioning</Filter>
+    </ClInclude>
+    <ClInclude Include="..\..\JuceLibraryCode\modules\juce_gui_basics\positioning\juce_RelativeCoordinatePositioner.h">
+      <Filter>Juce Modules\juce_gui_basics\positioning</Filter>
+    </ClInclude>
+    <ClInclude Include="..\..\JuceLibraryCode\modules\juce_gui_basics\positioning\juce_RelativeParallelogram.h">
+      <Filter>Juce Modules\juce_gui_basics\positioning</Filter>
+    </ClInclude>
+    <ClInclude Include="..\..\JuceLibraryCode\modules\juce_gui_basics\positioning\juce_RelativePoint.h">
+      <Filter>Juce Modules\juce_gui_basics\positioning</Filter>
+    </ClInclude>
+    <ClInclude Include="..\..\JuceLibraryCode\modules\juce_gui_basics\positioning\juce_RelativePointPath.h">
+      <Filter>Juce Modules\juce_gui_basics\positioning</Filter>
+    </ClInclude>
+    <ClInclude Include="..\..\JuceLibraryCode\modules\juce_gui_basics\positioning\juce_RelativeRectangle.h">
+      <Filter>Juce Modules\juce_gui_basics\positioning</Filter>
+    </ClInclude>
+    <ClInclude Include="..\..\JuceLibraryCode\modules\juce_gui_basics\drawables\juce_Drawable.h">
+      <Filter>Juce Modules\juce_gui_basics\drawables</Filter>
+    </ClInclude>
+    <ClInclude Include="..\..\JuceLibraryCode\modules\juce_gui_basics\drawables\juce_DrawableComposite.h">
+      <Filter>Juce Modules\juce_gui_basics\drawables</Filter>
+    </ClInclude>
+    <ClInclude Include="..\..\JuceLibraryCode\modules\juce_gui_basics\drawables\juce_DrawableImage.h">
+      <Filter>Juce Modules\juce_gui_basics\drawables</Filter>
+    </ClInclude>
+    <ClInclude Include="..\..\JuceLibraryCode\modules\juce_gui_basics\drawables\juce_DrawablePath.h">
+      <Filter>Juce Modules\juce_gui_basics\drawables</Filter>
+    </ClInclude>
+    <ClInclude Include="..\..\JuceLibraryCode\modules\juce_gui_basics\drawables\juce_DrawableRectangle.h">
+      <Filter>Juce Modules\juce_gui_basics\drawables</Filter>
+    </ClInclude>
+    <ClInclude Include="..\..\JuceLibraryCode\modules\juce_gui_basics\drawables\juce_DrawableShape.h">
+      <Filter>Juce Modules\juce_gui_basics\drawables</Filter>
+    </ClInclude>
+    <ClInclude Include="..\..\JuceLibraryCode\modules\juce_gui_basics\drawables\juce_DrawableText.h">
+      <Filter>Juce Modules\juce_gui_basics\drawables</Filter>
+    </ClInclude>
+    <ClInclude Include="..\..\JuceLibraryCode\modules\juce_gui_basics\properties\juce_BooleanPropertyComponent.h">
+      <Filter>Juce Modules\juce_gui_basics\properties</Filter>
+    </ClInclude>
+    <ClInclude Include="..\..\JuceLibraryCode\modules\juce_gui_basics\properties\juce_ButtonPropertyComponent.h">
+      <Filter>Juce Modules\juce_gui_basics\properties</Filter>
+    </ClInclude>
+    <ClInclude Include="..\..\JuceLibraryCode\modules\juce_gui_basics\properties\juce_ChoicePropertyComponent.h">
+      <Filter>Juce Modules\juce_gui_basics\properties</Filter>
+    </ClInclude>
+    <ClInclude Include="..\..\JuceLibraryCode\modules\juce_gui_basics\properties\juce_PropertyComponent.h">
+      <Filter>Juce Modules\juce_gui_basics\properties</Filter>
+    </ClInclude>
+    <ClInclude Include="..\..\JuceLibraryCode\modules\juce_gui_basics\properties\juce_PropertyPanel.h">
+      <Filter>Juce Modules\juce_gui_basics\properties</Filter>
+    </ClInclude>
+    <ClInclude Include="..\..\JuceLibraryCode\modules\juce_gui_basics\properties\juce_SliderPropertyComponent.h">
+      <Filter>Juce Modules\juce_gui_basics\properties</Filter>
+    </ClInclude>
+    <ClInclude Include="..\..\JuceLibraryCode\modules\juce_gui_basics\properties\juce_TextPropertyComponent.h">
+      <Filter>Juce Modules\juce_gui_basics\properties</Filter>
+    </ClInclude>
+    <ClInclude Include="..\..\JuceLibraryCode\modules\juce_gui_basics\lookandfeel\juce_LookAndFeel.h">
+      <Filter>Juce Modules\juce_gui_basics\lookandfeel</Filter>
+    </ClInclude>
+    <ClInclude Include="..\..\JuceLibraryCode\modules\juce_gui_basics\lookandfeel\juce_LookAndFeel_V1.h">
+      <Filter>Juce Modules\juce_gui_basics\lookandfeel</Filter>
+    </ClInclude>
+    <ClInclude Include="..\..\JuceLibraryCode\modules\juce_gui_basics\lookandfeel\juce_LookAndFeel_V2.h">
+      <Filter>Juce Modules\juce_gui_basics\lookandfeel</Filter>
+    </ClInclude>
+    <ClInclude Include="..\..\JuceLibraryCode\modules\juce_gui_basics\lookandfeel\juce_LookAndFeel_V3.h">
+      <Filter>Juce Modules\juce_gui_basics\lookandfeel</Filter>
+    </ClInclude>
+    <ClInclude Include="..\..\JuceLibraryCode\modules\juce_gui_basics\filebrowser\juce_DirectoryContentsDisplayComponent.h">
+      <Filter>Juce Modules\juce_gui_basics\filebrowser</Filter>
+    </ClInclude>
+    <ClInclude Include="..\..\JuceLibraryCode\modules\juce_gui_basics\filebrowser\juce_DirectoryContentsList.h">
+      <Filter>Juce Modules\juce_gui_basics\filebrowser</Filter>
+    </ClInclude>
+    <ClInclude Include="..\..\JuceLibraryCode\modules\juce_gui_basics\filebrowser\juce_FileBrowserComponent.h">
+      <Filter>Juce Modules\juce_gui_basics\filebrowser</Filter>
+    </ClInclude>
+    <ClInclude Include="..\..\JuceLibraryCode\modules\juce_gui_basics\filebrowser\juce_FileBrowserListener.h">
+      <Filter>Juce Modules\juce_gui_basics\filebrowser</Filter>
+    </ClInclude>
+    <ClInclude Include="..\..\JuceLibraryCode\modules\juce_gui_basics\filebrowser\juce_FileChooser.h">
+      <Filter>Juce Modules\juce_gui_basics\filebrowser</Filter>
+    </ClInclude>
+    <ClInclude Include="..\..\JuceLibraryCode\modules\juce_gui_basics\filebrowser\juce_FileChooserDialogBox.h">
+      <Filter>Juce Modules\juce_gui_basics\filebrowser</Filter>
+    </ClInclude>
+    <ClInclude Include="..\..\JuceLibraryCode\modules\juce_gui_basics\filebrowser\juce_FileFilter.h">
+      <Filter>Juce Modules\juce_gui_basics\filebrowser</Filter>
+    </ClInclude>
+    <ClInclude Include="..\..\JuceLibraryCode\modules\juce_gui_basics\filebrowser\juce_FileListComponent.h">
+      <Filter>Juce Modules\juce_gui_basics\filebrowser</Filter>
+    </ClInclude>
+    <ClInclude Include="..\..\JuceLibraryCode\modules\juce_gui_basics\filebrowser\juce_FilenameComponent.h">
+      <Filter>Juce Modules\juce_gui_basics\filebrowser</Filter>
+    </ClInclude>
+    <ClInclude Include="..\..\JuceLibraryCode\modules\juce_gui_basics\filebrowser\juce_FilePreviewComponent.h">
+      <Filter>Juce Modules\juce_gui_basics\filebrowser</Filter>
+    </ClInclude>
+    <ClInclude Include="..\..\JuceLibraryCode\modules\juce_gui_basics\filebrowser\juce_FileSearchPathListComponent.h">
+      <Filter>Juce Modules\juce_gui_basics\filebrowser</Filter>
+    </ClInclude>
+    <ClInclude Include="..\..\JuceLibraryCode\modules\juce_gui_basics\filebrowser\juce_FileTreeComponent.h">
+      <Filter>Juce Modules\juce_gui_basics\filebrowser</Filter>
+    </ClInclude>
+    <ClInclude Include="..\..\JuceLibraryCode\modules\juce_gui_basics\filebrowser\juce_ImagePreviewComponent.h">
+      <Filter>Juce Modules\juce_gui_basics\filebrowser</Filter>
+    </ClInclude>
+    <ClInclude Include="..\..\JuceLibraryCode\modules\juce_gui_basics\filebrowser\juce_WildcardFileFilter.h">
+      <Filter>Juce Modules\juce_gui_basics\filebrowser</Filter>
+    </ClInclude>
+    <ClInclude Include="..\..\JuceLibraryCode\modules\juce_gui_basics\commands\juce_ApplicationCommandID.h">
+      <Filter>Juce Modules\juce_gui_basics\commands</Filter>
+    </ClInclude>
+    <ClInclude Include="..\..\JuceLibraryCode\modules\juce_gui_basics\commands\juce_ApplicationCommandInfo.h">
+      <Filter>Juce Modules\juce_gui_basics\commands</Filter>
+    </ClInclude>
+    <ClInclude Include="..\..\JuceLibraryCode\modules\juce_gui_basics\commands\juce_ApplicationCommandManager.h">
+      <Filter>Juce Modules\juce_gui_basics\commands</Filter>
+    </ClInclude>
+    <ClInclude Include="..\..\JuceLibraryCode\modules\juce_gui_basics\commands\juce_ApplicationCommandTarget.h">
+      <Filter>Juce Modules\juce_gui_basics\commands</Filter>
+    </ClInclude>
+    <ClInclude Include="..\..\JuceLibraryCode\modules\juce_gui_basics\commands\juce_KeyPressMappingSet.h">
+      <Filter>Juce Modules\juce_gui_basics\commands</Filter>
+    </ClInclude>
+    <ClInclude Include="..\..\JuceLibraryCode\modules\juce_gui_basics\misc\juce_BubbleComponent.h">
+      <Filter>Juce Modules\juce_gui_basics\misc</Filter>
+    </ClInclude>
+    <ClInclude Include="..\..\JuceLibraryCode\modules\juce_gui_basics\misc\juce_DropShadower.h">
+      <Filter>Juce Modules\juce_gui_basics\misc</Filter>
+    </ClInclude>
+    <ClInclude Include="..\..\JuceLibraryCode\modules\juce_gui_basics\application\juce_Application.h">
+      <Filter>Juce Modules\juce_gui_basics\application</Filter>
+    </ClInclude>
+    <ClInclude Include="..\..\JuceLibraryCode\modules\juce_gui_basics\application\juce_Initialisation.h">
+      <Filter>Juce Modules\juce_gui_basics\application</Filter>
+    </ClInclude>
+    <ClInclude Include="..\..\JuceLibraryCode\modules\juce_gui_basics\native\juce_MultiTouchMapper.h">
+      <Filter>Juce Modules\juce_gui_basics\native</Filter>
+    </ClInclude>
+    <ClInclude Include="..\..\JuceLibraryCode\modules\juce_gui_basics\juce_gui_basics.h">
+      <Filter>Juce Modules\juce_gui_basics</Filter>
+    </ClInclude>
+    <ClInclude Include="..\..\JuceLibraryCode\modules\juce_gui_extra\code_editor\juce_CodeDocument.h">
+      <Filter>Juce Modules\juce_gui_extra\code_editor</Filter>
+    </ClInclude>
+    <ClInclude Include="..\..\JuceLibraryCode\modules\juce_gui_extra\code_editor\juce_CodeEditorComponent.h">
+      <Filter>Juce Modules\juce_gui_extra\code_editor</Filter>
+    </ClInclude>
+    <ClInclude Include="..\..\JuceLibraryCode\modules\juce_gui_extra\code_editor\juce_CodeTokeniser.h">
+      <Filter>Juce Modules\juce_gui_extra\code_editor</Filter>
+    </ClInclude>
+    <ClInclude Include="..\..\JuceLibraryCode\modules\juce_gui_extra\code_editor\juce_CPlusPlusCodeTokeniser.h">
+      <Filter>Juce Modules\juce_gui_extra\code_editor</Filter>
+    </ClInclude>
+    <ClInclude Include="..\..\JuceLibraryCode\modules\juce_gui_extra\code_editor\juce_CPlusPlusCodeTokeniserFunctions.h">
+      <Filter>Juce Modules\juce_gui_extra\code_editor</Filter>
+    </ClInclude>
+    <ClInclude Include="..\..\JuceLibraryCode\modules\juce_gui_extra\code_editor\juce_LuaCodeTokeniser.h">
+      <Filter>Juce Modules\juce_gui_extra\code_editor</Filter>
+    </ClInclude>
+    <ClInclude Include="..\..\JuceLibraryCode\modules\juce_gui_extra\code_editor\juce_XMLCodeTokeniser.h">
+      <Filter>Juce Modules\juce_gui_extra\code_editor</Filter>
+    </ClInclude>
+    <ClInclude Include="..\..\JuceLibraryCode\modules\juce_gui_extra\documents\juce_FileBasedDocument.h">
+      <Filter>Juce Modules\juce_gui_extra\documents</Filter>
+    </ClInclude>
+    <ClInclude Include="..\..\JuceLibraryCode\modules\juce_gui_extra\embedding\juce_ActiveXControlComponent.h">
+      <Filter>Juce Modules\juce_gui_extra\embedding</Filter>
+    </ClInclude>
+    <ClInclude Include="..\..\JuceLibraryCode\modules\juce_gui_extra\embedding\juce_NSViewComponent.h">
+      <Filter>Juce Modules\juce_gui_extra\embedding</Filter>
+    </ClInclude>
+    <ClInclude Include="..\..\JuceLibraryCode\modules\juce_gui_extra\embedding\juce_UIViewComponent.h">
+      <Filter>Juce Modules\juce_gui_extra\embedding</Filter>
+    </ClInclude>
+    <ClInclude Include="..\..\JuceLibraryCode\modules\juce_gui_extra\lookandfeel\juce_OldSchoolLookAndFeel.h">
+      <Filter>Juce Modules\juce_gui_extra\lookandfeel</Filter>
+    </ClInclude>
+    <ClInclude Include="..\..\JuceLibraryCode\modules\juce_gui_extra\misc\juce_AppleRemote.h">
+      <Filter>Juce Modules\juce_gui_extra\misc</Filter>
+    </ClInclude>
+    <ClInclude Include="..\..\JuceLibraryCode\modules\juce_gui_extra\misc\juce_BubbleMessageComponent.h">
+      <Filter>Juce Modules\juce_gui_extra\misc</Filter>
+    </ClInclude>
+    <ClInclude Include="..\..\JuceLibraryCode\modules\juce_gui_extra\misc\juce_ColourSelector.h">
+      <Filter>Juce Modules\juce_gui_extra\misc</Filter>
+    </ClInclude>
+    <ClInclude Include="..\..\JuceLibraryCode\modules\juce_gui_extra\misc\juce_KeyMappingEditorComponent.h">
+      <Filter>Juce Modules\juce_gui_extra\misc</Filter>
+    </ClInclude>
+    <ClInclude Include="..\..\JuceLibraryCode\modules\juce_gui_extra\misc\juce_LiveConstantEditor.h">
+      <Filter>Juce Modules\juce_gui_extra\misc</Filter>
+    </ClInclude>
+    <ClInclude Include="..\..\JuceLibraryCode\modules\juce_gui_extra\misc\juce_PreferencesPanel.h">
+      <Filter>Juce Modules\juce_gui_extra\misc</Filter>
+    </ClInclude>
+    <ClInclude Include="..\..\JuceLibraryCode\modules\juce_gui_extra\misc\juce_RecentlyOpenedFilesList.h">
+      <Filter>Juce Modules\juce_gui_extra\misc</Filter>
+    </ClInclude>
+    <ClInclude Include="..\..\JuceLibraryCode\modules\juce_gui_extra\misc\juce_SplashScreen.h">
+      <Filter>Juce Modules\juce_gui_extra\misc</Filter>
+    </ClInclude>
+    <ClInclude Include="..\..\JuceLibraryCode\modules\juce_gui_extra\misc\juce_SystemTrayIconComponent.h">
+      <Filter>Juce Modules\juce_gui_extra\misc</Filter>
+    </ClInclude>
+    <ClInclude Include="..\..\JuceLibraryCode\modules\juce_gui_extra\misc\juce_WebBrowserComponent.h">
+      <Filter>Juce Modules\juce_gui_extra\misc</Filter>
+    </ClInclude>
+    <ClInclude Include="..\..\JuceLibraryCode\modules\juce_gui_extra\native\juce_mac_CarbonViewWrapperComponent.h">
+      <Filter>Juce Modules\juce_gui_extra\native</Filter>
+    </ClInclude>
+    <ClInclude Include="..\..\JuceLibraryCode\modules\juce_gui_extra\juce_gui_extra.h">
+      <Filter>Juce Modules\juce_gui_extra</Filter>
+    </ClInclude>
+    <ClInclude Include="..\..\JuceLibraryCode\modules\juce_opengl\opengl\juce_Draggable3DOrientation.h">
+      <Filter>Juce Modules\juce_opengl\opengl</Filter>
+    </ClInclude>
+    <ClInclude Include="..\..\JuceLibraryCode\modules\juce_opengl\opengl\juce_Matrix3D.h">
+      <Filter>Juce Modules\juce_opengl\opengl</Filter>
+    </ClInclude>
+    <ClInclude Include="..\..\JuceLibraryCode\modules\juce_opengl\opengl\juce_OpenGLContext.h">
+      <Filter>Juce Modules\juce_opengl\opengl</Filter>
+    </ClInclude>
+    <ClInclude Include="..\..\JuceLibraryCode\modules\juce_opengl\opengl\juce_OpenGLFrameBuffer.h">
+      <Filter>Juce Modules\juce_opengl\opengl</Filter>
+    </ClInclude>
+    <ClInclude Include="..\..\JuceLibraryCode\modules\juce_opengl\opengl\juce_OpenGLGraphicsContext.h">
+      <Filter>Juce Modules\juce_opengl\opengl</Filter>
+    </ClInclude>
+    <ClInclude Include="..\..\JuceLibraryCode\modules\juce_opengl\opengl\juce_OpenGLHelpers.h">
+      <Filter>Juce Modules\juce_opengl\opengl</Filter>
+    </ClInclude>
+    <ClInclude Include="..\..\JuceLibraryCode\modules\juce_opengl\opengl\juce_OpenGLImage.h">
+      <Filter>Juce Modules\juce_opengl\opengl</Filter>
+    </ClInclude>
+    <ClInclude Include="..\..\JuceLibraryCode\modules\juce_opengl\opengl\juce_OpenGLPixelFormat.h">
+      <Filter>Juce Modules\juce_opengl\opengl</Filter>
+    </ClInclude>
+    <ClInclude Include="..\..\JuceLibraryCode\modules\juce_opengl\opengl\juce_OpenGLRenderer.h">
+      <Filter>Juce Modules\juce_opengl\opengl</Filter>
+    </ClInclude>
+    <ClInclude Include="..\..\JuceLibraryCode\modules\juce_opengl\opengl\juce_OpenGLShaderProgram.h">
+      <Filter>Juce Modules\juce_opengl\opengl</Filter>
+    </ClInclude>
+    <ClInclude Include="..\..\JuceLibraryCode\modules\juce_opengl\opengl\juce_OpenGLTexture.h">
+      <Filter>Juce Modules\juce_opengl\opengl</Filter>
+    </ClInclude>
+    <ClInclude Include="..\..\JuceLibraryCode\modules\juce_opengl\opengl\juce_Quaternion.h">
+      <Filter>Juce Modules\juce_opengl\opengl</Filter>
+    </ClInclude>
+    <ClInclude Include="..\..\JuceLibraryCode\modules\juce_opengl\opengl\juce_Vector3D.h">
+      <Filter>Juce Modules\juce_opengl\opengl</Filter>
+    </ClInclude>
+    <ClInclude Include="..\..\JuceLibraryCode\modules\juce_opengl\native\juce_MissingGLDefinitions.h">
+      <Filter>Juce Modules\juce_opengl\native</Filter>
+    </ClInclude>
+    <ClInclude Include="..\..\JuceLibraryCode\modules\juce_opengl\native\juce_OpenGL_android.h">
+      <Filter>Juce Modules\juce_opengl\native</Filter>
+    </ClInclude>
+    <ClInclude Include="..\..\JuceLibraryCode\modules\juce_opengl\native\juce_OpenGL_ios.h">
+      <Filter>Juce Modules\juce_opengl\native</Filter>
+    </ClInclude>
+    <ClInclude Include="..\..\JuceLibraryCode\modules\juce_opengl\native\juce_OpenGL_linux.h">
+      <Filter>Juce Modules\juce_opengl\native</Filter>
+    </ClInclude>
+    <ClInclude Include="..\..\JuceLibraryCode\modules\juce_opengl\native\juce_OpenGL_osx.h">
+      <Filter>Juce Modules\juce_opengl\native</Filter>
+    </ClInclude>
+    <ClInclude Include="..\..\JuceLibraryCode\modules\juce_opengl\native\juce_OpenGL_win32.h">
+      <Filter>Juce Modules\juce_opengl\native</Filter>
+    </ClInclude>
+    <ClInclude Include="..\..\JuceLibraryCode\modules\juce_opengl\native\juce_OpenGLExtensions.h">
+      <Filter>Juce Modules\juce_opengl\native</Filter>
+    </ClInclude>
+    <ClInclude Include="..\..\JuceLibraryCode\modules\juce_opengl\juce_opengl.h">
+      <Filter>Juce Modules\juce_opengl</Filter>
+    </ClInclude>
+    <ClInclude Include="..\..\JuceLibraryCode\modules\juce_video\playback\juce_DirectShowComponent.h">
+      <Filter>Juce Modules\juce_video\playback</Filter>
+    </ClInclude>
+    <ClInclude Include="..\..\JuceLibraryCode\modules\juce_video\playback\juce_QuickTimeMovieComponent.h">
+      <Filter>Juce Modules\juce_video\playback</Filter>
+    </ClInclude>
+    <ClInclude Include="..\..\JuceLibraryCode\modules\juce_video\capture\juce_CameraDevice.h">
+      <Filter>Juce Modules\juce_video\capture</Filter>
+    </ClInclude>
+    <ClInclude Include="..\..\JuceLibraryCode\modules\juce_video\juce_video.h">
+      <Filter>Juce Modules\juce_video</Filter>
+    </ClInclude>
+    <ClInclude Include="..\..\JuceLibraryCode\AppConfig.h">
+      <Filter>Juce Library Code</Filter>
+    </ClInclude>
+    <ClInclude Include="..\..\JuceLibraryCode\BinaryData.h">
+      <Filter>Juce Library Code</Filter>
+    </ClInclude>
+    <ClInclude Include="..\..\JuceLibraryCode\JuceHeader.h">
+      <Filter>Juce Library Code</Filter>
+    </ClInclude>
+  </ItemGroup>
+  <ItemGroup>
+    <None Include="..\..\Resources\Fonts\cpmono-black-serialized">
+      <Filter>open-ephys\Resources\Fonts</Filter>
+    </None>
+    <None Include="..\..\Resources\Fonts\cpmono-bold-serialized">
+      <Filter>open-ephys\Resources\Fonts</Filter>
+    </None>
+    <None Include="..\..\Resources\Fonts\cpmono-extralight-serialized">
+      <Filter>open-ephys\Resources\Fonts</Filter>
+    </None>
+    <None Include="..\..\Resources\Fonts\cpmono-light-serialized">
+      <Filter>open-ephys\Resources\Fonts</Filter>
+    </None>
+    <None Include="..\..\Resources\Fonts\cpmono-plain-serialized">
+      <Filter>open-ephys\Resources\Fonts</Filter>
+    </None>
+    <None Include="..\..\Resources\Fonts\BebasNeue.otf">
+      <Filter>open-ephys\Resources\Fonts</Filter>
+    </None>
+    <None Include="..\..\Resources\Fonts\cpmono_bold.otf">
+      <Filter>open-ephys\Resources\Fonts</Filter>
+    </None>
+    <None Include="..\..\Resources\Fonts\cpmono_extra_light.otf">
+      <Filter>open-ephys\Resources\Fonts</Filter>
+    </None>
+    <None Include="..\..\Resources\Fonts\cpmono_light.otf">
+      <Filter>open-ephys\Resources\Fonts</Filter>
+    </None>
+    <None Include="..\..\Resources\Fonts\cpmono_plain.otf">
+      <Filter>open-ephys\Resources\Fonts</Filter>
+    </None>
+    <None Include="..\..\Resources\Fonts\miso-bold.ttf">
+      <Filter>open-ephys\Resources\Fonts</Filter>
+    </None>
+    <None Include="..\..\Resources\Fonts\miso-light.ttf">
+      <Filter>open-ephys\Resources\Fonts</Filter>
+    </None>
+    <None Include="..\..\Resources\Fonts\miso-regular.ttf">
+      <Filter>open-ephys\Resources\Fonts</Filter>
+    </None>
+    <None Include="..\..\Resources\Fonts\miso-serialized">
+      <Filter>open-ephys\Resources\Fonts</Filter>
+    </None>
+    <None Include="..\..\Resources\Fonts\nordic.ttf">
+      <Filter>open-ephys\Resources\Fonts</Filter>
+    </None>
+    <None Include="..\..\Resources\Fonts\ostrich.ttf">
+      <Filter>open-ephys\Resources\Fonts</Filter>
+    </None>
+    <None Include="..\..\Resources\Fonts\silkscreen-serialized">
+      <Filter>open-ephys\Resources\Fonts</Filter>
+    </None>
+    <None Include="..\..\Resources\Fonts\silkscreen.ttf">
+      <Filter>open-ephys\Resources\Fonts</Filter>
+    </None>
+    <None Include="..\..\Resources\Fonts\unibody-8.otf">
+      <Filter>open-ephys\Resources\Fonts</Filter>
+    </None>
+    <None Include="..\..\Resources\Images\Icons\floppy5.png">
+      <Filter>open-ephys\Resources\Images\Icons</Filter>
+    </None>
+    <None Include="..\..\Resources\Images\Icons\upload2.png">
+      <Filter>open-ephys\Resources\Images\Icons</Filter>
+    </None>
+    <None Include="..\..\Resources\Images\Icons\ArduinoIcon.png">
+      <Filter>open-ephys\Resources\Images\Icons</Filter>
+    </None>
+    <None Include="..\..\Resources\Images\Icons\OpenEphysBoardLogoBlack.png">
+      <Filter>open-ephys\Resources\Images\Icons</Filter>
+    </None>
+    <None Include="..\..\Resources\Images\Icons\OpenEphysBoardLogoGray.png">
+      <Filter>open-ephys\Resources\Images\Icons</Filter>
+    </None>
+    <None Include="..\..\Resources\Images\Icons\RadioButtons-01.png">
+      <Filter>open-ephys\Resources\Images\Icons</Filter>
+    </None>
+    <None Include="..\..\Resources\Images\Icons\RadioButtons-02.png">
+      <Filter>open-ephys\Resources\Images\Icons</Filter>
+    </None>
+    <None Include="..\..\Resources\Images\Icons\RadioButtons-03.png">
+      <Filter>open-ephys\Resources\Images\Icons</Filter>
+    </None>
+    <None Include="..\..\Resources\Images\Icons\RadioButtons-04.png">
+      <Filter>open-ephys\Resources\Images\Icons</Filter>
+    </None>
+    <None Include="..\..\Resources\Images\Icons\RadioButtons-05.png">
+      <Filter>open-ephys\Resources\Images\Icons</Filter>
+    </None>
+    <None Include="..\..\Resources\Images\Icons\RadioButtons_neutral-01.png">
+      <Filter>open-ephys\Resources\Images\Icons</Filter>
+    </None>
+    <None Include="..\..\Resources\Images\Icons\RadioButtons_neutral-02.png">
+      <Filter>open-ephys\Resources\Images\Icons</Filter>
+    </None>
+    <None Include="..\..\Resources\Images\Icons\RadioButtons_neutral-03.png">
+      <Filter>open-ephys\Resources\Images\Icons</Filter>
+    </None>
+    <None Include="..\..\Resources\Images\Icons\RadioButtons_neutral-04.png">
+      <Filter>open-ephys\Resources\Images\Icons</Filter>
+    </None>
+    <None Include="..\..\Resources\Images\Icons\RadioButtons_neutral-05.png">
+      <Filter>open-ephys\Resources\Images\Icons</Filter>
+    </None>
+    <None Include="..\..\Resources\Images\Icons\RadioButtons_selected-01.png">
+      <Filter>open-ephys\Resources\Images\Icons</Filter>
+    </None>
+    <None Include="..\..\Resources\Images\Icons\RadioButtons_selected-02.png">
+      <Filter>open-ephys\Resources\Images\Icons</Filter>
+    </None>
+    <None Include="..\..\Resources\Images\Icons\RadioButtons_selected-03.png">
+      <Filter>open-ephys\Resources\Images\Icons</Filter>
+    </None>
+    <None Include="..\..\Resources\Images\Icons\RadioButtons_selected-04.png">
+      <Filter>open-ephys\Resources\Images\Icons</Filter>
+    </None>
+    <None Include="..\..\Resources\Images\Icons\RadioButtons_selected-05.png">
+      <Filter>open-ephys\Resources\Images\Icons</Filter>
+    </None>
+    <None Include="..\..\Resources\Images\Icons\RadioButtons_selected_over-01.png">
+      <Filter>open-ephys\Resources\Images\Icons</Filter>
+    </None>
+    <None Include="..\..\Resources\Images\Icons\RadioButtons_selected_over-02.png">
+      <Filter>open-ephys\Resources\Images\Icons</Filter>
+    </None>
+    <None Include="..\..\Resources\Images\Icons\RadioButtons_selected_over-03.png">
+      <Filter>open-ephys\Resources\Images\Icons</Filter>
+    </None>
+    <None Include="..\..\Resources\Images\Icons\RadioButtons_selected_over-04.png">
+      <Filter>open-ephys\Resources\Images\Icons</Filter>
+    </None>
+    <None Include="..\..\Resources\Images\Icons\RadioButtons_selected_over-05.png">
+      <Filter>open-ephys\Resources\Images\Icons</Filter>
+    </None>
+    <None Include="..\..\Resources\Images\Icons\noise_wave.png">
+      <Filter>open-ephys\Resources\Images\Icons</Filter>
+    </None>
+    <None Include="..\..\Resources\Images\Icons\saw_wave.png">
+      <Filter>open-ephys\Resources\Images\Icons</Filter>
+    </None>
+    <None Include="..\..\Resources\Images\Icons\sine_wave.png">
+      <Filter>open-ephys\Resources\Images\Icons</Filter>
+    </None>
+    <None Include="..\..\Resources\Images\Icons\square_wave.png">
+      <Filter>open-ephys\Resources\Images\Icons</Filter>
+    </None>
+    <None Include="..\..\Resources\Images\Icons\triangle_wave.png">
+      <Filter>open-ephys\Resources\Images\Icons</Filter>
+    </None>
+    <None Include="..\..\Resources\Images\Icons\wifi.png">
+      <Filter>open-ephys\Resources\Images\Icons</Filter>
+    </None>
+    <None Include="..\..\Resources\Images\Icons\SourceDrop.png">
+      <Filter>open-ephys\Resources\Images\Icons</Filter>
+    </None>
+    <None Include="..\..\Resources\Images\Icons\DefaultDataSource.png">
+      <Filter>open-ephys\Resources\Images\Icons</Filter>
+    </None>
+    <None Include="..\..\Resources\Images\Icons\FileReaderIcon.png">
+      <Filter>open-ephys\Resources\Images\Icons</Filter>
+    </None>
+    <None Include="..\..\Resources\Images\Icons\IntanIcon.png">
+      <Filter>open-ephys\Resources\Images\Icons</Filter>
+    </None>
+    <None Include="..\..\Resources\Images\Buttons\muteoff.png">
+      <Filter>open-ephys\Resources\Images\Buttons</Filter>
+    </None>
+    <None Include="..\..\Resources\Images\Buttons\muteon.png">
+      <Filter>open-ephys\Resources\Images\Buttons</Filter>
+    </None>
+    <None Include="..\..\Resources\Images\Buttons\MergerA-01.png">
+      <Filter>open-ephys\Resources\Images\Buttons</Filter>
+    </None>
+    <None Include="..\..\Resources\Images\Buttons\MergerA-02.png">
+      <Filter>open-ephys\Resources\Images\Buttons</Filter>
+    </None>
+    <None Include="..\..\Resources\Images\Buttons\MergerB-01.png">
+      <Filter>open-ephys\Resources\Images\Buttons</Filter>
+    </None>
+    <None Include="..\..\Resources\Images\Buttons\MergerB-02.png">
+      <Filter>open-ephys\Resources\Images\Buttons</Filter>
+    </None>
+    <None Include="..\..\Resources\Images\Buttons\PipelineA-01.png">
+      <Filter>open-ephys\Resources\Images\Buttons</Filter>
+    </None>
+    <None Include="..\..\Resources\Images\Buttons\PipelineA-02.png">
+      <Filter>open-ephys\Resources\Images\Buttons</Filter>
+    </None>
+    <None Include="..\..\Resources\Images\Buttons\PipelineB-01.png">
+      <Filter>open-ephys\Resources\Images\Buttons</Filter>
+    </None>
+    <None Include="..\..\Resources\Images\Buttons\PipelineB-02.png">
+      <Filter>open-ephys\Resources\Images\Buttons</Filter>
+    </None>
+    <None Include="..\..\JuceLibraryCode\modules\juce_audio_basics\juce_module_info">
+      <Filter>Juce Modules\juce_audio_basics</Filter>
+    </None>
+    <None Include="..\..\JuceLibraryCode\modules\juce_audio_devices\juce_module_info">
+      <Filter>Juce Modules\juce_audio_devices</Filter>
+    </None>
+    <None Include="..\..\JuceLibraryCode\modules\juce_audio_formats\juce_module_info">
+      <Filter>Juce Modules\juce_audio_formats</Filter>
+    </None>
+    <None Include="..\..\JuceLibraryCode\modules\juce_audio_processors\juce_module_info">
+      <Filter>Juce Modules\juce_audio_processors</Filter>
+    </None>
+    <None Include="..\..\JuceLibraryCode\modules\juce_audio_utils\juce_module_info">
+      <Filter>Juce Modules\juce_audio_utils</Filter>
+    </None>
+    <None Include="..\..\JuceLibraryCode\modules\juce_core\juce_module_info">
+      <Filter>Juce Modules\juce_core</Filter>
+    </None>
+    <None Include="..\..\JuceLibraryCode\modules\juce_cryptography\juce_module_info">
+      <Filter>Juce Modules\juce_cryptography</Filter>
+    </None>
+    <None Include="..\..\JuceLibraryCode\modules\juce_data_structures\juce_module_info">
+      <Filter>Juce Modules\juce_data_structures</Filter>
+    </None>
+    <None Include="..\..\JuceLibraryCode\modules\juce_events\juce_module_info">
+      <Filter>Juce Modules\juce_events</Filter>
+    </None>
+    <None Include="..\..\JuceLibraryCode\modules\juce_graphics\juce_module_info">
+      <Filter>Juce Modules\juce_graphics</Filter>
+    </None>
+    <None Include="..\..\JuceLibraryCode\modules\juce_gui_basics\juce_module_info">
+      <Filter>Juce Modules\juce_gui_basics</Filter>
+    </None>
+    <None Include="..\..\JuceLibraryCode\modules\juce_gui_extra\juce_module_info">
+      <Filter>Juce Modules\juce_gui_extra</Filter>
+    </None>
+    <None Include="..\..\JuceLibraryCode\modules\juce_opengl\juce_module_info">
+      <Filter>Juce Modules\juce_opengl</Filter>
+    </None>
+    <None Include="..\..\JuceLibraryCode\modules\juce_video\juce_module_info">
+      <Filter>Juce Modules\juce_video</Filter>
+    </None>
+  </ItemGroup>
+  <ItemGroup>
+    <ResourceCompile Include=".\resources.rc">
+      <Filter>Juce Library Code</Filter>
+    </ResourceCompile>
+  </ItemGroup>
+</Project>