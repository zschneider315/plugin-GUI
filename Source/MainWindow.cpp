--- conflicted
+++ resolved
@@ -1,177 +1,173 @@
-/*
-    ------------------------------------------------------------------
-
-    This file is part of the Open Ephys GUI
-    Copyright (C) 2012 Open Ephys
-
-    ------------------------------------------------------------------
-
-    This program is free software: you can redistribute it and/or modify
-    it under the terms of the GNU General Public License as published by
-    the Free Software Foundation, either version 3 of the License, or
-    (at your option) any later version.
-
-    This program is distributed in the hope that it will be useful,
-    but WITHOUT ANY WARRANTY; without even the implied warranty of
-    MERCHANTABILITY or FITNESS FOR A PARTICULAR PURPOSE.  See the
-    GNU General Public License for more details.
-
-    You should have received a copy of the GNU General Public License
-    along with this program.  If not, see <http://www.gnu.org/licenses/>.
-
-*/
-
-#include "MainWindow.h"
-#include <stdio.h>
-
-//-----------------------------------------------------------------------
-
-MainWindow::MainWindow()
-    : DocumentWindow (JUCEApplication::getInstance()->getApplicationName(),
-                      Colour(Colours::black),
-                      DocumentWindow::allButtons)
-{
-
-    setResizable (true,     // isResizable
-                  false);   // useBottomCornerRisizer -- doesn't work very well
-   // centreWithSize(500,400);
-
-    // Constraining th window's size doesn't seem to work:
-    //setResizeLimits(500, 400, 10000, 10000);
-
-    // Create ProcessorGraph and AudioComponent, and connect them.
-    // Callbacks will be set by the play button in the control panel
-
-     processorGraph = new ProcessorGraph();
-     audioComponent = new AudioComponent();
-     audioComponent->connectToProcessorGraph(processorGraph);
-
-     setContentComponent (new UIComponent(this, processorGraph, audioComponent), true, true);
-
-     UIComponent* ui = (UIComponent*) getContentComponent();
-
-     commandManager.registerAllCommandsForTarget (ui);
-     commandManager.registerAllCommandsForTarget (JUCEApplication::getInstance());
-
-     setMenuBar (ui);
-     ui->setApplicationCommandManagerToWatch(&commandManager);
-
-     addKeyListener(commandManager.getKeyMappings());
-
-     loadWindowBounds();
-     setVisible (true);
-
-}
-
-MainWindow::~MainWindow()
-{
-
-<<<<<<< HEAD
-   if (audioComponent->callbacksAreActive()) {
-=======
-  if (audioComponent->callbacksAreActive()) {
->>>>>>> cbc1f88f
-      audioComponent->endCallbacks();
-      processorGraph->disableProcessors();
-    }
-
-   saveWindowBounds();
-   processorGraph->saveState();
-
-   audioComponent->disconnectProcessorGraph();
-   UIComponent* ui = (UIComponent*) getContentComponent();
-   ui->disableDataViewport();
-
-   deleteAndZero(processorGraph);
-   deleteAndZero(audioComponent);
-
-   setMenuBar(0);
-
-   #if JUCE_MAC 
-       MenuBarModel::setMacMainMenu (0);
-  #endif
-
-   setContentComponent (0);
-
-}
-
-void MainWindow::closeButtonPressed()
-{ 
-    if (audioComponent->callbacksAreActive()) {
-      audioComponent->endCallbacks();
-      processorGraph->disableProcessors();
-    }
-
-    JUCEApplication::getInstance()->systemRequestedQuit();
-
-}
-
-void MainWindow::saveWindowBounds()
-{
-
-    std::cout << "Saving window bounds." << std::endl;
-
-    File file = File("./windowState.xml");
-
-
-    XmlElement* xml = new XmlElement("MAINWINDOW");
-
-    XmlElement* bounds = new XmlElement("BOUNDS");
-    bounds->setAttribute("x",getScreenX());
-    bounds->setAttribute("y",getScreenY());
-    bounds->setAttribute("w",getContentComponent()->getWidth());
-    bounds->setAttribute("h",getContentComponent()->getHeight());
-    bounds->setAttribute("fullscreen",isFullScreen());
-
-    xml->addChildElement(bounds);
-
-    String error;
-    
-    if (! xml->writeToFile (file, String::empty))
-        error = "Couldn't write to file";
-    
-    delete xml;
-}
-
-void MainWindow::loadWindowBounds()
-{
-  
-    std::cout << "Loading window bounds." << std::endl;
-    
-    File file = File("./windowState.xml");
-
-    XmlDocument doc (file);
-    XmlElement* xml = doc.getDocumentElement();
-
-    if (xml == 0 || ! xml->hasTagName (T("MAINWINDOW")))
-    {
-        
-        std::cout << "File not found." << std::endl;
-        delete xml;
-        centreWithSize (800, 600);
-
-    } else {
-
-        String description;// = T(" ");
-
-        forEachXmlChildElement (*xml, e)
-        {
-
-            int x = e->getIntAttribute("x");
-            int y = e->getIntAttribute("y");
-            int w = e->getIntAttribute("w");
-            int h = e->getIntAttribute("h");
-
-            bool fs = e->getBoolAttribute("fullscreen");
-
-            // without the correction, you get drift over time
-            setTopLeftPosition(x,y-27);
-            getContentComponent()->setBounds(0,0,w,h-33);
-            //setFullScreen(fs);
-
-        }
-
-        delete xml;
-    }
-   // return "Everything went ok.";
+/*
+    ------------------------------------------------------------------
+
+    This file is part of the Open Ephys GUI
+    Copyright (C) 2012 Open Ephys
+
+    ------------------------------------------------------------------
+
+    This program is free software: you can redistribute it and/or modify
+    it under the terms of the GNU General Public License as published by
+    the Free Software Foundation, either version 3 of the License, or
+    (at your option) any later version.
+
+    This program is distributed in the hope that it will be useful,
+    but WITHOUT ANY WARRANTY; without even the implied warranty of
+    MERCHANTABILITY or FITNESS FOR A PARTICULAR PURPOSE.  See the
+    GNU General Public License for more details.
+
+    You should have received a copy of the GNU General Public License
+    along with this program.  If not, see <http://www.gnu.org/licenses/>.
+
+*/
+
+#include "MainWindow.h"
+#include <stdio.h>
+
+//-----------------------------------------------------------------------
+
+MainWindow::MainWindow()
+    : DocumentWindow (JUCEApplication::getInstance()->getApplicationName(),
+                      Colour(Colours::black),
+                      DocumentWindow::allButtons)
+{
+
+    setResizable (true,     // isResizable
+                  false);   // useBottomCornerRisizer -- doesn't work very well
+   // centreWithSize(500,400);
+
+    // Constraining th window's size doesn't seem to work:
+    //setResizeLimits(500, 400, 10000, 10000);
+
+    // Create ProcessorGraph and AudioComponent, and connect them.
+    // Callbacks will be set by the play button in the control panel
+
+     processorGraph = new ProcessorGraph();
+     audioComponent = new AudioComponent();
+     audioComponent->connectToProcessorGraph(processorGraph);
+
+     setContentComponent (new UIComponent(this, processorGraph, audioComponent), true, true);
+
+     UIComponent* ui = (UIComponent*) getContentComponent();
+
+     commandManager.registerAllCommandsForTarget (ui);
+     commandManager.registerAllCommandsForTarget (JUCEApplication::getInstance());
+
+     setMenuBar (ui);
+     ui->setApplicationCommandManagerToWatch(&commandManager);
+
+     addKeyListener(commandManager.getKeyMappings());
+
+     loadWindowBounds();
+     setVisible (true);
+
+}
+
+MainWindow::~MainWindow()
+{
+
+  if (audioComponent->callbacksAreActive()) {
+      audioComponent->endCallbacks();
+      processorGraph->disableProcessors();
+    }
+
+   saveWindowBounds();
+   processorGraph->saveState();
+
+   audioComponent->disconnectProcessorGraph();
+   UIComponent* ui = (UIComponent*) getContentComponent();
+   ui->disableDataViewport();
+
+   deleteAndZero(processorGraph);
+   deleteAndZero(audioComponent);
+
+   setMenuBar(0);
+
+   #if JUCE_MAC 
+       MenuBarModel::setMacMainMenu (0);
+  #endif
+
+   setContentComponent (0);
+
+}
+
+void MainWindow::closeButtonPressed()
+{ 
+    if (audioComponent->callbacksAreActive()) {
+      audioComponent->endCallbacks();
+      processorGraph->disableProcessors();
+    }
+
+    JUCEApplication::getInstance()->systemRequestedQuit();
+
+}
+
+void MainWindow::saveWindowBounds()
+{
+
+    std::cout << "Saving window bounds." << std::endl;
+
+    File file = File("./windowState.xml");
+
+
+    XmlElement* xml = new XmlElement("MAINWINDOW");
+
+    XmlElement* bounds = new XmlElement("BOUNDS");
+    bounds->setAttribute("x",getScreenX());
+    bounds->setAttribute("y",getScreenY());
+    bounds->setAttribute("w",getContentComponent()->getWidth());
+    bounds->setAttribute("h",getContentComponent()->getHeight());
+    bounds->setAttribute("fullscreen",isFullScreen());
+
+    xml->addChildElement(bounds);
+
+    String error;
+    
+    if (! xml->writeToFile (file, String::empty))
+        error = "Couldn't write to file";
+    
+    delete xml;
+}
+
+void MainWindow::loadWindowBounds()
+{
+  
+    std::cout << "Loading window bounds." << std::endl;
+    
+    File file = File("./windowState.xml");
+
+    XmlDocument doc (file);
+    XmlElement* xml = doc.getDocumentElement();
+
+    if (xml == 0 || ! xml->hasTagName (T("MAINWINDOW")))
+    {
+        
+        std::cout << "File not found." << std::endl;
+        delete xml;
+        centreWithSize (800, 600);
+
+    } else {
+
+        String description;// = T(" ");
+
+        forEachXmlChildElement (*xml, e)
+        {
+
+            int x = e->getIntAttribute("x");
+            int y = e->getIntAttribute("y");
+            int w = e->getIntAttribute("w");
+            int h = e->getIntAttribute("h");
+
+            bool fs = e->getBoolAttribute("fullscreen");
+
+            // without the correction, you get drift over time
+            setTopLeftPosition(x,y-27);
+            getContentComponent()->setBounds(0,0,w,h-33);
+            //setFullScreen(fs);
+
+        }
+
+        delete xml;
+    }
+   // return "Everything went ok.";
 }