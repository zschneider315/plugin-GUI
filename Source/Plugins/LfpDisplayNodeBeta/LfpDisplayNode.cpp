/*
    ------------------------------------------------------------------

    This file is part of the Open Ephys GUI
    Copyright (C) 2016 Open Ephys

    ------------------------------------------------------------------

    This program is free software: you can redistribute it and/or modify
    it under the terms of the GNU General Public License as published by
    the Free Software Foundation, either version 3 of the License, or
    (at your option) any later version.

    This program is distributed in the hope that it will be useful,
    but WITHOUT ANY WARRANTY; without even the implied warranty of
    MERCHANTABILITY or FITNESS FOR A PARTICULAR PURPOSE.  See the
    GNU General Public License for more details.

    You should have received a copy of the GNU General Public License
    along with this program.  If not, see <http://www.gnu.org/licenses/>.

*/

#include "LfpDisplayNode.h"
#include "LfpDisplayCanvas.h"
#include <stdio.h>

using namespace LfpDisplayNodeBeta;


LfpDisplayNode::LfpDisplayNode()
    : GenericProcessor  ("LFP Viewer Beta")
    , displayGain       (1)
    , bufferLength      (20.0f)
    , abstractFifo      (100)
{
    setProcessorType (PROCESSOR_TYPE_SINK);

    displayBuffer = new AudioSampleBuffer (8, 100);

    const int heapSize = 5000;
    arrayOfOnes = new float[heapSize];
    for (int n = 0; n < heapSize; ++n)
    {
        arrayOfOnes[n] = 1;
    }
}


LfpDisplayNode::~LfpDisplayNode()
{
<<<<<<< HEAD
}
=======
    delete[] arrayOfOnes;
}   
>>>>>>> a29c2090


AudioProcessorEditor* LfpDisplayNode::createEditor()
{
    editor = new LfpDisplayEditor (this, true);
    return editor;
}


void LfpDisplayNode::updateSettings()
{
    std::cout << "Setting num inputs on LfpDisplayNode to " << getNumInputs() << std::endl;

    channelForEventSource.clear();
    eventSourceNodes.clear();
    ttlState.clear();

    for (int i = 0; i < eventChannels.size(); ++i)
    {
        if (! eventSourceNodes.contains(eventChannels[i]->sourceNodeId)
            && eventChannels[i]->type == EVENT_CHANNEL)
        {
            eventSourceNodes.add (eventChannels[i]->sourceNodeId);
        }
    }\

    numEventChannels = eventSourceNodes.size();

    std::cout << "Found " << numEventChannels << " event channels." << std::endl;

    for (int i = 0; i < eventSourceNodes.size(); ++i)
    {
        std::cout << "Adding channel " << getNumInputs() + i << " for event source node " << eventSourceNodes[i] << std::endl;

        channelForEventSource[eventSourceNodes[i]] = getNumInputs() + i;
        ttlState[eventSourceNodes[i]] = 0;

        Channel* eventChan = new Channel (this, getNumInputs() + i, EVENT_CHANNEL);
        eventChan->sourceNodeId = eventSourceNodes[i];
        channels.add (eventChan); // add a channel for event data for each source node
    }

    displayBufferIndex.clear();
    displayBufferIndex.insertMultiple (0, 0, getNumInputs() + numEventChannels);
}


bool LfpDisplayNode::resizeBuffer()
{
    int nSamples = (int) getSampleRate() * bufferLength;
    int nInputs = getNumInputs();

    std::cout << "Resizing buffer. Samples: " << nSamples << ", Inputs: " << nInputs << std::endl;

    if (nSamples > 0 && nInputs > 0)
    {
        abstractFifo.setTotalSize (nSamples);
        displayBuffer->setSize (nInputs + numEventChannels, nSamples); // add extra channels for TTLs

        return true;
    }
    else
    {
        return false;
    }
}


bool LfpDisplayNode::enable()
{
    if (resizeBuffer())
    {
        LfpDisplayEditor* editor = (LfpDisplayEditor*) getEditor();
        editor->enable();
        return true;
    }
    else
    {
        return false;
    }
}


bool LfpDisplayNode::disable()
{
    LfpDisplayEditor* editor = (LfpDisplayEditor*) getEditor();
    editor->disable();
    return true;
}


void LfpDisplayNode::setParameter (int parameterIndex, float newValue)
{
    editor->updateParameterButtons (parameterIndex);
    //
    //Sets Parameter in parameters array for processor
    parameters[parameterIndex]->setValue (newValue, currentChannel);

    //std::cout << "Saving Parameter from " << currentChannel << ", channel ";

    LfpDisplayEditor* ed = (LfpDisplayEditor*) getEditor();
    if (ed->canvas != 0)
        ed->canvas->setParameter (parameterIndex, newValue);
}


void LfpDisplayNode::handleEvent (int eventType, MidiMessage& event, int sampleNum)
{
    if (eventType == TTL)
    {
        const uint8* dataptr = event.getRawData();

<<<<<<< HEAD
        //int eventNodeId = *(dataptr + 1);
        const int eventId             = *(dataptr + 2);
        const int eventChannel        = *(dataptr + 3);
        const int eventTime           = event.getTimeStamp();
        const int eventSourceNodeId   = *(dataptr + 5);
        const int nSamples            = numSamples.at (eventSourceNodeId);
        const int samplesToFill       = nSamples - eventTime;
=======
        //int eventNodeId = *(dataptr+1);
        int eventId = *(dataptr+2);
        int eventChannel = *(dataptr+3);
        int eventTime = event.getTimeStamp();

        int eventSourceNodeId = *(dataptr+5);
        
        

        int nSamples = numSamples.at(eventSourceNodeId);

        int samplesToFill = nSamples - eventTime;
>>>>>>> a29c2090

        //	std::cout << "Received event from " << eventSourceNode << ", channel "
        //	          << eventChannel << ", with ID " << eventId << ", copying to "
         //            << channelForEventSource[eventSourceNode] << std::endl;
        ////
        int bufferIndex = (displayBufferIndex[channelForEventSource[eventSourceNodeId]] + eventTime - nSamples) 
                            % displayBuffer->getNumSamples();

        bufferIndex = bufferIndex >= 0
            ? bufferIndex
            : displayBuffer->getNumSamples() + bufferIndex;

        if (eventId == 1)
        {
            ttlState[eventSourceNodeId] |= (1L << eventChannel);
        }
        else
        {
            ttlState[eventSourceNodeId] &= ~(1L << eventChannel);
        }

        if (samplesToFill + bufferIndex < displayBuffer->getNumSamples())
        {
            //std::cout << bufferIndex << " " << samplesToFill << " " << ttlState[eventSourceNode] << std::endl;

            displayBuffer->copyFrom (channelForEventSource[eventSourceNodeId],  // destChannel
                                     bufferIndex,                               // destStartSample
                                     arrayOfOnes,                               // source
                                     samplesToFill,                             // numSamples
                                     float (ttlState[eventSourceNodeId]));      // gain
        }
        else
        {
            const int block2Size = (samplesToFill + bufferIndex) % displayBuffer->getNumSamples();
            const int block1Size = samplesToFill - block2Size;

            displayBuffer->copyFrom (channelForEventSource[eventSourceNodeId],  // destChannel
                                     bufferIndex,                               // destStartSample
                                     arrayOfOnes,                               // source
                                     block1Size,                                // numSamples
                                     float (ttlState[eventSourceNodeId]));      // gain

            displayBuffer->copyFrom (channelForEventSource[eventSourceNodeId],  // destChannel
                                     0,                                         // destStartSample
                                     arrayOfOnes,                               // source
                                     block2Size,                                // numSamples
                                     float (ttlState[eventSourceNodeId]));      // gain
        }

        // std::cout << "Received event from " << eventNodeId
        //           << " on channel " << eventChannel
        //           << " with value " << eventId
        //           << " at timestamp " << event.getTimeStamp() << std::endl;
    }
}


void LfpDisplayNode::initializeEventChannels()
{
    for (int i = 0; i < eventSourceNodes.size(); ++i)
    {
        const int chan          = channelForEventSource[eventSourceNodes[i]];
        const int index         = displayBufferIndex[chan];
        const int samplesLeft   = displayBuffer->getNumSamples() - index;
        const int nSamples      = numSamples.at (eventSourceNodes[i]);

        //std::cout << "Event source node " << i << ", channel " << chan << std::endl;

        if (nSamples < samplesLeft)
        {
            //	std::cout << getNumInputs()+1 << " " << displayBufferIndex << " " << totalSamples << " " << ttlState << std::endl;

            displayBuffer->copyFrom (chan,                                      // destChannel
                                     index,                                     // destStartSample
                                     arrayOfOnes,                               // source
                                     nSamples,                                  // numSamples
                                     float (ttlState[eventSourceNodes[i]]));    // gain

            displayBufferIndex.set (chan, index + nSamples);
        }
        else
        {
            int extraSamples = nSamples - samplesLeft;

            displayBuffer->copyFrom (chan,                                      // destChannel
                                     index,                                     // destStartSample
                                     arrayOfOnes,                               // source
                                     samplesLeft,                               // numSamples
                                     float (ttlState[eventSourceNodes[i]]));    // gain

            displayBuffer->copyFrom (chan,                                      // destChannel
                                     0,                                         // destStartSample
                                     arrayOfOnes,                               // source
                                     extraSamples,                              // numSamples
                                     float (ttlState[eventSourceNodes[i]]));    // gain

            displayBufferIndex.set (chan, extraSamples);
        }
    }
}


void LfpDisplayNode::process (AudioSampleBuffer& buffer, MidiBuffer& events)
{
    // 1. place any new samples into the displayBuffer
    //std::cout << "Display node sample count: " << nSamples << std::endl; ///buffer.getNumSamples() << std::endl;

    initializeEventChannels();

    checkForEvents (events); // see if we got any TTL events

    ScopedLock displayLock (displayMutex);

    for (int chan = 0; chan < buffer.getNumChannels(); ++chan)
    {
        const int samplesLeft  = displayBuffer->getNumSamples() - displayBufferIndex[chan];
        const int nSamples     = getNumSamples (chan);

        if (nSamples < samplesLeft)
        {
            displayBuffer->copyFrom (chan,                      // destChannel
                                     displayBufferIndex[chan],  // destStartSample
                                     buffer,                    // source
                                     chan,                      // source channel
                                     0,                         // source start sample
                                     nSamples);                 // numSamples

            displayBufferIndex.set (chan, displayBufferIndex[chan] + nSamples);
        }
        else
        {
            const int extraSamples = nSamples - samplesLeft;

            displayBuffer->copyFrom (chan,                      // destChannel
                                     displayBufferIndex[chan],  // destStartSample
                                     buffer,                    // source
                                     chan,                      // source channel
                                     0,                         // source start sample
                                     samplesLeft);              // numSamples

            displayBuffer->copyFrom (chan,                      // destChannel
                                     0,                         // destStartSample
                                     buffer,                    // source
                                     chan,                      // source channel
                                     samplesLeft,               // source start sample
                                     extraSamples);             // numSamples

            displayBufferIndex.set (chan, extraSamples);
        }
    }
}
<|MERGE_RESOLUTION|>--- conflicted
+++ resolved
@@ -49,12 +49,8 @@
 
 LfpDisplayNode::~LfpDisplayNode()
 {
-<<<<<<< HEAD
-}
-=======
     delete[] arrayOfOnes;
-}   
->>>>>>> a29c2090
+}
 
 
 AudioProcessorEditor* LfpDisplayNode::createEditor()
@@ -167,7 +163,6 @@
     {
         const uint8* dataptr = event.getRawData();
 
-<<<<<<< HEAD
         //int eventNodeId = *(dataptr + 1);
         const int eventId             = *(dataptr + 2);
         const int eventChannel        = *(dataptr + 3);
@@ -175,20 +170,6 @@
         const int eventSourceNodeId   = *(dataptr + 5);
         const int nSamples            = numSamples.at (eventSourceNodeId);
         const int samplesToFill       = nSamples - eventTime;
-=======
-        //int eventNodeId = *(dataptr+1);
-        int eventId = *(dataptr+2);
-        int eventChannel = *(dataptr+3);
-        int eventTime = event.getTimeStamp();
-
-        int eventSourceNodeId = *(dataptr+5);
-        
-        
-
-        int nSamples = numSamples.at(eventSourceNodeId);
-
-        int samplesToFill = nSamples - eventTime;
->>>>>>> a29c2090
 
         //	std::cout << "Received event from " << eventSourceNode << ", channel "
         //	          << eventChannel << ", with ID " << eventId << ", copying to "
