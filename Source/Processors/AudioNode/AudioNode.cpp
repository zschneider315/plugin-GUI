--- conflicted
+++ resolved
@@ -1,449 +1,445 @@
-/*
-    ------------------------------------------------------------------
-
-    This file is part of the Open Ephys GUI
-    Copyright (C) 2013 Open Ephys
-
-    ------------------------------------------------------------------
-
-    This program is free software: you can redistribute it and/or modify
-    it under the terms of the GNU General Public License as published by
-    the Free Software Foundation, either version 3 of the License, or
-    (at your option) any later version.
-
-    This program is distributed in the hope that it will be useful,
-    but WITHOUT ANY WARRANTY; without even the implied warranty of
-    MERCHANTABILITY or FITNESS FOR A PARTICULAR PURPOSE.  See the
-    GNU General Public License for more details.
-
-    You should have received a copy of the GNU General Public License
-    along with this program.  If not, see <http://www.gnu.org/licenses/>.
-
-*/
-
-#include <cmath>
-
-#include "AudioNode.h"
-<<<<<<< HEAD
-#include "../Channel/Channel.h"
-=======
->>>>>>> c170791f
-
-AudioNode::AudioNode()
-    : GenericProcessor("Audio Node"), audioEditor(0), volume(0.00001f), noiseGateLevel(0.0f),
-      bufferA(2,10000),
-      bufferB(2,10000)
-{
-
-    settings.numInputs = 2048;
-    settings.numOutputs = 2;
-
-    // 128 inputs, 2 outputs (left and right channel)
-    setPlayConfigDetails(getNumInputs(), getNumOutputs(), 44100.0, 128);
-
-    nextAvailableChannel = 2; // keep first two channels empty
-
-    numSamplesExpected = 1024;
-
-    samplesInOverflowBuffer = 0;
-    samplesInBackupBuffer = 0;
-
-}
-
-
-AudioNode::~AudioNode()
-{
-
-
-
-}
-
-AudioProcessorEditor* AudioNode::createEditor()
-{
-
-    audioEditor = new AudioEditor(this);
-
-    return audioEditor;
-
-}
-
-void AudioNode::resetConnections()
-{
-
-    nextAvailableChannel = 2; // start connections at channel 2
-    wasConnected = false;
-
-    channelPointers.clear();
-
-    samplesInOverflowBuffer = 0;
-    samplesInBackupBuffer = 0;
-
-}
-
-void AudioNode::updateBufferSize()
-{
-    //AudioEditor* editor = (AudioEditor*) getEditor();
-    audioEditor->updateBufferSizeText();
-
-}
-
-void AudioNode::setChannel(Channel* ch)
-{
-
-    int channelNum = channelPointers.indexOf(ch);
-
-    std::cout << "Audio node setting channel to " << channelNum << std::endl;
-
-    setCurrentChannel(channelNum);
-}
-
-void AudioNode::setChannelStatus(Channel* chan, bool status)
-{
-
-    setChannel(chan); // add 2 to account for 2 output channels
-
-    enableCurrentChannel(status);
-
-}
-
-void AudioNode::enableCurrentChannel(bool state)
-{
-
-    if (state)
-    {
-        setParameter(100, 0.0f);
-    }
-    else
-    {
-        setParameter(-100, 0.0f);
-    }
-}
-
-
-void AudioNode::addInputChannel(GenericProcessor* sourceNode, int chan)
-{
-
-
-    int channelIndex = getNextChannel(false);
-
-    setPlayConfigDetails(channelIndex+1,0,44100.0,128);
-
-    channelPointers.add(sourceNode->channels[chan]);
-
-}
-
-void AudioNode::setParameter(int parameterIndex, float newValue)
-{
-    // change left channel, right channel, or volume
-    if (parameterIndex == 1)
-    {
-        // volume level
-        volume = newValue*0.1f;
-
-    }
-    else if (parameterIndex == 2)
-    {
-        // noiseGateLevel level
-
-        expander.setThreshold(newValue); // in microVolts
-
-    }
-    else if (parameterIndex == 100)
-    {
-
-        channelPointers[currentChannel]->isMonitored = true;
-
-    }
-    else if (parameterIndex == -100)
-    {
-
-        channelPointers[currentChannel]->isMonitored = false;
-    }
-
-}
-
-void AudioNode::prepareToPlay(double sampleRate_, int estimatedSamplesPerBlock)
-{
-
-
-    // std::cout << "Processor sample rate: " << getSampleRate() << std::endl;
-    // std::cout << "Audio card sample rate: " << sampleRate_ << std::endl;
-    // std::cout << "Samples per block: " << estimatedSamplesPerBlock << std::endl;
-
-    numSamplesExpected = (int)(getSampleRate()/sampleRate_*float(estimatedSamplesPerBlock)) + 1;
-    // processor sample rate divided by sound card sample rate
-
-    samplesInBackupBuffer = 0;
-    samplesInOverflowBuffer = 0;
-
-    bufferA.clear();
-    bufferB.clear();
-
-    bufferSwap = false;
-}
-
-void AudioNode::process(AudioSampleBuffer& buffer,
-                        MidiBuffer& midiMessages,
-                        int& nSamples)
-{
-    float gain;
-
-    // clear the left and right channels
-    buffer.clear(0,0,buffer.getNumSamples());
-    buffer.clear(1,0,buffer.getNumSamples());
-
-    if (1)
-    {
-
-        AudioSampleBuffer* overflowBuffer;
-        AudioSampleBuffer* backupBuffer;
-
-        if (!bufferSwap)
-        {
-            overflowBuffer = &bufferA;
-            backupBuffer = &bufferB;
-            bufferSwap = true;
-        }
-        else
-        {
-            overflowBuffer = &bufferB;
-            backupBuffer = &bufferA;
-            bufferSwap = false;
-        }
-
-        backupBuffer->clear();
-
-        samplesInOverflowBuffer = samplesInBackupBuffer; // size of buffer after last round
-        samplesInBackupBuffer = 0;
-
-        int samplesToCopy = 0;
-        int orphanedSamples = 0;
-
-        if (channelPointers.size() > 0)
-        {
-            bool copiedBuffer = false;
-
-            for (int i = 2; i < buffer.getNumChannels(); i++)
-            {
-
-                if (channelPointers[i-2]->isMonitored)
-                {
-
-                    if (!copiedBuffer)
-                    {
-                        // 1. copy overflow buffer
-
-                        samplesToCopy = ((samplesInOverflowBuffer <= numSamplesExpected) ?
-                                         samplesInOverflowBuffer :
-                                         numSamplesExpected);
-
-                        //  std::cout << " " << std::endl;
-                        //  std::cout << "Copying " << samplesToCopy << " samples from overflow buffer of " << samplesInOverflowBuffer << " samples." << std::endl;
-
-                        if (samplesToCopy > 0)
-                        {
-
-                            buffer.addFrom(0,    // destination channel
-                                           0,                // destination start sample
-                                           *overflowBuffer,  // source
-                                           0,                // source channel
-                                           0,                // source start sample
-                                           samplesToCopy,    // number of samples
-                                           1.0f              // gain to apply
-                                          );
-
-                            buffer.addFrom(1,       // destination channel
-                                           0,           // destination start sample
-                                           *overflowBuffer,      // source
-                                           1,           // source channel
-                                           0,           // source start sample
-                                           samplesToCopy, //  number of samples
-                                           1.0f       // gain to apply
-                                          );
-
-
-                            int leftoverSamples = samplesInOverflowBuffer - samplesToCopy;
-
-                            //     std::cout << "Samples remaining in overflow buffer: " << leftoverSamples << std::endl;
-
-                            if (leftoverSamples > 0)
-                            {
-
-                                // move remaining samples to the backup buffer
-
-                                backupBuffer->addFrom(0, // destination channel
-                                                      0,                     // destination start sample
-                                                      *overflowBuffer,       // source
-                                                      0,                     // source channel
-                                                      samplesToCopy,         // source start sample
-                                                      leftoverSamples,       // number of samples
-                                                      1.0f                   // gain to apply
-                                                     );
-
-                                backupBuffer->addFrom(1,  // destination channel
-                                                      0,                     // destination start sample
-                                                      *overflowBuffer,        // source
-                                                      1,                     // source channel
-                                                      samplesToCopy,         // source start sample
-                                                      leftoverSamples,       // number of samples
-                                                      1.0f                   // gain to apply
-                                                     );
-
-                            }
-
-                            samplesInBackupBuffer = leftoverSamples;
-
-                        }
-
-                        copiedBuffer = true;
-
-                    } // copying buffer
-
-                    gain = volume/(float(0x7fff) * channelPointers[i-2]->bitVolts);
-                    // Data are floats in units of microvolts, so dividing by bitVolts and 0x7fff (max value for 16b signed)
-                    // rescales to between -1 and +1. Audio output starts So, maximum gain applied to maximum data would be 10.
-
-                    int remainingSamples = numSamplesExpected - samplesToCopy;
-
-                    //  std::cout << "Copying " << remainingSamples << " samples from incoming buffer of " << nSamples << " samples." << std::endl;
-
-                    int samplesToCopy2 = ((remainingSamples <= nSamples) ?
-                                          remainingSamples :
-                                          nSamples);
-
-                    if (samplesToCopy2 > 0)
-                    {
-
-                        buffer.addFrom(0,       // destination channel
-                                       samplesToCopy,           // destination start sample
-                                       buffer,      // source
-                                       i,           // source channel
-                                       0,           // source start sample
-                                       remainingSamples, //  number of samples
-                                       gain       // gain to apply
-                                      );
-
-                        buffer.addFrom(1,       // destination channel
-                                       samplesToCopy,           // destination start sample
-                                       buffer,      // source
-                                       i,           // source channel
-                                       0,           // source start sample
-                                       remainingSamples, //  number of samples
-                                       gain       // gain to apply
-                                      );
-
-                    }
-
-                    orphanedSamples = nSamples - samplesToCopy2;
-
-                    // std::cout << "Samples remaining in incoming buffer: " << orphanedSamples << std::endl;
-
-
-                    if (orphanedSamples > 0 && (samplesInBackupBuffer + orphanedSamples < backupBuffer->getNumSamples()))
-                    {
-                        backupBuffer->addFrom(0,       // destination channel
-                                              samplesInBackupBuffer,           // destination start sample
-                                              buffer,      // source
-                                              i,           // source channel
-                                              remainingSamples,           // source start sample
-                                              orphanedSamples, //  number of samples
-                                              gain       // gain to apply
-                                             );
-
-                        backupBuffer->addFrom(0,       // destination channel
-                                              samplesInBackupBuffer,           // destination start sample
-                                              buffer,      // source
-                                              i,           // source channel
-                                              remainingSamples,           // source start sample
-                                              orphanedSamples, //  number of samples
-                                              gain       // gain to apply
-                                             );
-
-					}
-					else {
-						samplesInBackupBuffer = 0; // just throw out the buffer in the case of an overrun
-											       // not ideal, but the output still sounds fine
-					}
-
-                    // Simple implementation of a "noise gate" on audio output
-                    expander.process(buffer.getWritePointer(0), // left channel
-                                       buffer.getWritePointer(1), // right channel
-                                       buffer.getNumSamples());
-
-                }
-            }
-
-        }
-
-        samplesInBackupBuffer += orphanedSamples;
-        nSamples = numSamplesExpected;
-
-    }
-}
-
-// ==========================================================
-
-Expander::Expander()
-{
-  threshold = 1.f;
-  output = 1.f;
-    
-  env = 0.f;
-  gain = 1.f;
-
-  setAttack(1.0f);
-  setRelease(1.0f);
-  setRatio(1.2); // ratio > 1.0 will decrease gain below threshold
-}
-
-void Expander::setThreshold(float value)
-{
-    threshold = value;
-    transfer_B = output * pow(threshold, -transfer_A);
-
-    std::cout << "Threshold set to " << threshold << std::endl;
-    std::cout << "transfer_B set to " << transfer_B << std::endl;
-}
-
-
-void Expander::setRatio(float value)
-{
-    transfer_A = value - 1.f;
-    transfer_B = output * pow(threshold, -transfer_A);
-}
-
-
-void Expander::setAttack(float value)
-{
-    attack = exp(-1.f/value);
-}
-
-
-void Expander::setRelease(float value)
-{
-    release = exp(-1.f/value);
-    envelope_decay = exp(-4.f/value); /* = exp(-1/(0.25*value)) */
-}
-
-
-void Expander::process(float* leftChan, float* rightChan, int numSamples)
-{
-  float det, transfer_gain;
-
-  for(int i = 0; i < numSamples; i++)
-  {
-      det = jmax(fabs(leftChan[i]),fabs(rightChan[i]));
-      det += 10e-30f; /* add tiny DC offset (-600dB) to prevent denormals */
-
-      env = det >= env ? det : det + envelope_decay*(env-det);
-
-      transfer_gain = env < threshold ? pow(env, transfer_A) * transfer_B : output;
-
-      gain = transfer_gain < gain ?
-                      transfer_gain + attack * (gain - transfer_gain) :
-                      transfer_gain + release * (gain - transfer_gain);
-
-      leftChan[i] = leftChan[i] * gain; 
-      rightChan[i] = rightChan[i] * gain;
-  }
+/*
+    ------------------------------------------------------------------
+
+    This file is part of the Open Ephys GUI
+    Copyright (C) 2013 Open Ephys
+
+    ------------------------------------------------------------------
+
+    This program is free software: you can redistribute it and/or modify
+    it under the terms of the GNU General Public License as published by
+    the Free Software Foundation, either version 3 of the License, or
+    (at your option) any later version.
+
+    This program is distributed in the hope that it will be useful,
+    but WITHOUT ANY WARRANTY; without even the implied warranty of
+    MERCHANTABILITY or FITNESS FOR A PARTICULAR PURPOSE.  See the
+    GNU General Public License for more details.
+
+    You should have received a copy of the GNU General Public License
+    along with this program.  If not, see <http://www.gnu.org/licenses/>.
+
+*/
+
+#include <cmath>
+
+#include "AudioNode.h"
+
+AudioNode::AudioNode()
+    : GenericProcessor("Audio Node"), audioEditor(0), volume(0.00001f), noiseGateLevel(0.0f),
+      bufferA(2,10000),
+      bufferB(2,10000)
+{
+
+    settings.numInputs = 2048;
+    settings.numOutputs = 2;
+
+    // 128 inputs, 2 outputs (left and right channel)
+    setPlayConfigDetails(getNumInputs(), getNumOutputs(), 44100.0, 128);
+
+    nextAvailableChannel = 2; // keep first two channels empty
+
+    numSamplesExpected = 1024;
+
+    samplesInOverflowBuffer = 0;
+    samplesInBackupBuffer = 0;
+
+}
+
+
+AudioNode::~AudioNode()
+{
+
+
+
+}
+
+AudioProcessorEditor* AudioNode::createEditor()
+{
+
+    audioEditor = new AudioEditor(this);
+
+    return audioEditor;
+
+}
+
+void AudioNode::resetConnections()
+{
+
+    nextAvailableChannel = 2; // start connections at channel 2
+    wasConnected = false;
+
+    channelPointers.clear();
+
+    samplesInOverflowBuffer = 0;
+    samplesInBackupBuffer = 0;
+
+}
+
+void AudioNode::updateBufferSize()
+{
+    //AudioEditor* editor = (AudioEditor*) getEditor();
+    audioEditor->updateBufferSizeText();
+
+}
+
+void AudioNode::setChannel(Channel* ch)
+{
+
+    int channelNum = channelPointers.indexOf(ch);
+
+    std::cout << "Audio node setting channel to " << channelNum << std::endl;
+
+    setCurrentChannel(channelNum);
+}
+
+void AudioNode::setChannelStatus(Channel* chan, bool status)
+{
+
+    setChannel(chan); // add 2 to account for 2 output channels
+
+    enableCurrentChannel(status);
+
+}
+
+void AudioNode::enableCurrentChannel(bool state)
+{
+
+    if (state)
+    {
+        setParameter(100, 0.0f);
+    }
+    else
+    {
+        setParameter(-100, 0.0f);
+    }
+}
+
+
+void AudioNode::addInputChannel(GenericProcessor* sourceNode, int chan)
+{
+
+
+    int channelIndex = getNextChannel(false);
+
+    setPlayConfigDetails(channelIndex+1,0,44100.0,128);
+
+    channelPointers.add(sourceNode->channels[chan]);
+
+}
+
+void AudioNode::setParameter(int parameterIndex, float newValue)
+{
+    // change left channel, right channel, or volume
+    if (parameterIndex == 1)
+    {
+        // volume level
+        volume = newValue*0.1f;
+
+    }
+    else if (parameterIndex == 2)
+    {
+        // noiseGateLevel level
+
+        expander.setThreshold(newValue); // in microVolts
+
+    }
+    else if (parameterIndex == 100)
+    {
+
+        channelPointers[currentChannel]->isMonitored = true;
+
+    }
+    else if (parameterIndex == -100)
+    {
+
+        channelPointers[currentChannel]->isMonitored = false;
+    }
+
+}
+
+void AudioNode::prepareToPlay(double sampleRate_, int estimatedSamplesPerBlock)
+{
+
+
+    // std::cout << "Processor sample rate: " << getSampleRate() << std::endl;
+    // std::cout << "Audio card sample rate: " << sampleRate_ << std::endl;
+    // std::cout << "Samples per block: " << estimatedSamplesPerBlock << std::endl;
+
+    numSamplesExpected = (int)(getSampleRate()/sampleRate_*float(estimatedSamplesPerBlock)) + 1;
+    // processor sample rate divided by sound card sample rate
+
+    samplesInBackupBuffer = 0;
+    samplesInOverflowBuffer = 0;
+
+    bufferA.clear();
+    bufferB.clear();
+
+    bufferSwap = false;
+}
+
+void AudioNode::process(AudioSampleBuffer& buffer,
+                        MidiBuffer& midiMessages,
+                        int& nSamples)
+{
+    float gain;
+
+    // clear the left and right channels
+    buffer.clear(0,0,buffer.getNumSamples());
+    buffer.clear(1,0,buffer.getNumSamples());
+
+    if (1)
+    {
+
+        AudioSampleBuffer* overflowBuffer;
+        AudioSampleBuffer* backupBuffer;
+
+        if (!bufferSwap)
+        {
+            overflowBuffer = &bufferA;
+            backupBuffer = &bufferB;
+            bufferSwap = true;
+        }
+        else
+        {
+            overflowBuffer = &bufferB;
+            backupBuffer = &bufferA;
+            bufferSwap = false;
+        }
+
+        backupBuffer->clear();
+
+        samplesInOverflowBuffer = samplesInBackupBuffer; // size of buffer after last round
+        samplesInBackupBuffer = 0;
+
+        int samplesToCopy = 0;
+        int orphanedSamples = 0;
+
+        if (channelPointers.size() > 0)
+        {
+            bool copiedBuffer = false;
+
+            for (int i = 2; i < buffer.getNumChannels(); i++)
+            {
+
+                if (channelPointers[i-2]->isMonitored)
+                {
+
+                    if (!copiedBuffer)
+                    {
+                        // 1. copy overflow buffer
+
+                        samplesToCopy = ((samplesInOverflowBuffer <= numSamplesExpected) ?
+                                         samplesInOverflowBuffer :
+                                         numSamplesExpected);
+
+                        //  std::cout << " " << std::endl;
+                        //  std::cout << "Copying " << samplesToCopy << " samples from overflow buffer of " << samplesInOverflowBuffer << " samples." << std::endl;
+
+                        if (samplesToCopy > 0)
+                        {
+
+                            buffer.addFrom(0,    // destination channel
+                                           0,                // destination start sample
+                                           *overflowBuffer,  // source
+                                           0,                // source channel
+                                           0,                // source start sample
+                                           samplesToCopy,    // number of samples
+                                           1.0f              // gain to apply
+                                          );
+
+                            buffer.addFrom(1,       // destination channel
+                                           0,           // destination start sample
+                                           *overflowBuffer,      // source
+                                           1,           // source channel
+                                           0,           // source start sample
+                                           samplesToCopy, //  number of samples
+                                           1.0f       // gain to apply
+                                          );
+
+
+                            int leftoverSamples = samplesInOverflowBuffer - samplesToCopy;
+
+                            //     std::cout << "Samples remaining in overflow buffer: " << leftoverSamples << std::endl;
+
+                            if (leftoverSamples > 0)
+                            {
+
+                                // move remaining samples to the backup buffer
+
+                                backupBuffer->addFrom(0, // destination channel
+                                                      0,                     // destination start sample
+                                                      *overflowBuffer,       // source
+                                                      0,                     // source channel
+                                                      samplesToCopy,         // source start sample
+                                                      leftoverSamples,       // number of samples
+                                                      1.0f                   // gain to apply
+                                                     );
+
+                                backupBuffer->addFrom(1,  // destination channel
+                                                      0,                     // destination start sample
+                                                      *overflowBuffer,        // source
+                                                      1,                     // source channel
+                                                      samplesToCopy,         // source start sample
+                                                      leftoverSamples,       // number of samples
+                                                      1.0f                   // gain to apply
+                                                     );
+
+                            }
+
+                            samplesInBackupBuffer = leftoverSamples;
+
+                        }
+
+                        copiedBuffer = true;
+
+                    } // copying buffer
+
+                    gain = volume/(float(0x7fff) * channelPointers[i-2]->bitVolts);
+                    // Data are floats in units of microvolts, so dividing by bitVolts and 0x7fff (max value for 16b signed)
+                    // rescales to between -1 and +1. Audio output starts So, maximum gain applied to maximum data would be 10.
+
+                    int remainingSamples = numSamplesExpected - samplesToCopy;
+
+                    //  std::cout << "Copying " << remainingSamples << " samples from incoming buffer of " << nSamples << " samples." << std::endl;
+
+                    int samplesToCopy2 = ((remainingSamples <= nSamples) ?
+                                          remainingSamples :
+                                          nSamples);
+
+                    if (samplesToCopy2 > 0)
+                    {
+
+                        buffer.addFrom(0,       // destination channel
+                                       samplesToCopy,           // destination start sample
+                                       buffer,      // source
+                                       i,           // source channel
+                                       0,           // source start sample
+                                       remainingSamples, //  number of samples
+                                       gain       // gain to apply
+                                      );
+
+                        buffer.addFrom(1,       // destination channel
+                                       samplesToCopy,           // destination start sample
+                                       buffer,      // source
+                                       i,           // source channel
+                                       0,           // source start sample
+                                       remainingSamples, //  number of samples
+                                       gain       // gain to apply
+                                      );
+
+                    }
+
+                    orphanedSamples = nSamples - samplesToCopy2;
+
+                    // std::cout << "Samples remaining in incoming buffer: " << orphanedSamples << std::endl;
+
+
+                    if (orphanedSamples > 0 && (samplesInBackupBuffer + orphanedSamples < backupBuffer->getNumSamples()))
+                    {
+                        backupBuffer->addFrom(0,       // destination channel
+                                              samplesInBackupBuffer,           // destination start sample
+                                              buffer,      // source
+                                              i,           // source channel
+                                              remainingSamples,           // source start sample
+                                              orphanedSamples, //  number of samples
+                                              gain       // gain to apply
+                                             );
+
+                        backupBuffer->addFrom(0,       // destination channel
+                                              samplesInBackupBuffer,           // destination start sample
+                                              buffer,      // source
+                                              i,           // source channel
+                                              remainingSamples,           // source start sample
+                                              orphanedSamples, //  number of samples
+                                              gain       // gain to apply
+                                             );
+
+					}
+					else {
+						samplesInBackupBuffer = 0; // just throw out the buffer in the case of an overrun
+											       // not ideal, but the output still sounds fine
+					}
+
+                    // Simple implementation of a "noise gate" on audio output
+                    expander.process(buffer.getWritePointer(0), // left channel
+                                       buffer.getWritePointer(1), // right channel
+                                       buffer.getNumSamples());
+
+                }
+            }
+
+        }
+
+        samplesInBackupBuffer += orphanedSamples;
+        nSamples = numSamplesExpected;
+
+    }
+}
+
+// ==========================================================
+
+Expander::Expander()
+{
+  threshold = 1.f;
+  output = 1.f;
+    
+  env = 0.f;
+  gain = 1.f;
+
+  setAttack(1.0f);
+  setRelease(1.0f);
+  setRatio(1.2); // ratio > 1.0 will decrease gain below threshold
+}
+
+void Expander::setThreshold(float value)
+{
+    threshold = value;
+    transfer_B = output * pow(threshold, -transfer_A);
+
+    std::cout << "Threshold set to " << threshold << std::endl;
+    std::cout << "transfer_B set to " << transfer_B << std::endl;
+}
+
+
+void Expander::setRatio(float value)
+{
+    transfer_A = value - 1.f;
+    transfer_B = output * pow(threshold, -transfer_A);
+}
+
+
+void Expander::setAttack(float value)
+{
+    attack = exp(-1.f/value);
+}
+
+
+void Expander::setRelease(float value)
+{
+    release = exp(-1.f/value);
+    envelope_decay = exp(-4.f/value); /* = exp(-1/(0.25*value)) */
+}
+
+
+void Expander::process(float* leftChan, float* rightChan, int numSamples)
+{
+  float det, transfer_gain;
+
+  for(int i = 0; i < numSamples; i++)
+  {
+      det = jmax(fabs(leftChan[i]),fabs(rightChan[i]));
+      det += 10e-30f; /* add tiny DC offset (-600dB) to prevent denormals */
+
+      env = det >= env ? det : det + envelope_decay*(env-det);
+
+      transfer_gain = env < threshold ? pow(env, transfer_A) * transfer_B : output;
+
+      gain = transfer_gain < gain ?
+                      transfer_gain + attack * (gain - transfer_gain) :
+                      transfer_gain + release * (gain - transfer_gain);
+
+      leftChan[i] = leftChan[i] * gain; 
+      rightChan[i] = rightChan[i] * gain;
+  }
 }