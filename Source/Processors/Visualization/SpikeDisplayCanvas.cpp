--- conflicted
+++ resolved
@@ -30,16 +30,10 @@
 
 	nCols = 3;
 
-<<<<<<< HEAD
-	nPlots = 1;
-	nCols = 2; //processor->getNumInputs();
-	std::cout<<"SpikeDisplayNode has :"<<nPlots<<" outputs!"<<std::endl;
-=======
 	update();
 	
 	spikeBuffer = processor->getSpikeBufferAddress();
 	// std::cout<<"SpikeDisplayNode has :"<<nPlots<<" outputs!"<<std::endl;
->>>>>>> 5c6384bb
 	
 	// // for (int i=0; i<nPlots; i++)
 	// // 	nChannels[i] = processor->getNumberOfChannelsForElectrode(i);
@@ -219,7 +213,7 @@
 
 	// Get Spikes from the processor
 	// Iterate through each spike, passing them individually to the appropriate plots and calling redraw before moving on to the next spike
-<<<<<<< HEAD
+
 	
 	//while(processor->getNextSpike(&spike))
 	//{
@@ -229,19 +223,19 @@
 	// Distribute those spike to the appropriate plot object
 	
 	
-	SpikeObject tmpSpike;
-	 for (int i=0; i<plots.size(); i++){
-		generateSimulatedSpike(&tmpSpike, 0, 150);
-		plots[i].processSpikeObject(tmpSpike);
- 		plots[i].redraw();
- 		drawPlotTitle( i );
-	 }
-	
-	//}
-	//std::cout << getHeight()<<" "<< getTotalHeight()<<" "<<std::endl;
- 	glLoadIdentity();
- 	drawScrollBars();
-=======
+// 	SpikeObject tmpSpike;
+// 	 for (int i=0; i<plots.size(); i++){
+// 		generateSimulatedSpike(&tmpSpike, 0, 150);
+// 		plots[i].processSpikeObject(tmpSpike);
+//  		plots[i].redraw();
+//  		drawPlotTitle( i );
+// 	 }
+	
+// 	//}
+// 	//std::cout << getHeight()<<" "<< getTotalHeight()<<" "<<std::endl;
+//  	glLoadIdentity();
+//  	drawScrollBars();
+// =======
 	processSpikeEvents();
 
 	for (int i = 0; i < plots.size(); i++){
@@ -296,7 +290,6 @@
 
 	spikeBuffer->clear();
 
->>>>>>> 5c6384bb
 }
 
 void SpikeDisplayCanvas::drawPlotTitle(int chan){
