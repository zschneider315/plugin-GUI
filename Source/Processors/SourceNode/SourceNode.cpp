--- conflicted
+++ resolved
@@ -1,542 +1,538 @@
-/*
-    ------------------------------------------------------------------
-
-    This file is part of the Open Ephys GUI
-    Copyright (C) 2014 Open Ephys
-
-    ------------------------------------------------------------------
-
-    This program is free software: you can redistribute it and/or modify
-    it under the terms of the GNU General Public License as published by
-    the Free Software Foundation, either version 3 of the License, or
-    (at your option) any later version.
-
-    This program is distributed in the hope that it will be useful,
-    but WITHOUT ANY WARRANTY; without even the implied warranty of
-    MERCHANTABILITY or FITNESS FOR A PARTICULAR PURPOSE.  See the
-    GNU General Public License for more details.
-
-    You should have received a copy of the GNU General Public License
-    along with this program.  If not, see <http://www.gnu.org/licenses/>.
-
-*/
-
-#include "SourceNode.h"
-#include "../DataThreads/DataBuffer.h"
-#include "../DataThreads/RHD2000Thread.h"
-#include "../DataThreads/EcubeThread.h" // Added by Michael Borisov
-#include "../SourceNode/SourceNodeEditor.h"
-#include "../DataThreads/RHD2000Editor.h"
-#include "../DataThreads/EcubeEditor.h" // Added by Michael Borisov
-#include "../Channel/Channel.h"
-#include <stdio.h>
-
-SourceNode::SourceNode(const String& name_)
-    : GenericProcessor(name_),
-      sourceCheckInterval(2000), wasDisabled(true), dataThread(0),
-      inputBuffer(0), ttlState(0)
-{
-
-    std::cout << "creating source node." << std::endl;
-
-    if (getName().equalsIgnoreCase("RHA2000-EVAL"))
-    {
-        // dataThread = new IntanThread(this); // this thread has not been updated recently
-    }
-   // else if (getName().equalsIgnoreCase("Custom FPGA"))
-   // {
-   //     dataThread = new FPGAThread(this);
-   // }
-    else if (getName().equalsIgnoreCase("Rhythm FPGA"))
-    {
-        dataThread = new RHD2000Thread(this);
-    }
-#if ECUBE_COMPILE
-    else if (getName().equalsIgnoreCase("eCube"))
-    {
-        dataThread = new EcubeThread(this);
-    }
-#endif
-
-    if (dataThread != 0)
-    {
-        if (!dataThread->foundInputSource())
-        {
-            enabledState(false);
-        }
-
-        numEventChannels = dataThread->getNumEventChannels();
-        eventChannelState = new int[numEventChannels];
-        for (int i = 0; i < numEventChannels; i++)
-        {
-            eventChannelState[i] = 0;
-        }
-
-    }
-    else
-    {
-        enabledState(false);
-        eventChannelState = 0;
-        numEventChannels = 0;
-    }
-
-    // check for input source every few seconds
-    startTimer(sourceCheckInterval);
-
-    timestamp = 0;
-    eventCodeBuffer = new uint64[10000]; //10000 samples per buffer max?
-
-
-}
-
-SourceNode::~SourceNode()
-{
-
-    if (dataThread->isThreadRunning())
-    {
-        std::cout << "Forcing thread to stop." << std::endl;
-        dataThread->stopThread(500);
-    }
-
-
-    if (eventChannelState)
-        delete[] eventChannelState;
-}
-
-DataThread* SourceNode::getThread()
-{
-    return dataThread;
-}
-
-int SourceNode::modifyChannelName(ChannelType t, int str, int ch, String newName, bool updateSignalChain)
-{
-    if (dataThread != 0) {
-        int channel_index = dataThread->modifyChannelName(t, str, ch, newName);
-        if (channel_index >= 0 && channel_index < channels.size())
-        {
-            if (channels[channel_index]->getName() != newName)
-            {
-                channels[channel_index]->setName(newName);
-                // propagate this information...
-                
-                if (updateSignalChain)
-                    getEditorViewport()->makeEditorVisible(getEditor(), false, true);
-                    
-            }
-        }
-        return channel_index;
-    }
-    return -1;
-}
-
-int SourceNode::modifyChannelGain(int stream, int channel, ChannelType type, float gain, bool updateSignalChain)
-{
-    if (dataThread != 0) 
-    {
-        
-        int channel_index = dataThread->modifyChannelGain(type, stream, channel, gain);
-        
-        if (channel_index >= 0 && channel_index < channels.size())
-        {
-            // we now need to update the signal chain to propagate this change.....
-            if (channels[channel_index]->bitVolts != gain) 
-            {
-                channels[channel_index]->bitVolts = gain;
-                
-                if (updateSignalChain)
-                    getEditorViewport()->makeEditorVisible(getEditor(), false, true);
-                
-                return channel_index;
-            }
-        }
-    }
-
-    return -1;
-}
-
-void SourceNode::getChannelsInfo(StringArray &names, Array<ChannelType> &types, Array<int> &stream, Array<int> &originalChannelNumber, Array<float> &gains)
-{
-    if (dataThread != 0)
-        dataThread->getChannelsInfo(names, types,stream,originalChannelNumber,gains);
-}
-
-void SourceNode::setDefaultNamingScheme(int scheme)
-{
-    if (dataThread != 0) 
-    {
-        dataThread->setDefaultNamingScheme(scheme);
-
-        StringArray names;
-        Array<ChannelType> types;
-        Array<int> stream;
-        Array<int> originalChannelNumber;
-        Array<float> gains;
-        getChannelsInfo(names, types, stream, originalChannelNumber, gains);
-        for (int k = 0; k < names.size(); k++)
-        {
-            modifyChannelName(types[k],stream[k],originalChannelNumber[k], names[k],false);
-        }
-    }
-
-}
-
-void SourceNode::getEventChannelNames(StringArray &names)
-{
-    if (dataThread != 0)
-        dataThread->getEventChannelNames(names);
-
-}
-
-void SourceNode::updateSettings()
-{
-    if (inputBuffer == 0 && dataThread != 0)
-    {
-
-        inputBuffer = dataThread->getBufferAddress();
-        std::cout << "Input buffer address is " << inputBuffer << std::endl;
-    }
-
-	//dataThread->updateChannelNames();
-
-}
-
-void SourceNode::actionListenerCallback(const String& msg)
-{
-
-    //std::cout << msg << std::endl;
-
-    if (msg.equalsIgnoreCase("HI"))
-    {
-        // std::cout << "HI." << std::endl;
-        // dataThread->setOutputHigh();
-        ttlState = 1;
-    }
-    else if (msg.equalsIgnoreCase("LO"))
-    {
-        // std::cout << "LO." << std::endl;
-        // dataThread->setOutputLow();
-        ttlState = 0;
-    }
-}
-
-int SourceNode::getTTLState()
-{
-    return ttlState;
-}
-
-float SourceNode::getSampleRate()
-{
-
-    if (dataThread != 0)
-        return dataThread->getSampleRate();
-    else
-        return 44100.0;
-}
-
-float SourceNode::getDefaultSampleRate()
-{
-    if (dataThread != 0)
-        return dataThread->getSampleRate();
-    else
-        return 44100.0;
-}
-
-int SourceNode::getNumHeadstageOutputs()
-{
-    if (dataThread != 0)
-        return dataThread->getNumHeadstageOutputs();
-    else
-        return 2;
-}
-
-int SourceNode::getNumAuxOutputs()
-{
-    if (dataThread != 0)
-        return dataThread->getNumAuxOutputs();
-    else
-        return 0;
-}
-
-int SourceNode::getNumAdcOutputs()
-{
-    if (dataThread != 0)
-        return dataThread->getNumAdcOutputs();
-    else
-        return 0;
-}
-
-float SourceNode::getBitVolts(Channel* chan)
-{
-	if (dataThread != 0)
-		return dataThread->getBitVolts(chan);
-	else
-		return 1.0f;
-}
-
-
-void SourceNode::enabledState(bool t)
-{
-    if (t && !dataThread->foundInputSource())
-    {
-        isEnabled = false;
-    }
-    else
-    {
-        isEnabled = t;
-    }
-
-}
-
-void SourceNode::setParameter(int parameterIndex, float newValue)
-{
-    editor->updateParameterButtons(parameterIndex);
-    //std::cout << "Got parameter change notification";
-}
-
-AudioProcessorEditor* SourceNode::createEditor()
-{
-
-    if (getName().equalsIgnoreCase("Rhythm FPGA"))
-    {
-        editor = new RHD2000Editor(this, (RHD2000Thread*) dataThread.get(), true);
-
-        //  RHD2000Editor* r2e = (RHD2000Editor*) editor.get();
-        //  r2e->scanPorts();
-    }
-    //  else if (getName().equalsIgnoreCase("File Reader"))
-    //  {
-    //     editor = new FileReaderEditor(this, (FileReaderThread*) dataThread.get(), true);
-    // }
-    else
-    {
-        editor = new SourceNodeEditor(this, true);
-    }
-    return editor;
-}
-
-bool SourceNode::tryEnablingEditor()
-{
-    if (!isReady())
-    {
-        //std::cout << "No input source found." << std::endl;
-        return false;
-    }
-    else if (isEnabled)
-    {
-        // If we're already enabled (e.g. if we're being called again
-        // due to timerCallback()), then there's no need to go through
-        // the editor again.
-        return true;
-    }
-
-    std::cout << "Input source found." << std::endl;
-    enabledState(true);
-    GenericEditor* ed = getEditor();
-    getEditorViewport()->makeEditorVisible(ed);
-    return true;
-}
-
-void SourceNode::timerCallback()
-{
-    if (!tryEnablingEditor() && isEnabled)
-    {
-        std::cout << "Input source lost." << std::endl;
-        enabledState(false);
-        GenericEditor* ed = getEditor();
-        getEditorViewport()->makeEditorVisible(ed);
-    }
-}
-
-bool SourceNode::isReady()
-{
-    return dataThread && dataThread->foundInputSource();
-}
-
-bool SourceNode::enable()
-{
-
-    std::cout << "Source node received enable signal" << std::endl;
-
-    wasDisabled = false;
-
-    if (dataThread != 0)
-    {
-        dataThread->startAcquisition();
-        return true;
-    }
-    else
-    {
-        return false;
-    }
-
-<<<<<<< HEAD
-    stopTimer(); // WARN compiler warning: unreachable code (spotted by Michael Borisov). Probably needs to be removed
-=======
-    stopTimer(); // WARN Compiler warning: unreachable code here (spotted by Michael Borisov). Probably needs to be fixed
->>>>>>> b5bb82d9
-
-}
-
-bool SourceNode::disable()
-{
-
-    std::cout << "Source node received disable signal" << std::endl;
-
-    if (dataThread != 0)
-        dataThread->stopAcquisition();
-
-    startTimer(2000);
-
-    wasDisabled = true;
-
-    std::cout << "SourceNode returning true." << std::endl;
-
-    return true;
-}
-
-void SourceNode::acquisitionStopped()
-{
-    //if (!dataThread->foundInputSource()) {
-
-    if (!wasDisabled)
-    {
-        std::cout << "Source node sending signal to UI." << std::endl;
-        getUIComponent()->disableCallbacks();
-        enabledState(false);
-        GenericEditor* ed = (GenericEditor*) getEditor();
-        getEditorViewport()->makeEditorVisible(ed);
-    }
-    //}
-}
-
-
-void SourceNode::process(AudioSampleBuffer& buffer,
-                         MidiBuffer& events)
-{
-
-    //std::cout << "SOURCE NODE" << std::endl;
-
-    // clear the input buffers
-    events.clear();
-    buffer.clear();
-
-    int nSamples = inputBuffer->readAllFromBuffer(buffer, &timestamp, eventCodeBuffer, buffer.getNumSamples());
-
-    setNumSamples(events, nSamples);
-    setTimestamp(events, timestamp);
-
-    //std::cout << *buffer.getReadPointer(0) << std::endl;
-
-    //std::cout << "Source node timestamp: " << timestamp << std::endl;
-
-    //std::cout << "Samples per buffer: " << nSamples << std::endl;
-
-
-    
-
-    // std::cout << (int) *(data + 7) << " " <<
-    //                 (int) *(data + 6) << " " <<
-    //                 (int) *(data + 5) << " " <<
-    //                 (int) *(data + 4) << " " <<
-    //                 (int) *(data + 3) << " " <<
-    //                 (int) *(data + 2) << " " <<
-    //                 (int) *(data + 1) << " " <<
-    //                 (int) *(data + 0) << std::endl;
-
-
-    // fill event buffer
-    for (int i = 0; i < nSamples; i++)
-    {
-        for (int c = 0; c < numEventChannels; c++)
-        {
-            int state = eventCodeBuffer[i] & (1 << c);
-
-            if (eventChannelState[c] != state)
-            {
-                if (state == 0)
-                {
-
-                    //std::cout << "OFF" << std::endl;
-                    //std::cout << c << std::endl;
-                    // signal channel state is OFF
-                    addEvent(events, // MidiBuffer
-                             TTL,    // eventType
-                             i,      // sampleNum
-                             0,	     // eventID
-                             c		 // eventChannel
-                            );
-                }
-                else
-                {
-
-                    // std::cout << "ON" << std::endl;
-                    // std::cout << c << std::endl;
-
-                    // signal channel state is ON
-                    addEvent(events, // MidiBuffer
-                             TTL,    // eventType
-                             i,      // sampleNum
-                             1,		 // eventID
-                             c		 // eventChannel
-                            );
-
-
-                }
-
-                eventChannelState[c] = state;
-            }
-        }
-    }
-
-}
-
-
-
-void SourceNode::saveCustomParametersToXml(XmlElement* parentElement)
-{
-
-    StringArray names;
-    Array<channelType> types;
-    Array<int> stream;
-    Array<int> originalChannelNumber;
-    Array<float> gains;
-    getChannelsInfo(names, types, stream, originalChannelNumber, gains);
-	XmlElement *channelInfo = parentElement->createNewChildElement("CHANNEL_INFO");
-	for (int i = 0; i < names.size(); i++)
-	{
-		XmlElement* chan = channelInfo->createNewChildElement("CHANNEL");
-		chan->setAttribute("name",names[i]);
-		chan->setAttribute("stream",stream[i]);
-		chan->setAttribute("number",originalChannelNumber[i]);
-		chan->setAttribute("type",(int)types[i]);
-		chan->setAttribute("gain",gains[i]);
-	}
-
-}
-
-void SourceNode::loadCustomParametersFromXml()
-{
-
-    if (parametersAsXml != nullptr)
-    {
-        // use parametersAsXml to restore state
-
-        forEachXmlChildElement(*parametersAsXml, xmlNode)
-        {
-           if (xmlNode->hasTagName("CHANNEL_INFO"))
-            {
-				forEachXmlChildElementWithTagName(*xmlNode,chan,"CHANNEL")
-				{
-					String name = chan->getStringAttribute("name");
-					int stream = chan->getIntAttribute("stream");
-					int number = chan->getIntAttribute("number");
-					channelType type = static_cast<channelType>(chan->getIntAttribute("type"));
-					float gain = chan->getDoubleAttribute("gain");
-					modifyChannelName(type,stream,number,name,false);
-					modifyChannelGain(stream,number,type,gain,false);					
-				}
-            }
-        }
-    }
-
+/*
+    ------------------------------------------------------------------
+
+    This file is part of the Open Ephys GUI
+    Copyright (C) 2014 Open Ephys
+
+    ------------------------------------------------------------------
+
+    This program is free software: you can redistribute it and/or modify
+    it under the terms of the GNU General Public License as published by
+    the Free Software Foundation, either version 3 of the License, or
+    (at your option) any later version.
+
+    This program is distributed in the hope that it will be useful,
+    but WITHOUT ANY WARRANTY; without even the implied warranty of
+    MERCHANTABILITY or FITNESS FOR A PARTICULAR PURPOSE.  See the
+    GNU General Public License for more details.
+
+    You should have received a copy of the GNU General Public License
+    along with this program.  If not, see <http://www.gnu.org/licenses/>.
+
+*/
+
+#include "SourceNode.h"
+#include "../DataThreads/DataBuffer.h"
+#include "../DataThreads/RHD2000Thread.h"
+#include "../DataThreads/EcubeThread.h" // Added by Michael Borisov
+#include "../SourceNode/SourceNodeEditor.h"
+#include "../DataThreads/RHD2000Editor.h"
+#include "../DataThreads/EcubeEditor.h" // Added by Michael Borisov
+#include "../Channel/Channel.h"
+#include <stdio.h>
+
+SourceNode::SourceNode(const String& name_)
+    : GenericProcessor(name_),
+      sourceCheckInterval(2000), wasDisabled(true), dataThread(0),
+      inputBuffer(0), ttlState(0)
+{
+
+    std::cout << "creating source node." << std::endl;
+
+    if (getName().equalsIgnoreCase("RHA2000-EVAL"))
+    {
+        // dataThread = new IntanThread(this); // this thread has not been updated recently
+    }
+   // else if (getName().equalsIgnoreCase("Custom FPGA"))
+   // {
+   //     dataThread = new FPGAThread(this);
+   // }
+    else if (getName().equalsIgnoreCase("Rhythm FPGA"))
+    {
+        dataThread = new RHD2000Thread(this);
+    }
+#if ECUBE_COMPILE
+    else if (getName().equalsIgnoreCase("eCube"))
+    {
+        dataThread = new EcubeThread(this);
+    }
+#endif
+
+    if (dataThread != 0)
+    {
+        if (!dataThread->foundInputSource())
+        {
+            enabledState(false);
+        }
+
+        numEventChannels = dataThread->getNumEventChannels();
+        eventChannelState = new int[numEventChannels];
+        for (int i = 0; i < numEventChannels; i++)
+        {
+            eventChannelState[i] = 0;
+        }
+
+    }
+    else
+    {
+        enabledState(false);
+        eventChannelState = 0;
+        numEventChannels = 0;
+    }
+
+    // check for input source every few seconds
+    startTimer(sourceCheckInterval);
+
+    timestamp = 0;
+    eventCodeBuffer = new uint64[10000]; //10000 samples per buffer max?
+
+
+}
+
+SourceNode::~SourceNode()
+{
+
+    if (dataThread->isThreadRunning())
+    {
+        std::cout << "Forcing thread to stop." << std::endl;
+        dataThread->stopThread(500);
+    }
+
+
+    if (eventChannelState)
+        delete[] eventChannelState;
+}
+
+DataThread* SourceNode::getThread()
+{
+    return dataThread;
+}
+
+int SourceNode::modifyChannelName(ChannelType t, int str, int ch, String newName, bool updateSignalChain)
+{
+    if (dataThread != 0) {
+        int channel_index = dataThread->modifyChannelName(t, str, ch, newName);
+        if (channel_index >= 0 && channel_index < channels.size())
+        {
+            if (channels[channel_index]->getName() != newName)
+            {
+                channels[channel_index]->setName(newName);
+                // propagate this information...
+                
+                if (updateSignalChain)
+                    getEditorViewport()->makeEditorVisible(getEditor(), false, true);
+                    
+            }
+        }
+        return channel_index;
+    }
+    return -1;
+}
+
+int SourceNode::modifyChannelGain(int stream, int channel, ChannelType type, float gain, bool updateSignalChain)
+{
+    if (dataThread != 0) 
+    {
+        
+        int channel_index = dataThread->modifyChannelGain(type, stream, channel, gain);
+        
+        if (channel_index >= 0 && channel_index < channels.size())
+        {
+            // we now need to update the signal chain to propagate this change.....
+            if (channels[channel_index]->bitVolts != gain) 
+            {
+                channels[channel_index]->bitVolts = gain;
+                
+                if (updateSignalChain)
+                    getEditorViewport()->makeEditorVisible(getEditor(), false, true);
+                
+                return channel_index;
+            }
+        }
+    }
+
+    return -1;
+}
+
+void SourceNode::getChannelsInfo(StringArray &names, Array<ChannelType> &types, Array<int> &stream, Array<int> &originalChannelNumber, Array<float> &gains)
+{
+    if (dataThread != 0)
+        dataThread->getChannelsInfo(names, types,stream,originalChannelNumber,gains);
+}
+
+void SourceNode::setDefaultNamingScheme(int scheme)
+{
+    if (dataThread != 0) 
+    {
+        dataThread->setDefaultNamingScheme(scheme);
+
+        StringArray names;
+        Array<ChannelType> types;
+        Array<int> stream;
+        Array<int> originalChannelNumber;
+        Array<float> gains;
+        getChannelsInfo(names, types, stream, originalChannelNumber, gains);
+        for (int k = 0; k < names.size(); k++)
+        {
+            modifyChannelName(types[k],stream[k],originalChannelNumber[k], names[k],false);
+        }
+    }
+
+}
+
+void SourceNode::getEventChannelNames(StringArray &names)
+{
+    if (dataThread != 0)
+        dataThread->getEventChannelNames(names);
+
+}
+
+void SourceNode::updateSettings()
+{
+    if (inputBuffer == 0 && dataThread != 0)
+    {
+
+        inputBuffer = dataThread->getBufferAddress();
+        std::cout << "Input buffer address is " << inputBuffer << std::endl;
+    }
+
+	//dataThread->updateChannelNames();
+
+}
+
+void SourceNode::actionListenerCallback(const String& msg)
+{
+
+    //std::cout << msg << std::endl;
+
+    if (msg.equalsIgnoreCase("HI"))
+    {
+        // std::cout << "HI." << std::endl;
+        // dataThread->setOutputHigh();
+        ttlState = 1;
+    }
+    else if (msg.equalsIgnoreCase("LO"))
+    {
+        // std::cout << "LO." << std::endl;
+        // dataThread->setOutputLow();
+        ttlState = 0;
+    }
+}
+
+int SourceNode::getTTLState()
+{
+    return ttlState;
+}
+
+float SourceNode::getSampleRate()
+{
+
+    if (dataThread != 0)
+        return dataThread->getSampleRate();
+    else
+        return 44100.0;
+}
+
+float SourceNode::getDefaultSampleRate()
+{
+    if (dataThread != 0)
+        return dataThread->getSampleRate();
+    else
+        return 44100.0;
+}
+
+int SourceNode::getNumHeadstageOutputs()
+{
+    if (dataThread != 0)
+        return dataThread->getNumHeadstageOutputs();
+    else
+        return 2;
+}
+
+int SourceNode::getNumAuxOutputs()
+{
+    if (dataThread != 0)
+        return dataThread->getNumAuxOutputs();
+    else
+        return 0;
+}
+
+int SourceNode::getNumAdcOutputs()
+{
+    if (dataThread != 0)
+        return dataThread->getNumAdcOutputs();
+    else
+        return 0;
+}
+
+float SourceNode::getBitVolts(Channel* chan)
+{
+	if (dataThread != 0)
+		return dataThread->getBitVolts(chan);
+	else
+		return 1.0f;
+}
+
+
+void SourceNode::enabledState(bool t)
+{
+    if (t && !dataThread->foundInputSource())
+    {
+        isEnabled = false;
+    }
+    else
+    {
+        isEnabled = t;
+    }
+
+}
+
+void SourceNode::setParameter(int parameterIndex, float newValue)
+{
+    editor->updateParameterButtons(parameterIndex);
+    //std::cout << "Got parameter change notification";
+}
+
+AudioProcessorEditor* SourceNode::createEditor()
+{
+
+    if (getName().equalsIgnoreCase("Rhythm FPGA"))
+    {
+        editor = new RHD2000Editor(this, (RHD2000Thread*) dataThread.get(), true);
+
+        //  RHD2000Editor* r2e = (RHD2000Editor*) editor.get();
+        //  r2e->scanPorts();
+    }
+    //  else if (getName().equalsIgnoreCase("File Reader"))
+    //  {
+    //     editor = new FileReaderEditor(this, (FileReaderThread*) dataThread.get(), true);
+    // }
+    else
+    {
+        editor = new SourceNodeEditor(this, true);
+    }
+    return editor;
+}
+
+bool SourceNode::tryEnablingEditor()
+{
+    if (!isReady())
+    {
+        //std::cout << "No input source found." << std::endl;
+        return false;
+    }
+    else if (isEnabled)
+    {
+        // If we're already enabled (e.g. if we're being called again
+        // due to timerCallback()), then there's no need to go through
+        // the editor again.
+        return true;
+    }
+
+    std::cout << "Input source found." << std::endl;
+    enabledState(true);
+    GenericEditor* ed = getEditor();
+    getEditorViewport()->makeEditorVisible(ed);
+    return true;
+}
+
+void SourceNode::timerCallback()
+{
+    if (!tryEnablingEditor() && isEnabled)
+    {
+        std::cout << "Input source lost." << std::endl;
+        enabledState(false);
+        GenericEditor* ed = getEditor();
+        getEditorViewport()->makeEditorVisible(ed);
+    }
+}
+
+bool SourceNode::isReady()
+{
+    return dataThread && dataThread->foundInputSource();
+}
+
+bool SourceNode::enable()
+{
+
+    std::cout << "Source node received enable signal" << std::endl;
+
+    wasDisabled = false;
+
+    stopTimer();
+
+    if (dataThread != 0)
+    {
+        dataThread->startAcquisition();
+        return true;
+    }
+    else
+    {
+        return false;
+    }
+
+}
+
+bool SourceNode::disable()
+{
+
+    std::cout << "Source node received disable signal" << std::endl;
+
+    if (dataThread != 0)
+        dataThread->stopAcquisition();
+
+    startTimer(2000); // timer to check for connected source
+
+    wasDisabled = true;
+
+    std::cout << "SourceNode returning true." << std::endl;
+
+    return true;
+}
+
+void SourceNode::acquisitionStopped()
+{
+    //if (!dataThread->foundInputSource()) {
+
+    if (!wasDisabled)
+    {
+        std::cout << "Source node sending signal to UI." << std::endl;
+        getUIComponent()->disableCallbacks();
+        enabledState(false);
+        GenericEditor* ed = (GenericEditor*) getEditor();
+        getEditorViewport()->makeEditorVisible(ed);
+    }
+    //}
+}
+
+
+void SourceNode::process(AudioSampleBuffer& buffer,
+                         MidiBuffer& events)
+{
+
+    //std::cout << "SOURCE NODE" << std::endl;
+
+    // clear the input buffers
+    events.clear();
+    buffer.clear();
+
+    int nSamples = inputBuffer->readAllFromBuffer(buffer, &timestamp, eventCodeBuffer, buffer.getNumSamples());
+
+    setNumSamples(events, nSamples);
+    setTimestamp(events, timestamp);
+
+    //std::cout << *buffer.getReadPointer(0) << std::endl;
+
+    //std::cout << "Source node timestamp: " << timestamp << std::endl;
+
+    //std::cout << "Samples per buffer: " << nSamples << std::endl;
+
+
+    
+
+    // std::cout << (int) *(data + 7) << " " <<
+    //                 (int) *(data + 6) << " " <<
+    //                 (int) *(data + 5) << " " <<
+    //                 (int) *(data + 4) << " " <<
+    //                 (int) *(data + 3) << " " <<
+    //                 (int) *(data + 2) << " " <<
+    //                 (int) *(data + 1) << " " <<
+    //                 (int) *(data + 0) << std::endl;
+
+
+    // fill event buffer
+    for (int i = 0; i < nSamples; i++)
+    {
+        for (int c = 0; c < numEventChannels; c++)
+        {
+            int state = eventCodeBuffer[i] & (1 << c);
+
+            if (eventChannelState[c] != state)
+            {
+                if (state == 0)
+                {
+
+                    //std::cout << "OFF" << std::endl;
+                    //std::cout << c << std::endl;
+                    // signal channel state is OFF
+                    addEvent(events, // MidiBuffer
+                             TTL,    // eventType
+                             i,      // sampleNum
+                             0,	     // eventID
+                             c		 // eventChannel
+                            );
+                }
+                else
+                {
+
+                    // std::cout << "ON" << std::endl;
+                    // std::cout << c << std::endl;
+
+                    // signal channel state is ON
+                    addEvent(events, // MidiBuffer
+                             TTL,    // eventType
+                             i,      // sampleNum
+                             1,		 // eventID
+                             c		 // eventChannel
+                            );
+
+
+                }
+
+                eventChannelState[c] = state;
+            }
+        }
+    }
+
+}
+
+
+
+void SourceNode::saveCustomParametersToXml(XmlElement* parentElement)
+{
+
+    StringArray names;
+    Array<channelType> types;
+    Array<int> stream;
+    Array<int> originalChannelNumber;
+    Array<float> gains;
+    getChannelsInfo(names, types, stream, originalChannelNumber, gains);
+	XmlElement *channelInfo = parentElement->createNewChildElement("CHANNEL_INFO");
+	for (int i = 0; i < names.size(); i++)
+	{
+		XmlElement* chan = channelInfo->createNewChildElement("CHANNEL");
+		chan->setAttribute("name",names[i]);
+		chan->setAttribute("stream",stream[i]);
+		chan->setAttribute("number",originalChannelNumber[i]);
+		chan->setAttribute("type",(int)types[i]);
+		chan->setAttribute("gain",gains[i]);
+	}
+
+}
+
+void SourceNode::loadCustomParametersFromXml()
+{
+
+    if (parametersAsXml != nullptr)
+    {
+        // use parametersAsXml to restore state
+
+        forEachXmlChildElement(*parametersAsXml, xmlNode)
+        {
+           if (xmlNode->hasTagName("CHANNEL_INFO"))
+            {
+				forEachXmlChildElementWithTagName(*xmlNode,chan,"CHANNEL")
+				{
+					String name = chan->getStringAttribute("name");
+					int stream = chan->getIntAttribute("stream");
+					int number = chan->getIntAttribute("number");
+					channelType type = static_cast<channelType>(chan->getIntAttribute("type"));
+					float gain = chan->getDoubleAttribute("gain");
+					modifyChannelName(type,stream,number,name,false);
+					modifyChannelGain(stream,number,type,gain,false);					
+				}
+            }
+        }
+    }
+
 }