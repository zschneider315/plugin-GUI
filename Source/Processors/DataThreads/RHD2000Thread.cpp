--- conflicted
+++ resolved
@@ -1,2137 +1,2122 @@
-/*
-    ------------------------------------------------------------------
-
-    This file is part of the Open Ephys GUI
-    Copyright (C) 2014 Open Ephys
-
-    ------------------------------------------------------------------
-
-    This program is free software: you can redistribute it and/or modify
-    it under the terms of the GNU General Public License as published by
-    the Free Software Foundation, either version 3 of the License, or
-    (at your option) any later version.
-
-    This program is distributed in the hope that it will be useful,
-    but WITHOUT ANY WARRANTY; without even the implied warranty of
-    MERCHANTABILITY or FITNESS FOR A PARTICULAR PURPOSE.  See the
-    GNU General Public License for more details.
-
-    You should have received a copy of the GNU General Public License
-    along with this program.  If not, see <http://www.gnu.org/licenses/>.
-
-*/
-
-#include "RHD2000Thread.h"
-#include "../SourceNode/SourceNode.h"
-
-#if defined(_WIN32)
-#define okLIB_NAME "okFrontPanel.dll"
-#define okLIB_EXTENSION "*.dll"
-#elif defined(__APPLE__)
-#define okLIB_NAME "libokFrontPanel.dylib"
-#define okLIB_EXTENSION "*.dylib"
-#elif defined(__linux__)
-#define okLIB_NAME "./libokFrontPanel.so"
-#define okLIB_EXTENSION "*.so"
-#endif
-
-#define CHIP_ID_RHD2132  1
-#define CHIP_ID_RHD2216  2
-#define CHIP_ID_RHD2164  4
-#define CHIP_ID_RHD2164_B  1000
-#define REGISTER_59_MISO_A  53
-#define REGISTER_59_MISO_B  58
-
-// Allocates memory for a 3-D array of doubles.
-void allocateDoubleArray3D(std::vector<std::vector<std::vector<double> > >& array3D,
-                           int xSize, int ySize, int zSize)
-{
-    int i, j;
-
-    if (xSize == 0) return;
-    array3D.resize(xSize);
-    for (i = 0; i < xSize; ++i)
-    {
-        array3D[i].resize(ySize);
-        for (j = 0; j < ySize; ++j)
-        {
-            array3D[i][j].resize(zSize);
-        }
-    }
-}
-
-RHD2000Thread::RHD2000Thread(SourceNode* sn) : DataThread(sn),
-    chipRegisters(30000.0f),
-    numChannels(0),
-    deviceFound(false),
-    isTransmitting(false),
-    dacOutputShouldChange(false),
-    acquireAdcChannels(false),
-    acquireAuxChannels(true),
-    fastSettleEnabled(false),
-    fastTTLSettleEnabled(false),
-    fastSettleTTLChannel(-1),
-    ttlMode(false),
-    dspEnabled(true),
-    desiredDspCutoffFreq(0.5f),
-    desiredUpperBandwidth(7500.0f),
-    desiredLowerBandwidth(1.0f),
-    boardSampleRate(30000.0f),
-    savedSampleRateIndex(16),
-    cableLengthPortA(0.914f), cableLengthPortB(0.914f), cableLengthPortC(0.914f), cableLengthPortD(0.914f), // default is 3 feet (0.914 m),
-    audioOutputL(-1), audioOutputR(-1) ,numberingScheme(1)
-{
-    evalBoard = new Rhd2000EvalBoard;
-    dataBlock = new Rhd2000DataBlock(1);
-    dataBuffer = new DataBuffer(2, 10000); // start with 2 channels and automatically resize
-
-    // Open Opal Kelly XEM6010 board.
-    // Returns 1 if successful, -1 if FrontPanel cannot be loaded, and -2 if XEM6010 can't be found.
-    File executable = File::getSpecialLocation(File::currentExecutableFile);
-
-#if defined(__APPLE__)
-    const String executableDirectory =
-        executable.getParentDirectory().getParentDirectory().getParentDirectory().getParentDirectory().getFullPathName();
-#else
-    const String executableDirectory = executable.getParentDirectory().getFullPathName();
-
-
-#endif
-
-    std::cout << executableDirectory << std::endl;
-
-
-    String dirName = executableDirectory;
-    libraryFilePath = dirName;
-    libraryFilePath += File::separatorString;
-    libraryFilePath += okLIB_NAME;
-
-    dacStream = nullptr;
-    dacChannels = nullptr;
-    dacThresholds = nullptr;
-    dacChannelsToUpdate = nullptr;
-    if (openBoard(libraryFilePath))
-    {
-
-        // upload bitfile and restore default settings
-        initializeBoard();
-
-        // automatically find connected headstages
-        scanPorts(); // things would appear to run more smoothly if this were done after the editor has been created
-
-        // to perform electrode impedance measurements at very low frequencies.
-        const int maxNumBlocks = 120;
-        int numStreams = 8;
-        allocateDoubleArray3D(amplifierPreFilter, numStreams, 32, SAMPLES_PER_DATA_BLOCK * maxNumBlocks);
-
-        // probably better to do this with a thread, but a timer works for now:
-        // startTimer(10); // initialize the board in the background
-        dacStream = new int[8];
-        dacChannels = new int[8];
-        dacThresholds = new float[8];
-        dacChannelsToUpdate = new bool[8];
-        for (int k = 0; k < 8; k++)
-        {
-            dacChannelsToUpdate[k] = true;
-            dacStream[k] = 0;
-            setDACthreshold(k, 65534);
-        }
-
-        evalBoard->getDacInformation(dacChannels,dacThresholds);
-<<<<<<< HEAD
-		sn->setDefaultNamingScheme(numberingScheme);
-=======
-        //setDefaultChannelNamesAndType();
->>>>>>> b5bb82d9
-    }
-}
-
-void RHD2000Thread::timerCallback()
-{
-
-    stopTimer();
-
-}
-
-RHD2000Thread::~RHD2000Thread()
-{
-
-    std::cout << "RHD2000 interface destroyed." << std::endl;
-
-    if (deviceFound)
-    {
-        int ledArray[8] = {0, 0, 0, 0, 0, 0, 0, 0};
-        evalBoard->setLedDisplay(ledArray);
-    }
-
-    if (deviceFound)
-        evalBoard->resetFpga();
-
-    deleteAndZero(dataBlock);
-
-    delete dacStream;
-    delete dacChannels;
-    delete dacThresholds;
-    delete dacChannelsToUpdate;
-
-}
-
-void RHD2000Thread::setDACthreshold(int dacOutput, float threshold)
-{
-    dacThresholds[dacOutput]= threshold;
-    dacChannelsToUpdate[dacOutput] = true;
-    dacOutputShouldChange = true;
-
-    //  evalBoard->setDacThresholdVoltage(dacOutput,threshold);
-}
-
-void RHD2000Thread::setDACchannel(int dacOutput, int stream, int channel)
-{
-    dacChannels[dacOutput] = channel;
-    dacStream[dacOutput] = stream;
-    dacChannelsToUpdate[dacOutput] = true;
-    dacOutputShouldChange = true;
-	evalBoard->updateDacAssignment(dacOutput, stream,channel); // doesn't really change anything, but keep things in sync...
-}
-
-Array<int> RHD2000Thread::getDACchannels()
-{
-    Array<int> dacChannels;
-    for (int k=0; k<8; k++)
-    {
-        dacChannels.add(evalBoard->gecDacDataChannel(k));
-    }
-    return dacChannels;
-
-}
-bool RHD2000Thread::openBoard(String pathToLibrary)
-{
-    int return_code = evalBoard->open(pathToLibrary.getCharPointer());
-
-    if (return_code == 1)
-    {
-        deviceFound = true;
-    }
-    else if (return_code == -1) // dynamic library not found
-    {
-        bool response = AlertWindow::showOkCancelBox(AlertWindow::NoIcon,
-                                                     "Opal Kelly library not found.",
-                                                     "The Opal Kelly library file was not found in the directory of the executable. Would you like to browse for it?",
-                                                     "Yes", "No", 0, 0);
-        if (response)
-        {
-            // browse for file
-            FileChooser fc("Select the library file...",
-                           File::getCurrentWorkingDirectory(),
-                           okLIB_EXTENSION,
-                           true);
-
-            if (fc.browseForFileToOpen())
-            {
-                File currentFile = fc.getResult();
-                libraryFilePath = currentFile.getFullPathName();
-                openBoard(libraryFilePath); // call recursively
-            }
-            else
-            {
-                //sendActionMessage("No configuration selected.");
-                deviceFound = false;
-            }
-
-        }
-        else
-        {
-            deviceFound = false;
-        }
-    }
-    else if (return_code == -2)   // board could not be opened
-    {
-        bool response = AlertWindow::showOkCancelBox(AlertWindow::NoIcon,
-                                                     "Acquisition board not found.",
-                                                     "An acquisition board could not be found. Please connect one now.",
-                                                     "OK", "Cancel", 0, 0);
-
-        if (response)
-        {
-            openBoard(libraryFilePath.getCharPointer()); // call recursively
-        }
-        else
-        {
-            deviceFound = false;
-        }
-
-    }
-
-    return deviceFound;
-
-}
-
-bool RHD2000Thread::uploadBitfile(String bitfilename)
-{
-
-    deviceFound = true;
-
-    if (!evalBoard->uploadFpgaBitfile(bitfilename.toStdString()))
-    {
-        std::cout << "Couldn't upload bitfile from " << bitfilename << std::endl;
-
-        bool response = AlertWindow::showOkCancelBox(AlertWindow::NoIcon,
-                                                     "FPGA bitfile not found.",
-                                                     "The rhd2000.bit file was not found in the directory of the executable. Would you like to browse for it?",
-                                                     "Yes", "No", 0, 0);
-        if (response)
-        {
-            // browse for file
-            FileChooser fc("Select the FPGA bitfile...",
-                           File::getCurrentWorkingDirectory(),
-                           "*.bit",
-                           true);
-
-            if (fc.browseForFileToOpen())
-            {
-                File currentFile = fc.getResult();
-
-                uploadBitfile(currentFile.getFullPathName()); // call recursively
-            }
-            else
-            {
-                //sendActionMessage("No configuration selected.");
-                deviceFound = false;
-            }
-
-        }
-        else
-        {
-            deviceFound = false;
-        }
-
-    }
-
-    return deviceFound;
-
-}
-
-void RHD2000Thread::initializeBoard()
-{
-    String bitfilename;
-
-    File executable = File::getSpecialLocation(File::currentExecutableFile);
-
-#if defined(__APPLE__)
-    const String executableDirectory =
-        executable.getParentDirectory().getParentDirectory().getParentDirectory().getParentDirectory().getFullPathName();
-#else
-    const String executableDirectory = executable.getParentDirectory().getFullPathName();
-#endif
-
-    bitfilename = executableDirectory;
-    bitfilename += File::separatorString;
-    bitfilename += "rhd2000.bit";
-
-    if (!uploadBitfile(bitfilename))
-    {
-        return;
-    }
-    // Initialize the board
-    std::cout << "Initializing acquisition board." << std::endl;
-    evalBoard->initialize();
-    // This applies the following settings:
-    //  - sample rate to 30 kHz
-    //  - aux command banks to zero
-    //  - aux command lengths to zero
-    //  - continuous run mode to 'true'
-    //  - maxTimeStep to 2^32 - 1
-    //  - all cable lengths to 3 feet
-    //  - dspSettle to 'false'
-    //  - data source mapping as 0->PortA1, 1->PortB1, 2->PortC1, 3->PortD1, etc.
-    //  - enables all data streams
-    //  - clears the ttlOut
-    //  - disables all DACs and sets gain to 0
-
-    // Select RAM Bank 0 for AuxCmd3 initially, so the ADC is calibrated.
-    evalBoard->selectAuxCommandBank(Rhd2000EvalBoard::PortA, Rhd2000EvalBoard::AuxCmd3, 0);
-    evalBoard->selectAuxCommandBank(Rhd2000EvalBoard::PortB, Rhd2000EvalBoard::AuxCmd3, 0);
-    evalBoard->selectAuxCommandBank(Rhd2000EvalBoard::PortC, Rhd2000EvalBoard::AuxCmd3, 0);
-    evalBoard->selectAuxCommandBank(Rhd2000EvalBoard::PortD, Rhd2000EvalBoard::AuxCmd3, 0);
-
-    // Since our longest command sequence is 60 commands, run the SPI interface for
-    // 60 samples
-    evalBoard->setMaxTimeStep(60);
-    evalBoard->setContinuousRunMode(false);
-
-    // Start SPI interface
-    evalBoard->run();
-
-    // Wait for the 60-sample run to complete
-    while (evalBoard->isRunning())
-    {
-        ;
-    }
-
-    // Read the resulting single data block from the USB interface. We don't
-    // need to do anything with this, since it was only used for ADC calibration
-    Rhd2000DataBlock* dataBlock = new Rhd2000DataBlock(evalBoard->getNumEnabledDataStreams());
-
-
-    // evalBoard->readDataBlock(dataBlock);
-
-    // Now that ADC calibration has been performed, we switch to the command sequence
-    // that does not execute ADC calibration.
-    evalBoard->selectAuxCommandBank(Rhd2000EvalBoard::PortA, Rhd2000EvalBoard::AuxCmd3,
-                                    fastSettleEnabled ? 2 : 1);
-    evalBoard->selectAuxCommandBank(Rhd2000EvalBoard::PortB, Rhd2000EvalBoard::AuxCmd3,
-                                    fastSettleEnabled ? 2 : 1);
-    evalBoard->selectAuxCommandBank(Rhd2000EvalBoard::PortC, Rhd2000EvalBoard::AuxCmd3,
-                                    fastSettleEnabled ? 2 : 1);
-    evalBoard->selectAuxCommandBank(Rhd2000EvalBoard::PortD, Rhd2000EvalBoard::AuxCmd3,
-                                    fastSettleEnabled ? 2 : 1);
-
-
-    updateRegisters();
-
-    // Let's turn one LED on to indicate that the board is now connected
-    int ledArray[8] = {1, 0, 0, 0, 0, 0, 0, 0};
-    evalBoard->setLedDisplay(ledArray);
-
-}
-
-void RHD2000Thread::scanPorts()
-{
-    if (!deviceFound) //Safety to avoid crashes if board not present
-    {
-        return;
-    }
-    // Scan SPI ports
-
-    int delay, stream, id;
-	int register59Value;
-    //int numChannelsOnPort[4] = {0, 0, 0, 0};
-    Rhd2000EvalBoard::BoardDataSource initStreamPorts[8] =
-    {
-        Rhd2000EvalBoard::PortA1,
-        Rhd2000EvalBoard::PortA2,
-        Rhd2000EvalBoard::PortB1,
-        Rhd2000EvalBoard::PortB2,
-        Rhd2000EvalBoard::PortC1,
-        Rhd2000EvalBoard::PortC2,
-        Rhd2000EvalBoard::PortD1,
-        Rhd2000EvalBoard::PortD2
-    };
-
-    Rhd2000EvalBoard::BoardDataSource initStreamDdrPorts[8] =
-    {
-        Rhd2000EvalBoard::PortA1Ddr,
-        Rhd2000EvalBoard::PortA2Ddr,
-        Rhd2000EvalBoard::PortB1Ddr,
-        Rhd2000EvalBoard::PortB2Ddr,
-        Rhd2000EvalBoard::PortC1Ddr,
-        Rhd2000EvalBoard::PortC2Ddr,
-        Rhd2000EvalBoard::PortD1Ddr,
-        Rhd2000EvalBoard::PortD2Ddr
-    };
-
-    chipId.insertMultiple(0,-1,8);
-
-    setSampleRate(16, true); // set to 30 kHz temporarily
-
-    // Enable all data streams, and set sources to cover one or two chips
-    // on Ports A-D.
-    evalBoard->setDataSource(0, initStreamPorts[0]);
-    evalBoard->setDataSource(1, initStreamPorts[1]);
-    evalBoard->setDataSource(2, initStreamPorts[2]);
-    evalBoard->setDataSource(3, initStreamPorts[3]);
-    evalBoard->setDataSource(4, initStreamPorts[4]);
-    evalBoard->setDataSource(5, initStreamPorts[5]);
-    evalBoard->setDataSource(6, initStreamPorts[6]);
-    evalBoard->setDataSource(7, initStreamPorts[7]);
-
-    evalBoard->enableDataStream(0, true);
-    evalBoard->enableDataStream(1, true);
-    evalBoard->enableDataStream(2, true);
-    evalBoard->enableDataStream(3, true);
-    evalBoard->enableDataStream(4, true);
-    evalBoard->enableDataStream(5, true);
-    evalBoard->enableDataStream(6, true);
-    evalBoard->enableDataStream(7, true);
-
-    std::cout << "Number of enabled data streams: " << evalBoard->getNumEnabledDataStreams() << std::endl;
-
-
-    evalBoard->selectAuxCommandBank(Rhd2000EvalBoard::PortA,
-                                    Rhd2000EvalBoard::AuxCmd3, 0);
-    evalBoard->selectAuxCommandBank(Rhd2000EvalBoard::PortB,
-                                    Rhd2000EvalBoard::AuxCmd3, 0);
-    evalBoard->selectAuxCommandBank(Rhd2000EvalBoard::PortC,
-                                    Rhd2000EvalBoard::AuxCmd3, 0);
-    evalBoard->selectAuxCommandBank(Rhd2000EvalBoard::PortD,
-                                    Rhd2000EvalBoard::AuxCmd3, 0);
-
-    // Since our longest command sequence is 60 commands, we run the SPI
-    // interface for 60 samples.
-    evalBoard->setMaxTimeStep(60);
-    evalBoard->setContinuousRunMode(false);
-
-    Rhd2000DataBlock* dataBlock =
-        new Rhd2000DataBlock(evalBoard->getNumEnabledDataStreams());
-
-    Array<int> sumGoodDelays;
-    sumGoodDelays.insertMultiple(0,0,8);
-
-    Array<int> indexFirstGoodDelay;
-    indexFirstGoodDelay.insertMultiple(0,-1,8);
-
-    Array<int> indexSecondGoodDelay;
-    indexSecondGoodDelay.insertMultiple(0,-1,8);
-
-
-    // Run SPI command sequence at all 16 possible FPGA MISO delay settings
-    // to find optimum delay for each SPI interface cable.
-
-    std::cout << "Checking for connected amplifier chips..." << std::endl;
-
-    for (delay = 0; delay < 16; delay++)//(delay = 0; delay < 16; ++delay)
-    {
-        evalBoard->setCableDelay(Rhd2000EvalBoard::PortA, delay);
-        evalBoard->setCableDelay(Rhd2000EvalBoard::PortB, delay);
-        evalBoard->setCableDelay(Rhd2000EvalBoard::PortC, delay);
-        evalBoard->setCableDelay(Rhd2000EvalBoard::PortD, delay);
-
-        // Start SPI interface.
-        evalBoard->run();
-
-        // Wait for the 60-sample run to complete.
-        while (evalBoard->isRunning())
-        {
-            ;
-        }
-
-        // Read the resulting single data block from the USB interface.
-        evalBoard->readDataBlock(dataBlock);
-
-        // Read the Intan chip ID number from each RHD2000 chip found.
-        // Record delay settings that yield good communication with the chip.
-        for (stream = 0; stream < MAX_NUM_DATA_STREAMS; ++stream)//MAX_NUM_DATA_STREAMS; ++stream)
-        {
-            // std::cout << "Stream number " << stream << ", delay = " << delay << std::endl;
-
-			id = deviceId(dataBlock, stream, register59Value);
-
-            if (id == CHIP_ID_RHD2132 || id == CHIP_ID_RHD2216 ||
-                (id == CHIP_ID_RHD2164 && register59Value == REGISTER_59_MISO_A))
-            {
-                //  std::cout << "Device ID found: " << id << std::endl;
-
-                sumGoodDelays.set(stream,sumGoodDelays[stream] + 1);
-
-                if (indexFirstGoodDelay[stream] == -1)
-                {
-                    indexFirstGoodDelay.set(stream, delay);
-                    chipId.set(stream,id);
-                }
-                else if (indexSecondGoodDelay[stream] == -1)
-                {
-                    indexSecondGoodDelay.set(stream,delay);
-                    chipId.set(stream,id);
-                }
-            }
-        }
-    }
-
-    // std::cout << "Chip IDs found: ";
-    // for (int i = 0; i < MAX_NUM_DATA_STREAMS; ++i)
-    // {
-    //     std::cout << chipId[i] << " ";
-    // }
-    //std::cout << std::endl;
-
-#if DEBUG_EMULATE_HEADSTAGES > 0
-	for (int nd = 0; nd < MAX_NUM_DATA_STREAMS; ++nd)
-	{
-		if ((nd < DEBUG_EMULATE_HEADSTAGES) &&(chipId[0] > 0))
-		{
-			evalBoard->setDataSource(nd,initStreamPorts[0]);
-			enableHeadstage(nd,true);
-		}
-		else
-		{
-			enableHeadstage(stream,false);
-		}
-	}
-#else
-	// Now, disable data streams where we did not find chips present.
-    for (stream = 0; stream < MAX_NUM_DATA_STREAMS; ++stream)
-    {
-        if (chipId[stream] > 0)
-        {
-            //std::cout << "Enabling headstage on stream " << stream << std::endl;
-            if (chipId[stream] == CHIP_ID_RHD2164) //RHD2164
-            {
-                //We just add it like a second headstage, allowing only one RHD2164 per channel
-                //This would need to change
-                evalBoard->setDataSource(stream+1,initStreamDdrPorts[stream]);
-                enableHeadstage(stream,true);
-                enableHeadstage(stream+1,true);
-                chipId.set(stream+1,CHIP_ID_RHD2164_B);
-                stream++;
-            }
-            else
-                enableHeadstage(stream, true);
-        }
-        else
-        {
-            enableHeadstage(stream, false);
-        }
-    }
-#endif
-
-
-    std::cout << "Number of enabled data streams: " << evalBoard->getNumEnabledDataStreams() << std::endl;
-
-
-    // Set cable delay settings that yield good communication with each
-    // RHD2000 chip.
-    Array<int> optimumDelay;
-    optimumDelay.insertMultiple(0,0,8);
-
-    for (stream = 0; stream < MAX_NUM_DATA_STREAMS; ++stream)
-    {
-        if (sumGoodDelays[stream] == 1 || sumGoodDelays[stream] == 2)
-        {
-            optimumDelay.set(stream,indexFirstGoodDelay[stream]);
-        }
-        else if (sumGoodDelays[stream] > 2)
-        {
-            optimumDelay.set(stream,indexSecondGoodDelay[stream]);
-        }
-    }
-
-    evalBoard->setCableDelay(Rhd2000EvalBoard::PortA,
-                             max(optimumDelay[0],optimumDelay[1]));
-    evalBoard->setCableDelay(Rhd2000EvalBoard::PortB,
-                             max(optimumDelay[2],optimumDelay[3]));
-    evalBoard->setCableDelay(Rhd2000EvalBoard::PortC,
-                             max(optimumDelay[4],optimumDelay[5]));
-    evalBoard->setCableDelay(Rhd2000EvalBoard::PortD,
-                             max(optimumDelay[6],optimumDelay[7]));
-
-    cableLengthPortA =
-        evalBoard->estimateCableLengthMeters(max(optimumDelay[0],optimumDelay[1]));
-    cableLengthPortB =
-        evalBoard->estimateCableLengthMeters(max(optimumDelay[2],optimumDelay[3]));
-    cableLengthPortC =
-        evalBoard->estimateCableLengthMeters(max(optimumDelay[4],optimumDelay[5]));
-    cableLengthPortD =
-        evalBoard->estimateCableLengthMeters(max(optimumDelay[6],optimumDelay[7]));
-
-    setSampleRate(savedSampleRateIndex); // restore saved sample rate
-
-    updateRegisters();
-}
-
-int RHD2000Thread::deviceId(Rhd2000DataBlock* dataBlock, int stream, int &register59Value)
-{
-    bool intanChipPresent;
-
-    // First, check ROM registers 32-36 to verify that they hold 'INTAN'.
-    // This is just used to verify that we are getting good data over the SPI
-    // communication channel.
-    // std::cout << dataBlock->auxiliaryData[stream][2][32] << " ";
-    // std::cout << dataBlock->auxiliaryData[stream][2][33] << " ";
-    // std::cout << dataBlock->auxiliaryData[stream][2][34] << " ";
-    // std::cout << dataBlock->auxiliaryData[stream][2][35] << " ";
-    // std::cout << dataBlock->auxiliaryData[stream][2][36] << std::endl;
-
-    intanChipPresent = (dataBlock->auxiliaryData[stream][2][32] == 73 && // I = 73
-                        dataBlock->auxiliaryData[stream][2][33] == 78 && // N = 78
-                        dataBlock->auxiliaryData[stream][2][34] == 84 && // T = 84
-                        dataBlock->auxiliaryData[stream][2][35] == 65 && // A = 65
-                        dataBlock->auxiliaryData[stream][2][36] == 78);  // N = 78
-
-    // If the SPI communication is bad, return -1.  Otherwise, return the Intan
-    // chip ID number stored in ROM regstier 63.
-    if (!intanChipPresent)
-    {
-		register59Value = -1;
-        return -1;
-    }
-    else
-    {
-		register59Value = dataBlock->auxiliaryData[stream][2][23]; // Register 59
-        return dataBlock->auxiliaryData[stream][2][19]; // chip ID (Register 63)
-    }
-}
-
-
-
-bool RHD2000Thread::isAcquisitionActive()
-{
-    return isTransmitting;
-}
-
-void RHD2000Thread::setNumChannels(int hsNum, int numChannels)
-{
-    if (numChannelsPerDataStream[hsNum] > 0)
-        numChannelsPerDataStream.set(hsNum, numChannels);
-}
-
-
-void RHD2000Thread::getEventChannelNames(StringArray& Names)
-{
-    Names.clear();
-    for (int k = 0; k < 8; k++)
-    {
-        Names.add("TTL"+String(k+1));
-    }
-}
-
-void RHD2000Thread::getChannelsInfo(StringArray& Names_, Array<ChannelType>& type_, Array<int>& stream_, Array<int>& originalChannelNumber_,Array<float>& gains_)
-{
-    Names_ = Names;
-    type_ = type;
-    stream_ = stream;
-    originalChannelNumber_ = originalChannelNumber;
-    gains_ = gains;
-}
-
-void RHD2000Thread::updateChannelNames()
-{
-    setDefaultChannelNamesAndType();
-
-	for (int i = 0; i < sn->channels.size(); i++)
-	{
-		sn->channels[i]->setName(Names[i]);
-		sn->channels[i]->bitVolts = gains[i];
-		sn->channels[i]->setType(type[i]);
-	}
-}
-
-/* go over the old names and tests whether this particular channel name was changed.
-if so, return the old name */
-bool RHD2000Thread::channelModified(ChannelType t, int str, int ch, String& oldName, float& oldGain, int& index)
-{
-    for (int k = 0; k < oldNames.size(); k++)
-    {
-        if (oldType[k] == t && oldStream[k] == str && oldChannelNumber[k] == ch)
-        {
-            oldName = oldNames[k];
-            oldGain = oldGains[k];
-            index = k;
-            return true;
-        }
-    }
-    return false;
-}
-
-
-int RHD2000Thread::modifyChannelName(ChannelType t, int str, int ch, String newName)
-{
-    String dummy;
-    float dummyFloat = 0;
-    int index;
-    if (channelModified(t, str, ch, dummy, dummyFloat, index))
-    {
-        oldNames.set(index, newName);
-    }
-    else
-    {
-  //       oldNames.add(newName);
-  //       oldType.add(t);
-  //       oldStream.add(str);
-  //       oldChannelNumber.add(ch);
-		// if (t == ADC_CHANNEL)
-		// 	oldGains.add(gains[getNumChannels()-getNumADCchannels()+ch]);
-		// else
-		// 	oldGains.add(gains[ch]);
-    }
-
-    for (int k = 0; k < Names.size(); k++)
-    {
-        if (type[k] == t && stream[k] == str && originalChannelNumber[k] == ch)
-        {
-            Names.set(k,newName);
-            return k;
-        }
-    }
-    return -1;
-}
-
-<<<<<<< HEAD
-String RHD2000Thread::getChannelName(channelType t, int str, int ch)
-{
-	for (int k=0; k<Names.size(); k++)
-    {
-        if (type[k] == t && stream[k] == str && originalChannelNumber[k] == ch)
-        {
-            return Names[k];
-        }
-    }
-}
-
-int RHD2000Thread::modifyChannelGain(channelType t, int str, int ch, float gain)
-=======
-int RHD2000Thread::modifyChannelGain(ChannelType t, int str, int ch, float gain)
->>>>>>> b5bb82d9
-{
-    String dummy;
-    float dummyFloat = 0;
-    int index;
-    if (channelModified(t, str, ch, dummy, dummyFloat, index))
-    {
-        oldGains.set(index, gain);
-    }
-    else
-    {
-<<<<<<< HEAD
-		if (t == ADC_CHANNEL)
-			oldNames.add(Names[getNumChannels()-getNumADCchannels()+ch]);
-		else
-			oldNames.add(getChannelName(t,str,ch));
-        oldType.add(t);
-        oldStream.add(str);
-        oldChannelNumber.add(ch);
-        oldGains.add(gain);
-=======
-		// if (t == ADC_CHANNEL)
-		// 	oldNames.add(Names[getNumChannels()-getNumADCchannels()+ch]);
-		// else
-		// 	oldNames.add(Names[ch]);
-  //       oldType.add(t);
-  //       oldStream.add(str);
-  //       oldChannelNumber.add(ch);
-  //       oldGains.add(gain);
->>>>>>> b5bb82d9
-    }
-
-    for (int k=0; k<Names.size(); k++)
-    {
-        if (type[k] == t && stream[k] == str && originalChannelNumber[k] == ch)
-        {
-            gains.set(k,gain);
-            return k;
-        }
-    }
-    return -1;
-}
-
-void RHD2000Thread::setDefaultNamingScheme(int scheme)
-{
-    oldNames.clear();
-    oldType.clear();
-    oldStream.clear();
-    oldGains.clear();
-    oldChannelNumber.clear();
-    numberingScheme = scheme;
-    setDefaultChannelNamesAndType();
-}
-
-/* This will give default names & gains to channels, unless they were manually modified by the user
- In that case, the query channelModified, will return the values that need to be put */
-void RHD2000Thread::setDefaultChannelNamesAndType()
-{
-    Names.clear();
-    type.clear();
-    stream.clear();
-    gains.clear();
-    originalChannelNumber.clear();
-    int aux_counter = 1;
-    int channelNumber = 1;
-    String oldName;
-    int dummy;
-    float oldGain;
-    StringArray stream_prefix;
-    stream_prefix.add("A1");
-    stream_prefix.add("A2");
-    stream_prefix.add("B1");
-    stream_prefix.add("B2");
-    stream_prefix.add("C1");
-    stream_prefix.add("C2");
-    stream_prefix.add("D1");
-    stream_prefix.add("D2");
-
-    for (int i = 0; i < MAX_NUM_DATA_STREAMS; i++)
-    {
-        if (numChannelsPerDataStream[i] > 0)
-        {
-            for (int k = 0; k < numChannelsPerDataStream[i]; k++)
-            {
-                type.add(HEADSTAGE_CHANNEL);
-
-                if (channelModified(HEADSTAGE_CHANNEL,i,k, oldName,oldGain,dummy))
-                {
-                    Names.add(oldName);
-                    gains.add(oldGain);
-                    channelNumber++;
-                }
-                else
-                {
-                    if (numberingScheme == 1)
-                        Names.add("CH"+String(channelNumber++));
-                    else
-                        Names.add("CH_"+stream_prefix[i]+"_"+String(1+k));
-
-                   // gains.add(getBitVolts(channelNumber));
-                }
-                
-                stream.add(i);
-                originalChannelNumber.add(k);
-
-            }
-        }
-    }
-	//Aux channels
-	for (int i = 0; i < MAX_NUM_DATA_STREAMS; i++)
-    {
-		for (int k = 0; k < 3; k++)
-            {
-
-                type.add(AUX_CHANNEL);
-
-                if (channelModified(AUX_CHANNEL,i,numChannelsPerDataStream[i]+k, oldName,oldGain, dummy))
-                {
-                    Names.add(oldName);
-                    gains.add(oldGain);
-
-                    aux_counter++;
-                }
-                else
-                {
-                    if (numberingScheme == 1)
-                        Names.add("AUX"+String(aux_counter++));
-                    else
-                        Names.add("AUX_"+stream_prefix[i]+"_"+String(1+k));
-
-                    gains.add(0.0000374);
-
-                }
-
-                stream.add(i);
-                originalChannelNumber.add(numChannelsPerDataStream[i]+k);
-            }
-	}
-	//ADC channels
-    if (acquireAdcChannels)
-    {
-        for (int k = 0; k < 8; k++)
-        {
-
-            channelNumber++;
-            type.add(ADC_CHANNEL);
-
-			if (channelModified(ADC_CHANNEL,MAX_NUM_DATA_STREAMS,k, oldName,oldGain,dummy))
-            {
-                Names.add(oldName);
-                gains.add(oldGain);
-            }
-            else
-            {
-                Names.add("ADC" + String(k+1));
-                gains.add(getAdcBitVolts(k));
-            }
-            
-            stream.add(MAX_NUM_DATA_STREAMS);
-            originalChannelNumber.add(k);
-
-        }
-    }
-
-}
-
-int RHD2000Thread::getNumChannels()
-{
-    return getNumHeadstageOutputs() + getNumAdcOutputs() + getNumAuxOutputs();
-}
-
-int RHD2000Thread::getNumHeadstageOutputs()
-{
-    numChannels = 0;
-    for (int i = 0; i < MAX_NUM_DATA_STREAMS; i++)
-    {
-
-        if (numChannelsPerDataStream[i] > 0)
-        {
-            numChannels += numChannelsPerDataStream[i];
-        }
-    }
-
-    if (numChannels > 0)
-        return numChannels;
-    else
-        return 1; // to prevent crashing with 0 channels
-}
-
-int RHD2000Thread::getNumAuxOutputs()
-{
-    int numAuxOutputs = 0;
-
-    for (int i = 0; i < MAX_NUM_DATA_STREAMS; i++)
-    {
-        if (numChannelsPerDataStream[i] > 0)
-        {
-            numAuxOutputs += 3;
-        }
-    }
-
-    return numAuxOutputs;
-
-}
-
-int RHD2000Thread::getNumAdcOutputs()
-{
-    if (acquireAdcChannels)
-    {
-        return 8;
-    } else {
-        return 0;
-    }
-}
-
-int RHD2000Thread::getNumEventChannels()
-{
-    return 16; // 8 inputs, 8 outputs
-}
-
-float RHD2000Thread::getSampleRate()
-{
-    return evalBoard->getSampleRate();
-}
-
-float RHD2000Thread::getBitVolts(Channel* ch)
-{
-    if (ch->type == ADC_CHANNEL)
-	   return getAdcBitVolts(ch->index);
-    else if (ch->type == AUX_CHANNEL)
-        return 0.0000374;
-    else
-        return 0.195f;
-}
-
-float RHD2000Thread::getAdcBitVolts(int chan)
-{
-    if (chan < adcBitVolts.size())
-        return adcBitVolts[chan];
-    else
-        return 0.00015258789;
-}
-
-double RHD2000Thread::setUpperBandwidth(double upper)
-{
-
-    desiredUpperBandwidth = upper;
-
-    updateRegisters();
-
-    return actualUpperBandwidth;
-}
-
-
-double RHD2000Thread::setLowerBandwidth(double lower)
-{
-    desiredLowerBandwidth = lower;
-
-    updateRegisters();
-
-    return actualLowerBandwidth;
-}
-
-double RHD2000Thread::setDspCutoffFreq(double freq)
-{
-
-    desiredDspCutoffFreq = freq;
-
-    updateRegisters();
-
-    return actualDspCutoffFreq;
-}
-
-double RHD2000Thread::getDspCutoffFreq()
-{
-
-    return actualDspCutoffFreq;
-}
-
-void RHD2000Thread::setDSPOffset(bool state)
-{
-    dspEnabled = state;
-    updateRegisters();
-}
-
-void RHD2000Thread::setTTLoutputMode(bool state)
-{
-    ttlMode = state;
-    dacOutputShouldChange = true;
-
-}
-
-void RHD2000Thread::setDAChpf(float cutoff, bool enabled)
-{
-    dacOutputShouldChange = true;
-    desiredDAChpf = cutoff;
-    desiredDAChpfState = enabled;
-}
-
-void RHD2000Thread::setFastTTLSettle(bool state, int channel)
-{
-    fastTTLSettleEnabled = state;
-    fastSettleTTLChannel = channel;
-    dacOutputShouldChange = true;
-}
-
-int RHD2000Thread::setNoiseSlicerLevel(int level)
-{
-
-    desiredNoiseSlicerLevel = level;
-    if (deviceFound)
-        evalBoard->setAudioNoiseSuppress(desiredNoiseSlicerLevel);
-
-    // Level has been checked once before this and then is checked again in setAudioNoiseSuppress.
-    // This may be overkill - maybe API should change so that the final function returns the value?
-    actualNoiseSlicerLevel = level;
-
-    return actualNoiseSlicerLevel;
-}
-
-
-bool RHD2000Thread::foundInputSource()
-{
-
-    return deviceFound;
-
-}
-
-bool RHD2000Thread::enableHeadstage(int hsNum, bool enabled)
-{
-
-    evalBoard->enableDataStream(hsNum, enabled);
-
-    if (enabled)
-    {
-        numChannelsPerDataStream.set(hsNum, 32);
-    }
-    else
-    {
-        numChannelsPerDataStream.set(hsNum, 0);
-    }
-
-    std::cout << "Enabled channels: ";
-
-    for (int i = 0; i < MAX_NUM_DATA_STREAMS; i++)
-    {
-        std::cout << numChannelsPerDataStream[i] << " ";
-    }
-
-    std:: cout << std::endl;
-
-
-    dataBuffer->resize(getNumChannels(), 10000);
-
-    return true;
-}
-
-bool RHD2000Thread::isHeadstageEnabled(int hsNum)
-{
-
-    if (numChannelsPerDataStream[hsNum] > 0)
-    {
-        return true;
-    }
-
-    return false;
-
-}
-
-void RHD2000Thread::assignAudioOut(int dacChannel, int dataChannel)
-{
-    if (deviceFound)
-    {
-        if (dacChannel == 0)
-        {
-            audioOutputR = dataChannel;
-            dacChannels[0] = dataChannel;
-        }
-        else if (dacChannel == 1)
-        {
-            audioOutputL = dataChannel;
-            dacChannels[1] = dataChannel;
-        }
-
-        dacOutputShouldChange = true; // set a flag and take care of setting wires
-        // during the updateBuffer() method
-        // to avoid problems
-    }
-
-}
-
-void RHD2000Thread::enableAdcs(bool t)
-{
-
-    acquireAdcChannels = t;
-
-    dataBuffer->resize(getNumChannels(), 10000);
-
-}
-
-
-void RHD2000Thread::setSampleRate(int sampleRateIndex, bool isTemporary)
-{
-
-    if (!isTemporary)
-    {
-        savedSampleRateIndex = sampleRateIndex;
-    }
-
-    int numUsbBlocksToRead = 0; // placeholder - make this change the number of blocks that are read in RHD2000Thread::updateBuffer()
-
-    Rhd2000EvalBoard::AmplifierSampleRate sampleRate; // just for local use
-
-    switch (sampleRateIndex)
-    {
-        case 0:
-            sampleRate = Rhd2000EvalBoard::SampleRate1000Hz;
-            numUsbBlocksToRead = 1;
-            boardSampleRate = 1000.0f;
-            break;
-        case 1:
-            sampleRate = Rhd2000EvalBoard::SampleRate1250Hz;
-            numUsbBlocksToRead = 1;
-            boardSampleRate = 1250.0f;
-            break;
-        case 2:
-            sampleRate = Rhd2000EvalBoard::SampleRate1500Hz;
-            numUsbBlocksToRead = 1;
-            boardSampleRate = 1500.0f;
-            break;
-        case 3:
-            sampleRate = Rhd2000EvalBoard::SampleRate2000Hz;
-            numUsbBlocksToRead = 1;
-            boardSampleRate = 2000.0f;
-            break;
-        case 4:
-            sampleRate = Rhd2000EvalBoard::SampleRate2500Hz;
-            numUsbBlocksToRead = 1;
-            boardSampleRate = 2500.0f;
-            break;
-        case 5:
-            sampleRate = Rhd2000EvalBoard::SampleRate3000Hz;
-            numUsbBlocksToRead = 2;
-            boardSampleRate = 3000.0f;
-            break;
-        case 6:
-            sampleRate = Rhd2000EvalBoard::SampleRate3333Hz;
-            numUsbBlocksToRead = 2;
-            boardSampleRate = 3333.0f;
-            break;
-        case 7:
-            sampleRate = Rhd2000EvalBoard::SampleRate4000Hz;
-            numUsbBlocksToRead = 2;
-            boardSampleRate = 4000.0f;
-            break;
-        case 8:
-            sampleRate = Rhd2000EvalBoard::SampleRate5000Hz;
-            numUsbBlocksToRead = 3;
-            boardSampleRate = 5000.0f;
-            break;
-        case 9:
-            sampleRate = Rhd2000EvalBoard::SampleRate6250Hz;
-            numUsbBlocksToRead = 3;
-            boardSampleRate = 6250.0f;
-            break;
-        case 10:
-            sampleRate = Rhd2000EvalBoard::SampleRate8000Hz;
-            numUsbBlocksToRead = 4;
-            boardSampleRate = 8000.0f;
-            break;
-        case 11:
-            sampleRate = Rhd2000EvalBoard::SampleRate10000Hz;
-            numUsbBlocksToRead = 6;
-            boardSampleRate = 10000.0f;
-            break;
-        case 12:
-            sampleRate = Rhd2000EvalBoard::SampleRate12500Hz;
-            numUsbBlocksToRead = 7;
-            boardSampleRate = 12500.0f;
-            break;
-        case 13:
-            sampleRate = Rhd2000EvalBoard::SampleRate15000Hz;
-            numUsbBlocksToRead = 8;
-            boardSampleRate = 15000.0f;
-            break;
-        case 14:
-            sampleRate = Rhd2000EvalBoard::SampleRate20000Hz;
-            numUsbBlocksToRead = 12;
-            boardSampleRate = 20000.0f;
-            break;
-        case 15:
-            sampleRate = Rhd2000EvalBoard::SampleRate25000Hz;
-            numUsbBlocksToRead = 14;
-            boardSampleRate = 25000.0f;
-            break;
-        case 16:
-            sampleRate = Rhd2000EvalBoard::SampleRate30000Hz;
-            numUsbBlocksToRead = 16;
-            boardSampleRate = 30000.0f;
-            break;
-        default:
-            sampleRate = Rhd2000EvalBoard::SampleRate10000Hz;
-            numUsbBlocksToRead = 6;
-            boardSampleRate = 10000.0f;
-    }
-
-
-    // Select per-channel amplifier sampling rate.
-    evalBoard->setSampleRate(sampleRate);
-
-    std::cout << "Sample rate set to " << evalBoard->getSampleRate() << std::endl;
-
-    // Now that we have set our sampling rate, we can set the MISO sampling delay
-    // which is dependent on the sample rate.
-    evalBoard->setCableLengthMeters(Rhd2000EvalBoard::PortA, cableLengthPortA);
-    evalBoard->setCableLengthMeters(Rhd2000EvalBoard::PortB, cableLengthPortB);
-    evalBoard->setCableLengthMeters(Rhd2000EvalBoard::PortC, cableLengthPortC);
-    evalBoard->setCableLengthMeters(Rhd2000EvalBoard::PortD, cableLengthPortD);
-
-}
-
-void RHD2000Thread::updateRegisters()
-{
-
-    if (!deviceFound) //Safety to avoid crashes loading a chain with Rythm node withouth a board
-    {
-        return;
-    }
-    // Set up an RHD2000 register object using this sample rate to
-    // optimize MUX-related register settings.
-    chipRegisters.defineSampleRate(boardSampleRate);
-
-
-    int commandSequenceLength;
-    vector<int> commandList;
-
-    // Create a command list for the AuxCmd1 slot.  This command sequence will create a 250 Hz,
-    // zero-amplitude sine wave (i.e., a flatline).  We will change this when we want to perform
-    // impedance testing.
-    commandSequenceLength = chipRegisters.createCommandListZcheckDac(commandList, 250.0, 0.0);
-    evalBoard->uploadCommandList(commandList, Rhd2000EvalBoard::AuxCmd1, 0);
-    evalBoard->selectAuxCommandLength(Rhd2000EvalBoard::AuxCmd1, 0, commandSequenceLength - 1);
-    evalBoard->selectAuxCommandBank(Rhd2000EvalBoard::PortA, Rhd2000EvalBoard::AuxCmd1, 0);
-    evalBoard->selectAuxCommandBank(Rhd2000EvalBoard::PortB, Rhd2000EvalBoard::AuxCmd1, 0);
-    evalBoard->selectAuxCommandBank(Rhd2000EvalBoard::PortC, Rhd2000EvalBoard::AuxCmd1, 0);
-    evalBoard->selectAuxCommandBank(Rhd2000EvalBoard::PortD, Rhd2000EvalBoard::AuxCmd1, 0);
-
-    // // Next, we'll create a command list for the AuxCmd2 slot.  This command sequence
-    // // will sample the temperature sensor and other auxiliary ADC inputs.
-    commandSequenceLength = chipRegisters.createCommandListTempSensor(commandList);
-    evalBoard->uploadCommandList(commandList, Rhd2000EvalBoard::AuxCmd2, 0);
-    evalBoard->selectAuxCommandLength(Rhd2000EvalBoard::AuxCmd2, 0, commandSequenceLength - 1);
-    evalBoard->selectAuxCommandBank(Rhd2000EvalBoard::PortA, Rhd2000EvalBoard::AuxCmd2, 0);
-    evalBoard->selectAuxCommandBank(Rhd2000EvalBoard::PortB, Rhd2000EvalBoard::AuxCmd2, 0);
-    evalBoard->selectAuxCommandBank(Rhd2000EvalBoard::PortC, Rhd2000EvalBoard::AuxCmd2, 0);
-    evalBoard->selectAuxCommandBank(Rhd2000EvalBoard::PortD, Rhd2000EvalBoard::AuxCmd2, 0);
-
-    // Before generating register configuration command sequences, set amplifier
-    // bandwidth paramters.
-    actualDspCutoffFreq = chipRegisters.setDspCutoffFreq(desiredDspCutoffFreq);
-    //std::cout << "DSP Cutoff Frequency " << actualDspCutoffFreq << std::endl;
-    actualLowerBandwidth = chipRegisters.setLowerBandwidth(desiredLowerBandwidth);
-    actualUpperBandwidth = chipRegisters.setUpperBandwidth(desiredUpperBandwidth);
-    chipRegisters.enableDsp(dspEnabled);
-    //std::cout << "DSP Offset Status " << dspEnabled << std::endl;
-
-    // turn on aux inputs
-    chipRegisters.enableAux1(true);
-    chipRegisters.enableAux2(true);
-    chipRegisters.enableAux3(true);
-
-    chipRegisters.createCommandListRegisterConfig(commandList, true);
-    // Upload version with ADC calibration to AuxCmd3 RAM Bank 0.
-    evalBoard->uploadCommandList(commandList, Rhd2000EvalBoard::AuxCmd3, 0);
-    evalBoard->selectAuxCommandLength(Rhd2000EvalBoard::AuxCmd3, 0,
-                                      commandSequenceLength - 1);
-
-    commandSequenceLength = chipRegisters.createCommandListRegisterConfig(commandList, false);
-    // Upload version with no ADC calibration to AuxCmd3 RAM Bank 1.
-    evalBoard->uploadCommandList(commandList, Rhd2000EvalBoard::AuxCmd3, 1);
-    evalBoard->selectAuxCommandLength(Rhd2000EvalBoard::AuxCmd3, 0,
-                                      commandSequenceLength - 1);
-
-
-    chipRegisters.setFastSettle(true);
-
-    commandSequenceLength = chipRegisters.createCommandListRegisterConfig(commandList, false);
-    // Upload version with fast settle enabled to AuxCmd3 RAM Bank 2.
-    evalBoard->uploadCommandList(commandList, Rhd2000EvalBoard::AuxCmd3, 2);
-    evalBoard->selectAuxCommandLength(Rhd2000EvalBoard::AuxCmd3, 0,
-                                      commandSequenceLength - 1);
-
-    chipRegisters.setFastSettle(false);
-    evalBoard->selectAuxCommandBank(Rhd2000EvalBoard::PortA, Rhd2000EvalBoard::AuxCmd3,
-                                    fastSettleEnabled ? 2 : 1);
-    evalBoard->selectAuxCommandBank(Rhd2000EvalBoard::PortB, Rhd2000EvalBoard::AuxCmd3,
-                                    fastSettleEnabled ? 2 : 1);
-    evalBoard->selectAuxCommandBank(Rhd2000EvalBoard::PortC, Rhd2000EvalBoard::AuxCmd3,
-                                    fastSettleEnabled ? 2 : 1);
-    evalBoard->selectAuxCommandBank(Rhd2000EvalBoard::PortD, Rhd2000EvalBoard::AuxCmd3,
-                                    fastSettleEnabled ? 2 : 1);
-}
-
-void RHD2000Thread::setCableLength(int hsNum, float length)
-{
-    // Set the MISO sampling delay, which is dependent on the sample rate.
-
-    switch (hsNum)
-    {
-        case 0:
-            evalBoard->setCableLengthFeet(Rhd2000EvalBoard::PortA, length);
-            break;
-        case 1:
-            evalBoard->setCableLengthFeet(Rhd2000EvalBoard::PortB, length);
-            break;
-        case 2:
-            evalBoard->setCableLengthFeet(Rhd2000EvalBoard::PortC, length);
-            break;
-        case 3:
-            evalBoard->setCableLengthFeet(Rhd2000EvalBoard::PortD, length);
-            break;
-        default:
-            break;
-    }
-
-}
-
-bool RHD2000Thread::startAcquisition()
-{
-
-    dataBlock = new Rhd2000DataBlock(evalBoard->getNumEnabledDataStreams());
-
-    std::cout << "Expecting " << getNumChannels() << " channels." << std::endl;
-
-    //memset(filter_states,0,256*sizeof(double));
-
-    int ledArray[8] = {1, 1, 0, 0, 0, 0, 0, 0};
-    evalBoard->setLedDisplay(ledArray);
-
-    cout << "Number of 16-bit words in FIFO: " << evalBoard->numWordsInFifo() << endl;
-    cout << "Is eval board running: " << evalBoard->isRunning() << endl;
-
-
-    //std::cout << "Setting max timestep." << std::endl;
-    //evalBoard->setMaxTimeStep(100);
-
-
-    std::cout << "Starting acquisition." << std::endl;
-    if (1)
-    {
-        // evalBoard->setContinuousRunMode(false);
-        //  evalBoard->setMaxTimeStep(0);
-        std::cout << "Flushing FIFO." << std::endl;
-        evalBoard->flush();
-        evalBoard->setContinuousRunMode(true);
-        evalBoard->run();
-    }
-
-    blockSize = dataBlock->calculateDataBlockSizeInWords(evalBoard->getNumEnabledDataStreams());
-
-    startThread();
-
-
-    isTransmitting = true;
-
-    return true;
-}
-
-bool RHD2000Thread::stopAcquisition()
-{
-
-    //  isTransmitting = false;
-    std::cout << "RHD2000 data thread stopping acquisition." << std::endl;
-
-    if (isThreadRunning())
-    {
-        signalThreadShouldExit();
-
-    }
-
-    if (waitForThreadToExit(500))
-    {
-        std::cout << "Thread exited." << std::endl;
-    }
-    else
-    {
-        std::cout << "Thread failed to exit, continuing anyway..." << std::endl;
-    }
-
-    if (deviceFound)
-    {
-        evalBoard->setContinuousRunMode(false);
-        evalBoard->setMaxTimeStep(0);
-        std::cout << "Flushing FIFO." << std::endl;
-        evalBoard->flush();
-        //   evalBoard->setContinuousRunMode(true);
-        //   evalBoard->run();
-
-    }
-
-    dataBuffer->clear();
-
-    if (deviceFound)
-    {
-        cout << "Number of 16-bit words in FIFO: " << evalBoard->numWordsInFifo() << endl;
-
-        // std::cout << "Stopped eval board." << std::endl;
-
-
-        int ledArray[8] = {1, 0, 0, 0, 0, 0, 0, 0};
-        evalBoard->setLedDisplay(ledArray);
-    }
-
-    isTransmitting = false;
-
-    return true;
-}
-
-bool RHD2000Thread::updateBuffer()
-{
-
-    //cout << "Number of 16-bit words in FIFO: " << evalBoard->numWordsInFifo() << endl;
-    //cout << "Block size: " << blockSize << endl;
-
-    bool return_code;
-
-    if (evalBoard->numWordsInFifo() >= blockSize)
-    {
-        return_code = evalBoard->readDataBlock(dataBlock);
-
-        for (int samp = 0; samp < dataBlock->getSamplesPerDataBlock(); samp++)
-        {
-            int streamNumber = -1;
-            int channel = -1;
-
-            // do the neural data channels first
-            for (int dataStream = 0; dataStream < MAX_NUM_DATA_STREAMS; dataStream++)
-            {
-                if (numChannelsPerDataStream[dataStream] > 0)
-                {
-                    streamNumber++;
-
-                    for (int chan = 0; chan < numChannelsPerDataStream[dataStream]; chan++)
-                    {
-
-                        //  std::cout << "reading sample stream " << streamNumber << " chan " << chan << " sample "<< samp << std::endl;
-
-                        channel++;
-
-                        int value = dataBlock->amplifierData[streamNumber][chan][samp];
-
-                        thisSample[channel] = float(value-32768)*0.195f;
-                    }
-
-                }
-
-            }
-
-            streamNumber = -1;
-
-            // then do the Intan AUX channels
-            for (int dataStream = 0; dataStream < MAX_NUM_DATA_STREAMS; dataStream++)
-            {
-                if (numChannelsPerDataStream[dataStream] > 0)
-                {
-                    streamNumber++;
-
-                    if (samp % 4 == 1)   // every 4th sample should have auxiliary input data
-                    {
-
-                        // std::cout << "reading sample stream " << streamNumber << " aux ADCs " << std::endl;
-
-                        channel++;
-                        thisSample[channel] = 0.0374 *
-                                              float(dataBlock->auxiliaryData[streamNumber][1][samp+0] - 45000.0f) ;
-                        // constant offset keeps the values visible in the LFP Viewer
-
-                        auxBuffer[channel] = thisSample[channel];
-
-                        channel++;
-                        thisSample[channel] = 0.0374 *
-                                              float(dataBlock->auxiliaryData[streamNumber][1][samp+1] - 45000.0f) ;
-                        // constant offset keeps the values visible in the LFP Viewer
-
-                        auxBuffer[channel] = thisSample[channel];
-
-
-                        channel++;
-                        thisSample[channel] = 0.0374 *
-                                              float(dataBlock->auxiliaryData[streamNumber][1][samp+2] - 45000.0f) ;
-                        // constant offset keeps the values visible in the LFP Viewer
-
-                        auxBuffer[channel] = thisSample[channel];
-
-                    }
-                    else    // repeat last values from buffer
-                    {
-
-                        //std::cout << "reading sample stream " << streamNumber << " aux ADCs " << std::endl;
-
-                        channel++;
-                        thisSample[channel] = auxBuffer[channel];
-                        channel++;
-                        thisSample[channel] = auxBuffer[channel];
-                        channel++;
-                        thisSample[channel] = auxBuffer[channel];
-                    }
-                }
-
-            }
-
-            // finally, loop through acquisition board ADC channels if necessary
-            if (acquireAdcChannels)
-            {
-                for (int adcChan = 0; adcChan < 8; ++adcChan)
-                {
-
-                    channel++;
-                    // ADC waveform units = volts
-                    thisSample[channel] =
-                        //0.000050354 * float(dataBlock->boardAdcData[adcChan][samp]);
-                        0.00015258789 * float(dataBlock->boardAdcData[adcChan][samp]) - 5 - 0.4096; // account for +/-5V input range and DC offset
-                }
-            }
-            // std::cout << channel << std::endl;
-
-            timestamp = dataBlock->timeStamp[samp];
-            //timestamp = timestamp;
-            eventCode = dataBlock->ttlIn[samp];
-
-            dataBuffer->addToBuffer(thisSample, &timestamp, &eventCode, 1);
-
-        }
-
-    }
-
-
-    if (dacOutputShouldChange)
-    {
-        for (int k=0; k<8; k++)
-        {
-            if (dacChannelsToUpdate[k])
-            {
-                dacChannelsToUpdate[k] = false;
-                if (dacChannels[k] >= 0)
-                {
-                    evalBoard->enableDac(k, true);
-                    evalBoard->selectDacDataStream(k, dacStream[k]);
-                    evalBoard->selectDacDataChannel(k, dacChannels[k]);
-                    evalBoard->setDacThresholdVoltage(k, (int) dacThresholds[k]);
-                }
-                else
-                {
-                    evalBoard->enableDac(k, false);
-                }
-            }
-        }
-
-        evalBoard->setTtlMode(ttlMode);
-        evalBoard->setFastSettleByTTL(fastTTLSettleEnabled);
-        evalBoard->setFastSettleByTTLchannel(fastSettleTTLChannel);
-        evalBoard->setDacHighpassFilter(desiredDAChpf);
-        evalBoard->enableDacHighpassFilter(desiredDAChpfState);
-
-        dacOutputShouldChange = false;
-    }
-
-
-    return true;
-
-}
-
-
-/***********************************/
-/* Below is code for impedance measurements */
-
-
-
-
-// Update electrode impedance measurement frequency, after checking that
-// requested test frequency lies within acceptable ranges based on the
-// amplifier bandwidth and the sampling rate.  See impedancefreqdialog.cpp
-// for more information.
-float RHD2000Thread::updateImpedanceFrequency(float desiredImpedanceFreq, bool& impedanceFreqValid)
-{
-    int impedancePeriod;
-    double lowerBandwidthLimit, upperBandwidthLimit;
-    float actualImpedanceFreq;
-
-    upperBandwidthLimit = actualUpperBandwidth / 1.5;
-    lowerBandwidthLimit = actualLowerBandwidth * 1.5;
-    if (dspEnabled)
-    {
-        if (actualDspCutoffFreq > actualLowerBandwidth)
-        {
-            lowerBandwidthLimit = actualDspCutoffFreq * 1.5;
-        }
-    }
-
-    if (desiredImpedanceFreq > 0.0)
-    {
-        impedancePeriod = (boardSampleRate / desiredImpedanceFreq);
-        if (impedancePeriod >= 4 && impedancePeriod <= 1024 &&
-            desiredImpedanceFreq >= lowerBandwidthLimit &&
-            desiredImpedanceFreq <= upperBandwidthLimit)
-        {
-            actualImpedanceFreq = boardSampleRate / impedancePeriod;
-            impedanceFreqValid = true;
-        }
-        else
-        {
-            actualImpedanceFreq = 0.0;
-            impedanceFreqValid = false;
-        }
-    }
-    else
-    {
-        actualImpedanceFreq = 0.0;
-        impedanceFreqValid = false;
-    }
-
-    return actualImpedanceFreq;
-}
-
-
-// Reads numBlocks blocks of raw USB data stored in a queue of Rhd2000DataBlock
-// objects, loads this data into this SignalProcessor object, scaling the raw
-// data to generate waveforms with units of volts or microvolts.
-int RHD2000Thread::loadAmplifierData(queue<Rhd2000DataBlock>& dataQueue,
-                                     int numBlocks, int numDataStreams)
-{
-
-    int block, t, channel, stream, i, j;
-    int indexAmp = 0;
-    int indexAux = 0;
-    int indexSupply = 0;
-    int indexAdc = 0;
-    int indexDig = 0;
-    int numWordsWritten = 0;
-
-    int bufferIndex;
-    int16 tempQint16;
-    uint16 tempQuint16;
-    int32 tempQint32;
-
-    bool triggerFound = false;
-    const double AnalogTriggerThreshold = 1.65;
-
-
-    for (block = 0; block < numBlocks; ++block)
-    {
-
-        // Load and scale RHD2000 amplifier waveforms
-        // (sampled at amplifier sampling rate)
-        for (t = 0; t < SAMPLES_PER_DATA_BLOCK; ++t)
-        {
-            for (channel = 0; channel < 32; ++channel)
-            {
-                for (stream = 0; stream < numDataStreams; ++stream)
-                {
-                    // Amplifier waveform units = microvolts
-                    amplifierPreFilter[stream][channel][indexAmp] = 0.195 *
-                                                                    (dataQueue.front().amplifierData[stream][channel][t] - 32768);
-                }
-            }
-            ++indexAmp;
-        }
-        // We are done with this Rhd2000DataBlock object; remove it from dataQueue
-        dataQueue.pop();
-    }
-
-    return 0;
-}
-
-#define PI  3.14159265359
-#define TWO_PI  6.28318530718
-#define DEGREES_TO_RADIANS  0.0174532925199
-#define RADIANS_TO_DEGREES  57.2957795132
-
-// Return the magnitude and phase (in degrees) of a selected frequency component (in Hz)
-// for a selected amplifier channel on the selected USB data stream.
-void RHD2000Thread::measureComplexAmplitude(std::vector<std::vector<std::vector<double>>>& measuredMagnitude,
-                                            std::vector<std::vector<std::vector<double>>>& measuredPhase,
-                                            int capIndex, int stream, int chipChannel, int numBlocks,
-                                            double sampleRate, double frequency, int numPeriods)
-{
-    int period = (sampleRate / frequency);
-    int startIndex = 0;
-    int endIndex = startIndex + numPeriods * period - 1;
-
-    // Move the measurement window to the end of the waveform to ignore start-up transient.
-    while (endIndex < SAMPLES_PER_DATA_BLOCK * numBlocks - period)
-    {
-        startIndex += period;
-        endIndex += period;
-    }
-
-    double iComponent, qComponent;
-
-    // Measure real (iComponent) and imaginary (qComponent) amplitude of frequency component.
-    amplitudeOfFreqComponent(iComponent, qComponent, amplifierPreFilter[stream][chipChannel],
-                             startIndex, endIndex, sampleRate, frequency);
-    // Calculate magnitude and phase from real (I) and imaginary (Q) components.
-    measuredMagnitude[stream][chipChannel][capIndex] =
-        sqrt(iComponent * iComponent + qComponent * qComponent);
-    measuredPhase[stream][chipChannel][capIndex] =
-        RADIANS_TO_DEGREES *atan2(qComponent, iComponent);
-}
-
-// Returns the real and imaginary amplitudes of a selected frequency component in the vector
-// data, between a start index and end index.
-void RHD2000Thread::amplitudeOfFreqComponent(double& realComponent, double& imagComponent,
-                                             const std::vector<double>& data, int startIndex,
-                                             int endIndex, double sampleRate, double frequency)
-{
-    int length = endIndex - startIndex + 1;
-    const double k = TWO_PI * frequency / sampleRate;  // precalculate for speed
-
-    // Perform correlation with sine and cosine waveforms.
-    double meanI = 0.0;
-    double meanQ = 0.0;
-    for (int t = startIndex; t <= endIndex; ++t)
-    {
-        meanI += data.at(t) * cos(k * t);
-        meanQ += data.at(t) * -1.0 * sin(k * t);
-    }
-    meanI /= (double) length;
-    meanQ /= (double) length;
-
-    realComponent = 2.0 * meanI;
-    imagComponent = 2.0 * meanQ;
-}
-
-
-
-// Given a measured complex impedance that is the result of an electrode impedance in parallel
-// with a parasitic capacitance (i.e., due to the amplifier input capacitance and other
-// capacitances associated with the chip bondpads), this function factors out the effect of the
-// parasitic capacitance to return the acutal electrode impedance.
-void RHD2000Thread::factorOutParallelCapacitance(double& impedanceMagnitude, double& impedancePhase,
-                                                 double frequency, double parasiticCapacitance)
-{
-    // First, convert from polar coordinates to rectangular coordinates.
-    double measuredR = impedanceMagnitude * cos(DEGREES_TO_RADIANS * impedancePhase);
-    double measuredX = impedanceMagnitude * sin(DEGREES_TO_RADIANS * impedancePhase);
-
-    double capTerm = TWO_PI * frequency * parasiticCapacitance;
-    double xTerm = capTerm * (measuredR * measuredR + measuredX * measuredX);
-    double denominator = capTerm * xTerm + 2 * capTerm * measuredX + 1;
-    double trueR = measuredR / denominator;
-    double trueX = (measuredX + xTerm) / denominator;
-
-    // Now, convert from rectangular coordinates back to polar coordinates.
-    impedanceMagnitude = sqrt(trueR * trueR + trueX * trueX);
-    impedancePhase = RADIANS_TO_DEGREES * atan2(trueX, trueR);
-}
-
-// This is a purely empirical function to correct observed errors in the real component
-// of measured electrode impedances at sampling rates below 15 kS/s.  At low sampling rates,
-// it is difficult to approximate a smooth sine wave with the on-chip voltage DAC and 10 kHz
-// 2-pole lowpass filter.  This function attempts to somewhat correct for this, but a better
-// solution is to always run impedance measurements at 20 kS/s, where they seem to be most
-// accurate.
-void RHD2000Thread::empiricalResistanceCorrection(double& impedanceMagnitude, double& impedancePhase,
-                                                  double boardSampleRate)
-{
-    // First, convert from polar coordinates to rectangular coordinates.
-    double impedanceR = impedanceMagnitude * cos(DEGREES_TO_RADIANS * impedancePhase);
-    double impedanceX = impedanceMagnitude * sin(DEGREES_TO_RADIANS * impedancePhase);
-
-    // Emprically derived correction factor (i.e., no physical basis for this equation).
-    impedanceR /= 10.0 * exp(-boardSampleRate / 2500.0) * cos(TWO_PI * boardSampleRate / 15000.0) + 1.0;
-
-    // Now, convert from rectangular coordinates back to polar coordinates.
-    impedanceMagnitude = sqrt(impedanceR * impedanceR + impedanceX * impedanceX);
-    impedancePhase = RADIANS_TO_DEGREES * atan2(impedanceX, impedanceR);
-}
-
-void RHD2000Thread::runImpedanceTest(Array<int>& streams, Array<int>& channels, Array<float>& magnitudes, Array<float>& phases)
-{
-    int commandSequenceLength, stream, channel, capRange;
-    double cSeries;
-    vector<int> commandList;
-    int triggerIndex;                       // dummy reference variable; not used
-    queue<Rhd2000DataBlock> bufferQueue;    // dummy reference variable; not used
-    int numdataStreams = evalBoard->getNumEnabledDataStreams();
-
-    bool rhd2164ChipPresent = false;
-    Array<int> enabledStreams;
-    for (stream = 0; stream < MAX_NUM_DATA_STREAMS; ++stream)
-    {
-
-        if (evalBoard->isStreamEnabled(stream))
-        {
-            enabledStreams.add(stream);
-        }
-
-        if (chipId[stream] == CHIP_ID_RHD2164_B)
-        {
-            rhd2164ChipPresent = true;
-        }
-    }
-
-    bool validImpedanceFreq;
-    float actualImpedanceFreq = updateImpedanceFrequency(1000.0, validImpedanceFreq);
-    if (!validImpedanceFreq)
-    {
-        return ;
-    }
-    // Create a command list for the AuxCmd1 slot.
-    commandSequenceLength = chipRegisters.createCommandListZcheckDac(commandList, actualImpedanceFreq, 128.0);
-    evalBoard->uploadCommandList(commandList, Rhd2000EvalBoard::AuxCmd1, 1);
-    evalBoard->selectAuxCommandLength(Rhd2000EvalBoard::AuxCmd1,
-                                      0, commandSequenceLength - 1);
-    bool fastSettleMode = evalBoard->getExternalFastSettle();
-    if (fastSettleMode)
-    {
-        evalBoard->enableExternalFastSettle(false);
-    }
-
-    evalBoard->selectAuxCommandBank(Rhd2000EvalBoard::PortA,
-                                    Rhd2000EvalBoard::AuxCmd1, 1);
-    evalBoard->selectAuxCommandBank(Rhd2000EvalBoard::PortB,
-                                    Rhd2000EvalBoard::AuxCmd1, 1);
-    evalBoard->selectAuxCommandBank(Rhd2000EvalBoard::PortC,
-                                    Rhd2000EvalBoard::AuxCmd1, 1);
-    evalBoard->selectAuxCommandBank(Rhd2000EvalBoard::PortD,
-                                    Rhd2000EvalBoard::AuxCmd1, 1);
-
-    // Select number of periods to measure impedance over
-    int numPeriods = (0.020 * actualImpedanceFreq); // Test each channel for at least 20 msec...
-    if (numPeriods < 5) numPeriods = 5; // ...but always measure across no fewer than 5 complete periods
-    double period = boardSampleRate / actualImpedanceFreq;
-    int numBlocks = ceil((numPeriods + 2.0) * period / 60.0);  // + 2 periods to give time to settle initially
-    if (numBlocks < 2) numBlocks = 2;   // need first block for command to switch channels to take effect.
-
-    actualDspCutoffFreq = chipRegisters.setDspCutoffFreq(desiredDspCutoffFreq);
-    actualLowerBandwidth = chipRegisters.setLowerBandwidth(desiredLowerBandwidth);
-    actualUpperBandwidth = chipRegisters.setUpperBandwidth(desiredUpperBandwidth);
-    chipRegisters.enableDsp(dspEnabled);
-    chipRegisters.enableZcheck(true);
-    commandSequenceLength = chipRegisters.createCommandListRegisterConfig(commandList, false);
-    // Upload version with no ADC calibration to AuxCmd3 RAM Bank 1.
-    evalBoard->uploadCommandList(commandList, Rhd2000EvalBoard::AuxCmd3, 3);
-    evalBoard->selectAuxCommandLength(Rhd2000EvalBoard::AuxCmd3, 0, commandSequenceLength - 1);
-    evalBoard->selectAuxCommandBank(Rhd2000EvalBoard::PortA, Rhd2000EvalBoard::AuxCmd3, 3);
-    evalBoard->selectAuxCommandBank(Rhd2000EvalBoard::PortB, Rhd2000EvalBoard::AuxCmd3, 3);
-    evalBoard->selectAuxCommandBank(Rhd2000EvalBoard::PortC, Rhd2000EvalBoard::AuxCmd3, 3);
-    evalBoard->selectAuxCommandBank(Rhd2000EvalBoard::PortD, Rhd2000EvalBoard::AuxCmd3, 3);
-
-    evalBoard->setContinuousRunMode(false);
-    evalBoard->setMaxTimeStep(SAMPLES_PER_DATA_BLOCK * numBlocks);
-
-    // Create matrices of doubles of size (numStreams x 32 x 3) to store complex amplitudes
-    // of all amplifier channels (32 on each data stream) at three different Cseries values.
-    std::vector<std::vector<std::vector<double>>>  measuredMagnitude;
-    std::vector<std::vector<std::vector<double>>>  measuredPhase;
-
-    measuredMagnitude.resize(evalBoard->getNumEnabledDataStreams());
-    measuredPhase.resize(evalBoard->getNumEnabledDataStreams());
-    for (int i = 0; i < evalBoard->getNumEnabledDataStreams(); ++i)
-    {
-        measuredMagnitude[i].resize(32);
-        measuredPhase[i].resize(32);
-        for (int j = 0; j < 32; ++j)
-        {
-            measuredMagnitude[i][j].resize(3);
-            measuredPhase[i][j].resize(3);
-        }
-    }
-
-
-
-    double distance, minDistance, current, Cseries;
-    double impedanceMagnitude, impedancePhase;
-
-    const double bestAmplitude = 250.0;  // we favor voltage readings that are closest to 250 uV: not too large,
-    // and not too small.
-    const double dacVoltageAmplitude = 128 * (1.225 / 256);  // this assumes the DAC amplitude was set to 128
-    const double parasiticCapacitance = 14.0e-12;  // 14 pF: an estimate of on-chip parasitic capacitance,
-    // including 10 pF of amplifier input capacitance.
-    double relativeFreq = actualImpedanceFreq / boardSampleRate;
-
-    int bestAmplitudeIndex;
-
-    // We execute three complete electrode impedance measurements: one each with
-    // Cseries set to 0.1 pF, 1 pF, and 10 pF.  Then we select the best measurement
-    // for each channel so that we achieve a wide impedance measurement range.
-    for (capRange = 0; capRange < 3; ++ capRange)
-    {
-
-
-        switch (capRange)
-        {
-            case 0:
-                chipRegisters.setZcheckScale(Rhd2000Registers::ZcheckCs100fF);
-                cSeries = 0.1e-12;
-                cout << "setting capacitance to 0.1pF"  << endl;
-                break;
-            case 1:
-                chipRegisters.setZcheckScale(Rhd2000Registers::ZcheckCs1pF);
-                cSeries = 1.0e-12;
-                cout << "setting capacitance to 1pF"  << endl;
-                break;
-            case 2:
-                chipRegisters.setZcheckScale(Rhd2000Registers::ZcheckCs10pF);
-                cSeries = 10.0e-12;
-                cout << "setting capacitance to 10pF"  << endl;
-                break;
-        }
-
-        // Check all 32 channels across all active data streams.
-        for (channel = 0; channel < 32; ++channel)
-        {
-            cout << "running impedance on channel " << channel << endl;
-
-            chipRegisters.setZcheckChannel(channel);
-            commandSequenceLength =
-                chipRegisters.createCommandListRegisterConfig(commandList, false);
-            // Upload version with no ADC calibration to AuxCmd3 RAM Bank 1.
-            evalBoard->uploadCommandList(commandList, Rhd2000EvalBoard::AuxCmd3, 3);
-
-            evalBoard->run();
-            while (evalBoard->isRunning())
-            {
-
-            }
-            queue<Rhd2000DataBlock> dataQueue;
-            evalBoard->readDataBlocks(numBlocks, dataQueue);
-            loadAmplifierData(dataQueue, numBlocks, numdataStreams);
-            for (stream = 0; stream < numdataStreams; ++stream)
-            {
-                if (chipId[stream] != CHIP_ID_RHD2164_B)
-                {
-                    measureComplexAmplitude(measuredMagnitude, measuredPhase,
-                                            capRange, stream, channel,  numBlocks, boardSampleRate,
-                                            actualImpedanceFreq, numPeriods);
-                }
-            }
-
-            // If an RHD2164 chip is plugged in, we have to set the Zcheck select register to channels 32-63
-            // and repeat the previous steps.
-            if (rhd2164ChipPresent)
-            {
-                chipRegisters.setZcheckChannel(channel + 32); // address channels 32-63
-                commandSequenceLength =
-                    chipRegisters.createCommandListRegisterConfig(commandList, false);
-                // Upload version with no ADC calibration to AuxCmd3 RAM Bank 1.
-                evalBoard->uploadCommandList(commandList, Rhd2000EvalBoard::AuxCmd3, 3);
-
-                evalBoard->run();
-                while (evalBoard->isRunning())
-                {
-
-                }
-                evalBoard->readDataBlocks(numBlocks, dataQueue);
-                loadAmplifierData(dataQueue, numBlocks, numdataStreams);
-
-                for (stream = 0; stream < evalBoard->getNumEnabledDataStreams(); ++stream)
-                {
-                    if (chipId[stream] == CHIP_ID_RHD2164_B)
-                    {
-                        measureComplexAmplitude(measuredMagnitude, measuredPhase,
-                                                capRange, stream, channel,  numBlocks, boardSampleRate,
-                                                actualImpedanceFreq, numPeriods);
-                    }
-                }
-            }
-        }
-    }
-
-    streams.clear();
-    channels.clear();
-    magnitudes.clear();
-    phases.clear();
-
-    for (stream = 0; stream < evalBoard->getNumEnabledDataStreams(); ++stream)
-    {
-        for (channel = 0; channel < 32; ++channel)
-        {
-            if (1)
-            {
-                minDistance = 9.9e99;  // ridiculously large number
-                for (capRange = 0; capRange < 3; ++capRange)
-                {
-                    // Find the measured amplitude that is closest to bestAmplitude on a logarithmic scale
-                    distance = abs(log(measuredMagnitude[stream][channel][capRange] / bestAmplitude));
-                    if (distance < minDistance)
-                    {
-                        bestAmplitudeIndex = capRange;
-                        minDistance = distance;
-                    }
-                }
-                switch (bestAmplitudeIndex)
-                {
-                    case 0:
-                        Cseries = 0.1e-12;
-                        break;
-                    case 1:
-                        Cseries = 1.0e-12;
-                        break;
-                    case 2:
-                        Cseries = 10.0e-12;
-                        break;
-                }
-
-                // Calculate current amplitude produced by on-chip voltage DAC
-                current = TWO_PI * actualImpedanceFreq * dacVoltageAmplitude * Cseries;
-
-                // Calculate impedance magnitude from calculated current and measured voltage.
-                impedanceMagnitude = 1.0e-6 * (measuredMagnitude[stream][channel][bestAmplitudeIndex] / current) *
-                                     (18.0 * relativeFreq * relativeFreq + 1.0);
-
-                // Calculate impedance phase, with small correction factor accounting for the
-                // 3-command SPI pipeline delay.
-                impedancePhase = measuredPhase[stream][channel][bestAmplitudeIndex] + (360.0 * (3.0 / period));
-
-                // Factor out on-chip parasitic capacitance from impedance measurement.
-                factorOutParallelCapacitance(impedanceMagnitude, impedancePhase, actualImpedanceFreq,
-                                             parasiticCapacitance);
-
-                // Perform empirical resistance correction to improve accuarcy at sample rates below
-                // 15 kS/s.
-                empiricalResistanceCorrection(impedanceMagnitude, impedancePhase,
-                                              boardSampleRate);
-
-                streams.add(enabledStreams[stream]);
-                channels.add(channel);
-                magnitudes.add(impedanceMagnitude);
-                phases.add(impedancePhase);
-
-                if (impedanceMagnitude > 1000000)
-                    cout << "stream " << stream << " channel " << 1+channel << " magnitude: " <<  String(impedanceMagnitude/1e6,2) << " mOhm , phase : " <<impedancePhase << endl;
-                else
-                    cout << "stream " << stream << " channel " << 1+channel << " magnitude: " <<  String(impedanceMagnitude/1e3,2) << " kOhm , phase : " <<impedancePhase << endl;
-
-            }
-        }
-    }
-
-    evalBoard->setContinuousRunMode(false);
-    evalBoard->setMaxTimeStep(0);
-    evalBoard->flush();
-
-    // Switch back to flatline
-    evalBoard->selectAuxCommandBank(Rhd2000EvalBoard::PortA, Rhd2000EvalBoard::AuxCmd1, 0);
-    evalBoard->selectAuxCommandBank(Rhd2000EvalBoard::PortB, Rhd2000EvalBoard::AuxCmd1, 0);
-    evalBoard->selectAuxCommandBank(Rhd2000EvalBoard::PortC, Rhd2000EvalBoard::AuxCmd1, 0);
-    evalBoard->selectAuxCommandBank(Rhd2000EvalBoard::PortD, Rhd2000EvalBoard::AuxCmd1, 0);
-    evalBoard->selectAuxCommandLength(Rhd2000EvalBoard::AuxCmd1, 0, 1);
-
-    evalBoard->selectAuxCommandBank(Rhd2000EvalBoard::PortA, Rhd2000EvalBoard::AuxCmd3,
-                                    fastSettleEnabled ? 2 : 1);
-    evalBoard->selectAuxCommandBank(Rhd2000EvalBoard::PortB, Rhd2000EvalBoard::AuxCmd3,
-                                    fastSettleEnabled ? 2 : 1);
-    evalBoard->selectAuxCommandBank(Rhd2000EvalBoard::PortC, Rhd2000EvalBoard::AuxCmd3,
-                                    fastSettleEnabled ? 2 : 1);
-    evalBoard->selectAuxCommandBank(Rhd2000EvalBoard::PortD, Rhd2000EvalBoard::AuxCmd3,
-                                    fastSettleEnabled ? 2 : 1);
-
-    if (fastSettleMode)
-    {
-        evalBoard->enableExternalFastSettle(true);
-    }
-}
+/*
+    ------------------------------------------------------------------
+
+    This file is part of the Open Ephys GUI
+    Copyright (C) 2014 Open Ephys
+
+    ------------------------------------------------------------------
+
+    This program is free software: you can redistribute it and/or modify
+    it under the terms of the GNU General Public License as published by
+    the Free Software Foundation, either version 3 of the License, or
+    (at your option) any later version.
+
+    This program is distributed in the hope that it will be useful,
+    but WITHOUT ANY WARRANTY; without even the implied warranty of
+    MERCHANTABILITY or FITNESS FOR A PARTICULAR PURPOSE.  See the
+    GNU General Public License for more details.
+
+    You should have received a copy of the GNU General Public License
+    along with this program.  If not, see <http://www.gnu.org/licenses/>.
+
+*/
+
+#include "RHD2000Thread.h"
+#include "../SourceNode/SourceNode.h"
+
+#if defined(_WIN32)
+#define okLIB_NAME "okFrontPanel.dll"
+#define okLIB_EXTENSION "*.dll"
+#elif defined(__APPLE__)
+#define okLIB_NAME "libokFrontPanel.dylib"
+#define okLIB_EXTENSION "*.dylib"
+#elif defined(__linux__)
+#define okLIB_NAME "./libokFrontPanel.so"
+#define okLIB_EXTENSION "*.so"
+#endif
+
+#define CHIP_ID_RHD2132  1
+#define CHIP_ID_RHD2216  2
+#define CHIP_ID_RHD2164  4
+#define CHIP_ID_RHD2164_B  1000
+#define REGISTER_59_MISO_A  53
+#define REGISTER_59_MISO_B  58
+
+// Allocates memory for a 3-D array of doubles.
+void allocateDoubleArray3D(std::vector<std::vector<std::vector<double> > >& array3D,
+                           int xSize, int ySize, int zSize)
+{
+    int i, j;
+
+    if (xSize == 0) return;
+    array3D.resize(xSize);
+    for (i = 0; i < xSize; ++i)
+    {
+        array3D[i].resize(ySize);
+        for (j = 0; j < ySize; ++j)
+        {
+            array3D[i][j].resize(zSize);
+        }
+    }
+}
+
+RHD2000Thread::RHD2000Thread(SourceNode* sn) : DataThread(sn),
+    chipRegisters(30000.0f),
+    numChannels(0),
+    deviceFound(false),
+    isTransmitting(false),
+    dacOutputShouldChange(false),
+    acquireAdcChannels(false),
+    acquireAuxChannels(true),
+    fastSettleEnabled(false),
+    fastTTLSettleEnabled(false),
+    fastSettleTTLChannel(-1),
+    ttlMode(false),
+    dspEnabled(true),
+    desiredDspCutoffFreq(0.5f),
+    desiredUpperBandwidth(7500.0f),
+    desiredLowerBandwidth(1.0f),
+    boardSampleRate(30000.0f),
+    savedSampleRateIndex(16),
+    cableLengthPortA(0.914f), cableLengthPortB(0.914f), cableLengthPortC(0.914f), cableLengthPortD(0.914f), // default is 3 feet (0.914 m),
+    audioOutputL(-1), audioOutputR(-1) ,numberingScheme(1)
+{
+    evalBoard = new Rhd2000EvalBoard;
+    dataBlock = new Rhd2000DataBlock(1);
+    dataBuffer = new DataBuffer(2, 10000); // start with 2 channels and automatically resize
+
+    // Open Opal Kelly XEM6010 board.
+    // Returns 1 if successful, -1 if FrontPanel cannot be loaded, and -2 if XEM6010 can't be found.
+    File executable = File::getSpecialLocation(File::currentExecutableFile);
+
+#if defined(__APPLE__)
+    const String executableDirectory =
+        executable.getParentDirectory().getParentDirectory().getParentDirectory().getParentDirectory().getFullPathName();
+#else
+    const String executableDirectory = executable.getParentDirectory().getFullPathName();
+
+
+#endif
+
+    std::cout << executableDirectory << std::endl;
+
+
+    String dirName = executableDirectory;
+    libraryFilePath = dirName;
+    libraryFilePath += File::separatorString;
+    libraryFilePath += okLIB_NAME;
+
+    dacStream = nullptr;
+    dacChannels = nullptr;
+    dacThresholds = nullptr;
+    dacChannelsToUpdate = nullptr;
+    if (openBoard(libraryFilePath))
+    {
+
+        // upload bitfile and restore default settings
+        initializeBoard();
+
+        // automatically find connected headstages
+        scanPorts(); // things would appear to run more smoothly if this were done after the editor has been created
+
+        // to perform electrode impedance measurements at very low frequencies.
+        const int maxNumBlocks = 120;
+        int numStreams = 8;
+        allocateDoubleArray3D(amplifierPreFilter, numStreams, 32, SAMPLES_PER_DATA_BLOCK * maxNumBlocks);
+
+        // probably better to do this with a thread, but a timer works for now:
+        // startTimer(10); // initialize the board in the background
+        dacStream = new int[8];
+        dacChannels = new int[8];
+        dacThresholds = new float[8];
+        dacChannelsToUpdate = new bool[8];
+        for (int k = 0; k < 8; k++)
+        {
+            dacChannelsToUpdate[k] = true;
+            dacStream[k] = 0;
+            setDACthreshold(k, 65534);
+        }
+
+        evalBoard->getDacInformation(dacChannels,dacThresholds);
+
+		//sn->setDefaultNamingScheme(numberingScheme);
+        //setDefaultChannelNamesAndType();
+    }
+}
+
+void RHD2000Thread::timerCallback()
+{
+
+    stopTimer();
+
+}
+
+RHD2000Thread::~RHD2000Thread()
+{
+
+    std::cout << "RHD2000 interface destroyed." << std::endl;
+
+    if (deviceFound)
+    {
+        int ledArray[8] = {0, 0, 0, 0, 0, 0, 0, 0};
+        evalBoard->setLedDisplay(ledArray);
+    }
+
+    if (deviceFound)
+        evalBoard->resetFpga();
+
+    deleteAndZero(dataBlock);
+
+    delete dacStream;
+    delete dacChannels;
+    delete dacThresholds;
+    delete dacChannelsToUpdate;
+
+}
+
+void RHD2000Thread::setDACthreshold(int dacOutput, float threshold)
+{
+    dacThresholds[dacOutput]= threshold;
+    dacChannelsToUpdate[dacOutput] = true;
+    dacOutputShouldChange = true;
+
+    //  evalBoard->setDacThresholdVoltage(dacOutput,threshold);
+}
+
+void RHD2000Thread::setDACchannel(int dacOutput, int stream, int channel)
+{
+    dacChannels[dacOutput] = channel;
+    dacStream[dacOutput] = stream;
+    dacChannelsToUpdate[dacOutput] = true;
+    dacOutputShouldChange = true;
+	evalBoard->updateDacAssignment(dacOutput, stream,channel); // doesn't really change anything, but keep things in sync...
+}
+
+Array<int> RHD2000Thread::getDACchannels()
+{
+    Array<int> dacChannels;
+    for (int k=0; k<8; k++)
+    {
+        dacChannels.add(evalBoard->gecDacDataChannel(k));
+    }
+    return dacChannels;
+
+}
+bool RHD2000Thread::openBoard(String pathToLibrary)
+{
+    int return_code = evalBoard->open(pathToLibrary.getCharPointer());
+
+    if (return_code == 1)
+    {
+        deviceFound = true;
+    }
+    else if (return_code == -1) // dynamic library not found
+    {
+        bool response = AlertWindow::showOkCancelBox(AlertWindow::NoIcon,
+                                                     "Opal Kelly library not found.",
+                                                     "The Opal Kelly library file was not found in the directory of the executable. Would you like to browse for it?",
+                                                     "Yes", "No", 0, 0);
+        if (response)
+        {
+            // browse for file
+            FileChooser fc("Select the library file...",
+                           File::getCurrentWorkingDirectory(),
+                           okLIB_EXTENSION,
+                           true);
+
+            if (fc.browseForFileToOpen())
+            {
+                File currentFile = fc.getResult();
+                libraryFilePath = currentFile.getFullPathName();
+                openBoard(libraryFilePath); // call recursively
+            }
+            else
+            {
+                //sendActionMessage("No configuration selected.");
+                deviceFound = false;
+            }
+
+        }
+        else
+        {
+            deviceFound = false;
+        }
+    }
+    else if (return_code == -2)   // board could not be opened
+    {
+        bool response = AlertWindow::showOkCancelBox(AlertWindow::NoIcon,
+                                                     "Acquisition board not found.",
+                                                     "An acquisition board could not be found. Please connect one now.",
+                                                     "OK", "Cancel", 0, 0);
+
+        if (response)
+        {
+            openBoard(libraryFilePath.getCharPointer()); // call recursively
+        }
+        else
+        {
+            deviceFound = false;
+        }
+
+    }
+
+    return deviceFound;
+
+}
+
+bool RHD2000Thread::uploadBitfile(String bitfilename)
+{
+
+    deviceFound = true;
+
+    if (!evalBoard->uploadFpgaBitfile(bitfilename.toStdString()))
+    {
+        std::cout << "Couldn't upload bitfile from " << bitfilename << std::endl;
+
+        bool response = AlertWindow::showOkCancelBox(AlertWindow::NoIcon,
+                                                     "FPGA bitfile not found.",
+                                                     "The rhd2000.bit file was not found in the directory of the executable. Would you like to browse for it?",
+                                                     "Yes", "No", 0, 0);
+        if (response)
+        {
+            // browse for file
+            FileChooser fc("Select the FPGA bitfile...",
+                           File::getCurrentWorkingDirectory(),
+                           "*.bit",
+                           true);
+
+            if (fc.browseForFileToOpen())
+            {
+                File currentFile = fc.getResult();
+
+                uploadBitfile(currentFile.getFullPathName()); // call recursively
+            }
+            else
+            {
+                //sendActionMessage("No configuration selected.");
+                deviceFound = false;
+            }
+
+        }
+        else
+        {
+            deviceFound = false;
+        }
+
+    }
+
+    return deviceFound;
+
+}
+
+void RHD2000Thread::initializeBoard()
+{
+    String bitfilename;
+
+    File executable = File::getSpecialLocation(File::currentExecutableFile);
+
+#if defined(__APPLE__)
+    const String executableDirectory =
+        executable.getParentDirectory().getParentDirectory().getParentDirectory().getParentDirectory().getFullPathName();
+#else
+    const String executableDirectory = executable.getParentDirectory().getFullPathName();
+#endif
+
+    bitfilename = executableDirectory;
+    bitfilename += File::separatorString;
+    bitfilename += "rhd2000.bit";
+
+    if (!uploadBitfile(bitfilename))
+    {
+        return;
+    }
+    // Initialize the board
+    std::cout << "Initializing acquisition board." << std::endl;
+    evalBoard->initialize();
+    // This applies the following settings:
+    //  - sample rate to 30 kHz
+    //  - aux command banks to zero
+    //  - aux command lengths to zero
+    //  - continuous run mode to 'true'
+    //  - maxTimeStep to 2^32 - 1
+    //  - all cable lengths to 3 feet
+    //  - dspSettle to 'false'
+    //  - data source mapping as 0->PortA1, 1->PortB1, 2->PortC1, 3->PortD1, etc.
+    //  - enables all data streams
+    //  - clears the ttlOut
+    //  - disables all DACs and sets gain to 0
+
+    // Select RAM Bank 0 for AuxCmd3 initially, so the ADC is calibrated.
+    evalBoard->selectAuxCommandBank(Rhd2000EvalBoard::PortA, Rhd2000EvalBoard::AuxCmd3, 0);
+    evalBoard->selectAuxCommandBank(Rhd2000EvalBoard::PortB, Rhd2000EvalBoard::AuxCmd3, 0);
+    evalBoard->selectAuxCommandBank(Rhd2000EvalBoard::PortC, Rhd2000EvalBoard::AuxCmd3, 0);
+    evalBoard->selectAuxCommandBank(Rhd2000EvalBoard::PortD, Rhd2000EvalBoard::AuxCmd3, 0);
+
+    // Since our longest command sequence is 60 commands, run the SPI interface for
+    // 60 samples
+    evalBoard->setMaxTimeStep(60);
+    evalBoard->setContinuousRunMode(false);
+
+    // Start SPI interface
+    evalBoard->run();
+
+    // Wait for the 60-sample run to complete
+    while (evalBoard->isRunning())
+    {
+        ;
+    }
+
+    // Read the resulting single data block from the USB interface. We don't
+    // need to do anything with this, since it was only used for ADC calibration
+    Rhd2000DataBlock* dataBlock = new Rhd2000DataBlock(evalBoard->getNumEnabledDataStreams());
+
+
+    // evalBoard->readDataBlock(dataBlock);
+
+    // Now that ADC calibration has been performed, we switch to the command sequence
+    // that does not execute ADC calibration.
+    evalBoard->selectAuxCommandBank(Rhd2000EvalBoard::PortA, Rhd2000EvalBoard::AuxCmd3,
+                                    fastSettleEnabled ? 2 : 1);
+    evalBoard->selectAuxCommandBank(Rhd2000EvalBoard::PortB, Rhd2000EvalBoard::AuxCmd3,
+                                    fastSettleEnabled ? 2 : 1);
+    evalBoard->selectAuxCommandBank(Rhd2000EvalBoard::PortC, Rhd2000EvalBoard::AuxCmd3,
+                                    fastSettleEnabled ? 2 : 1);
+    evalBoard->selectAuxCommandBank(Rhd2000EvalBoard::PortD, Rhd2000EvalBoard::AuxCmd3,
+                                    fastSettleEnabled ? 2 : 1);
+
+
+    updateRegisters();
+
+    // Let's turn one LED on to indicate that the board is now connected
+    int ledArray[8] = {1, 0, 0, 0, 0, 0, 0, 0};
+    evalBoard->setLedDisplay(ledArray);
+
+}
+
+void RHD2000Thread::scanPorts()
+{
+    if (!deviceFound) //Safety to avoid crashes if board not present
+    {
+        return;
+    }
+    // Scan SPI ports
+
+    int delay, stream, id;
+	int register59Value;
+    //int numChannelsOnPort[4] = {0, 0, 0, 0};
+    Rhd2000EvalBoard::BoardDataSource initStreamPorts[8] =
+    {
+        Rhd2000EvalBoard::PortA1,
+        Rhd2000EvalBoard::PortA2,
+        Rhd2000EvalBoard::PortB1,
+        Rhd2000EvalBoard::PortB2,
+        Rhd2000EvalBoard::PortC1,
+        Rhd2000EvalBoard::PortC2,
+        Rhd2000EvalBoard::PortD1,
+        Rhd2000EvalBoard::PortD2
+    };
+
+    Rhd2000EvalBoard::BoardDataSource initStreamDdrPorts[8] =
+    {
+        Rhd2000EvalBoard::PortA1Ddr,
+        Rhd2000EvalBoard::PortA2Ddr,
+        Rhd2000EvalBoard::PortB1Ddr,
+        Rhd2000EvalBoard::PortB2Ddr,
+        Rhd2000EvalBoard::PortC1Ddr,
+        Rhd2000EvalBoard::PortC2Ddr,
+        Rhd2000EvalBoard::PortD1Ddr,
+        Rhd2000EvalBoard::PortD2Ddr
+    };
+
+    chipId.insertMultiple(0,-1,8);
+
+    setSampleRate(16, true); // set to 30 kHz temporarily
+
+    // Enable all data streams, and set sources to cover one or two chips
+    // on Ports A-D.
+    evalBoard->setDataSource(0, initStreamPorts[0]);
+    evalBoard->setDataSource(1, initStreamPorts[1]);
+    evalBoard->setDataSource(2, initStreamPorts[2]);
+    evalBoard->setDataSource(3, initStreamPorts[3]);
+    evalBoard->setDataSource(4, initStreamPorts[4]);
+    evalBoard->setDataSource(5, initStreamPorts[5]);
+    evalBoard->setDataSource(6, initStreamPorts[6]);
+    evalBoard->setDataSource(7, initStreamPorts[7]);
+
+    evalBoard->enableDataStream(0, true);
+    evalBoard->enableDataStream(1, true);
+    evalBoard->enableDataStream(2, true);
+    evalBoard->enableDataStream(3, true);
+    evalBoard->enableDataStream(4, true);
+    evalBoard->enableDataStream(5, true);
+    evalBoard->enableDataStream(6, true);
+    evalBoard->enableDataStream(7, true);
+
+    std::cout << "Number of enabled data streams: " << evalBoard->getNumEnabledDataStreams() << std::endl;
+
+
+    evalBoard->selectAuxCommandBank(Rhd2000EvalBoard::PortA,
+                                    Rhd2000EvalBoard::AuxCmd3, 0);
+    evalBoard->selectAuxCommandBank(Rhd2000EvalBoard::PortB,
+                                    Rhd2000EvalBoard::AuxCmd3, 0);
+    evalBoard->selectAuxCommandBank(Rhd2000EvalBoard::PortC,
+                                    Rhd2000EvalBoard::AuxCmd3, 0);
+    evalBoard->selectAuxCommandBank(Rhd2000EvalBoard::PortD,
+                                    Rhd2000EvalBoard::AuxCmd3, 0);
+
+    // Since our longest command sequence is 60 commands, we run the SPI
+    // interface for 60 samples.
+    evalBoard->setMaxTimeStep(60);
+    evalBoard->setContinuousRunMode(false);
+
+    Rhd2000DataBlock* dataBlock =
+        new Rhd2000DataBlock(evalBoard->getNumEnabledDataStreams());
+
+    Array<int> sumGoodDelays;
+    sumGoodDelays.insertMultiple(0,0,8);
+
+    Array<int> indexFirstGoodDelay;
+    indexFirstGoodDelay.insertMultiple(0,-1,8);
+
+    Array<int> indexSecondGoodDelay;
+    indexSecondGoodDelay.insertMultiple(0,-1,8);
+
+
+    // Run SPI command sequence at all 16 possible FPGA MISO delay settings
+    // to find optimum delay for each SPI interface cable.
+
+    std::cout << "Checking for connected amplifier chips..." << std::endl;
+
+    for (delay = 0; delay < 16; delay++)//(delay = 0; delay < 16; ++delay)
+    {
+        evalBoard->setCableDelay(Rhd2000EvalBoard::PortA, delay);
+        evalBoard->setCableDelay(Rhd2000EvalBoard::PortB, delay);
+        evalBoard->setCableDelay(Rhd2000EvalBoard::PortC, delay);
+        evalBoard->setCableDelay(Rhd2000EvalBoard::PortD, delay);
+
+        // Start SPI interface.
+        evalBoard->run();
+
+        // Wait for the 60-sample run to complete.
+        while (evalBoard->isRunning())
+        {
+            ;
+        }
+
+        // Read the resulting single data block from the USB interface.
+        evalBoard->readDataBlock(dataBlock);
+
+        // Read the Intan chip ID number from each RHD2000 chip found.
+        // Record delay settings that yield good communication with the chip.
+        for (stream = 0; stream < MAX_NUM_DATA_STREAMS; ++stream)//MAX_NUM_DATA_STREAMS; ++stream)
+        {
+            // std::cout << "Stream number " << stream << ", delay = " << delay << std::endl;
+
+			id = deviceId(dataBlock, stream, register59Value);
+
+            if (id == CHIP_ID_RHD2132 || id == CHIP_ID_RHD2216 ||
+                (id == CHIP_ID_RHD2164 && register59Value == REGISTER_59_MISO_A))
+            {
+                //  std::cout << "Device ID found: " << id << std::endl;
+
+                sumGoodDelays.set(stream,sumGoodDelays[stream] + 1);
+
+                if (indexFirstGoodDelay[stream] == -1)
+                {
+                    indexFirstGoodDelay.set(stream, delay);
+                    chipId.set(stream,id);
+                }
+                else if (indexSecondGoodDelay[stream] == -1)
+                {
+                    indexSecondGoodDelay.set(stream,delay);
+                    chipId.set(stream,id);
+                }
+            }
+        }
+    }
+
+    // std::cout << "Chip IDs found: ";
+    // for (int i = 0; i < MAX_NUM_DATA_STREAMS; ++i)
+    // {
+    //     std::cout << chipId[i] << " ";
+    // }
+    //std::cout << std::endl;
+
+#if DEBUG_EMULATE_HEADSTAGES > 0
+	for (int nd = 0; nd < MAX_NUM_DATA_STREAMS; ++nd)
+	{
+		if ((nd < DEBUG_EMULATE_HEADSTAGES) &&(chipId[0] > 0))
+		{
+			evalBoard->setDataSource(nd,initStreamPorts[0]);
+			enableHeadstage(nd,true);
+		}
+		else
+		{
+			enableHeadstage(stream,false);
+		}
+	}
+#else
+	// Now, disable data streams where we did not find chips present.
+    for (stream = 0; stream < MAX_NUM_DATA_STREAMS; ++stream)
+    {
+        if (chipId[stream] > 0)
+        {
+            //std::cout << "Enabling headstage on stream " << stream << std::endl;
+            if (chipId[stream] == CHIP_ID_RHD2164) //RHD2164
+            {
+                //We just add it like a second headstage, allowing only one RHD2164 per channel
+                //This would need to change
+                evalBoard->setDataSource(stream+1,initStreamDdrPorts[stream]);
+                enableHeadstage(stream,true);
+                enableHeadstage(stream+1,true);
+                chipId.set(stream+1,CHIP_ID_RHD2164_B);
+                stream++;
+            }
+            else
+                enableHeadstage(stream, true);
+        }
+        else
+        {
+            enableHeadstage(stream, false);
+        }
+    }
+#endif
+
+
+    std::cout << "Number of enabled data streams: " << evalBoard->getNumEnabledDataStreams() << std::endl;
+
+
+    // Set cable delay settings that yield good communication with each
+    // RHD2000 chip.
+    Array<int> optimumDelay;
+    optimumDelay.insertMultiple(0,0,8);
+
+    for (stream = 0; stream < MAX_NUM_DATA_STREAMS; ++stream)
+    {
+        if (sumGoodDelays[stream] == 1 || sumGoodDelays[stream] == 2)
+        {
+            optimumDelay.set(stream,indexFirstGoodDelay[stream]);
+        }
+        else if (sumGoodDelays[stream] > 2)
+        {
+            optimumDelay.set(stream,indexSecondGoodDelay[stream]);
+        }
+    }
+
+    evalBoard->setCableDelay(Rhd2000EvalBoard::PortA,
+                             max(optimumDelay[0],optimumDelay[1]));
+    evalBoard->setCableDelay(Rhd2000EvalBoard::PortB,
+                             max(optimumDelay[2],optimumDelay[3]));
+    evalBoard->setCableDelay(Rhd2000EvalBoard::PortC,
+                             max(optimumDelay[4],optimumDelay[5]));
+    evalBoard->setCableDelay(Rhd2000EvalBoard::PortD,
+                             max(optimumDelay[6],optimumDelay[7]));
+
+    cableLengthPortA =
+        evalBoard->estimateCableLengthMeters(max(optimumDelay[0],optimumDelay[1]));
+    cableLengthPortB =
+        evalBoard->estimateCableLengthMeters(max(optimumDelay[2],optimumDelay[3]));
+    cableLengthPortC =
+        evalBoard->estimateCableLengthMeters(max(optimumDelay[4],optimumDelay[5]));
+    cableLengthPortD =
+        evalBoard->estimateCableLengthMeters(max(optimumDelay[6],optimumDelay[7]));
+
+    setSampleRate(savedSampleRateIndex); // restore saved sample rate
+
+    updateRegisters();
+}
+
+int RHD2000Thread::deviceId(Rhd2000DataBlock* dataBlock, int stream, int &register59Value)
+{
+    bool intanChipPresent;
+
+    // First, check ROM registers 32-36 to verify that they hold 'INTAN'.
+    // This is just used to verify that we are getting good data over the SPI
+    // communication channel.
+    // std::cout << dataBlock->auxiliaryData[stream][2][32] << " ";
+    // std::cout << dataBlock->auxiliaryData[stream][2][33] << " ";
+    // std::cout << dataBlock->auxiliaryData[stream][2][34] << " ";
+    // std::cout << dataBlock->auxiliaryData[stream][2][35] << " ";
+    // std::cout << dataBlock->auxiliaryData[stream][2][36] << std::endl;
+
+    intanChipPresent = (dataBlock->auxiliaryData[stream][2][32] == 73 && // I = 73
+                        dataBlock->auxiliaryData[stream][2][33] == 78 && // N = 78
+                        dataBlock->auxiliaryData[stream][2][34] == 84 && // T = 84
+                        dataBlock->auxiliaryData[stream][2][35] == 65 && // A = 65
+                        dataBlock->auxiliaryData[stream][2][36] == 78);  // N = 78
+
+    // If the SPI communication is bad, return -1.  Otherwise, return the Intan
+    // chip ID number stored in ROM regstier 63.
+    if (!intanChipPresent)
+    {
+		register59Value = -1;
+        return -1;
+    }
+    else
+    {
+		register59Value = dataBlock->auxiliaryData[stream][2][23]; // Register 59
+        return dataBlock->auxiliaryData[stream][2][19]; // chip ID (Register 63)
+    }
+}
+
+
+
+bool RHD2000Thread::isAcquisitionActive()
+{
+    return isTransmitting;
+}
+
+void RHD2000Thread::setNumChannels(int hsNum, int numChannels)
+{
+    if (numChannelsPerDataStream[hsNum] > 0)
+        numChannelsPerDataStream.set(hsNum, numChannels);
+}
+
+
+void RHD2000Thread::getEventChannelNames(StringArray& Names)
+{
+    Names.clear();
+    for (int k = 0; k < 8; k++)
+    {
+        Names.add("TTL"+String(k+1));
+    }
+}
+
+void RHD2000Thread::getChannelsInfo(StringArray& Names_, Array<ChannelType>& type_, Array<int>& stream_, Array<int>& originalChannelNumber_,Array<float>& gains_)
+{
+    Names_ = Names;
+    type_ = type;
+    stream_ = stream;
+    originalChannelNumber_ = originalChannelNumber;
+    gains_ = gains;
+}
+
+void RHD2000Thread::updateChannelNames()
+{
+    setDefaultChannelNamesAndType();
+
+	for (int i = 0; i < sn->channels.size(); i++)
+	{
+		sn->channels[i]->setName(Names[i]);
+		sn->channels[i]->bitVolts = gains[i];
+		sn->channels[i]->setType(type[i]);
+	}
+}
+
+/* go over the old names and tests whether this particular channel name was changed.
+if so, return the old name */
+bool RHD2000Thread::channelModified(ChannelType t, int str, int ch, String& oldName, float& oldGain, int& index)
+{
+    for (int k = 0; k < oldNames.size(); k++)
+    {
+        if (oldType[k] == t && oldStream[k] == str && oldChannelNumber[k] == ch)
+        {
+            oldName = oldNames[k];
+            oldGain = oldGains[k];
+            index = k;
+            return true;
+        }
+    }
+    return false;
+}
+
+
+int RHD2000Thread::modifyChannelName(ChannelType t, int str, int ch, String newName)
+{
+    String dummy;
+    float dummyFloat = 0;
+    int index;
+    if (channelModified(t, str, ch, dummy, dummyFloat, index))
+    {
+        oldNames.set(index, newName);
+    }
+    else
+    {
+  //       oldNames.add(newName);
+  //       oldType.add(t);
+  //       oldStream.add(str);
+  //       oldChannelNumber.add(ch);
+		// if (t == ADC_CHANNEL)
+		// 	oldGains.add(gains[getNumChannels()-getNumADCchannels()+ch]);
+		// else
+		// 	oldGains.add(gains[ch]);
+    }
+
+    for (int k = 0; k < Names.size(); k++)
+    {
+        if (type[k] == t && stream[k] == str && originalChannelNumber[k] == ch)
+        {
+            Names.set(k,newName);
+            return k;
+        }
+    }
+    return -1;
+}
+
+String RHD2000Thread::getChannelName(channelType t, int str, int ch)
+{
+	for (int k=0; k<Names.size(); k++)
+    {
+        if (type[k] == t && stream[k] == str && originalChannelNumber[k] == ch)
+        {
+            return Names[k];
+        }
+    }
+}
+
+int RHD2000Thread::modifyChannelGain(channelType t, int str, int ch, float gain)
+{
+    String dummy;
+    float dummyFloat = 0;
+    int index;
+    if (channelModified(t, str, ch, dummy, dummyFloat, index))
+    {
+        oldGains.set(index, gain);
+    }
+    else
+    {
+
+		if (t == ADC_CHANNEL)
+			oldNames.add(Names[getNumChannels()-getNumADCchannels()+ch]);
+		else
+			oldNames.add(getChannelName(t,str,ch));
+        oldType.add(t);
+        oldStream.add(str);
+        oldChannelNumber.add(ch);
+        oldGains.add(gain);
+
+    }
+
+    for (int k=0; k<Names.size(); k++)
+    {
+        if (type[k] == t && stream[k] == str && originalChannelNumber[k] == ch)
+        {
+            gains.set(k,gain);
+            return k;
+        }
+    }
+    return -1;
+}
+
+void RHD2000Thread::setDefaultNamingScheme(int scheme)
+{
+    oldNames.clear();
+    oldType.clear();
+    oldStream.clear();
+    oldGains.clear();
+    oldChannelNumber.clear();
+    numberingScheme = scheme;
+    setDefaultChannelNamesAndType();
+}
+
+/* This will give default names & gains to channels, unless they were manually modified by the user
+ In that case, the query channelModified, will return the values that need to be put */
+void RHD2000Thread::setDefaultChannelNamesAndType()
+{
+    Names.clear();
+    type.clear();
+    stream.clear();
+    gains.clear();
+    originalChannelNumber.clear();
+    int aux_counter = 1;
+    int channelNumber = 1;
+    String oldName;
+    int dummy;
+    float oldGain;
+    StringArray stream_prefix;
+    stream_prefix.add("A1");
+    stream_prefix.add("A2");
+    stream_prefix.add("B1");
+    stream_prefix.add("B2");
+    stream_prefix.add("C1");
+    stream_prefix.add("C2");
+    stream_prefix.add("D1");
+    stream_prefix.add("D2");
+
+    for (int i = 0; i < MAX_NUM_DATA_STREAMS; i++)
+    {
+        if (numChannelsPerDataStream[i] > 0)
+        {
+            for (int k = 0; k < numChannelsPerDataStream[i]; k++)
+            {
+                type.add(HEADSTAGE_CHANNEL);
+
+                if (channelModified(HEADSTAGE_CHANNEL,i,k, oldName,oldGain,dummy))
+                {
+                    Names.add(oldName);
+                    gains.add(oldGain);
+                    channelNumber++;
+                }
+                else
+                {
+                    if (numberingScheme == 1)
+                        Names.add("CH"+String(channelNumber++));
+                    else
+                        Names.add("CH_"+stream_prefix[i]+"_"+String(1+k));
+
+                   // gains.add(getBitVolts(channelNumber));
+                }
+                
+                stream.add(i);
+                originalChannelNumber.add(k);
+
+            }
+        }
+    }
+	//Aux channels
+	for (int i = 0; i < MAX_NUM_DATA_STREAMS; i++)
+    {
+		for (int k = 0; k < 3; k++)
+            {
+
+                type.add(AUX_CHANNEL);
+
+                if (channelModified(AUX_CHANNEL,i,numChannelsPerDataStream[i]+k, oldName,oldGain, dummy))
+                {
+                    Names.add(oldName);
+                    gains.add(oldGain);
+
+                    aux_counter++;
+                }
+                else
+                {
+                    if (numberingScheme == 1)
+                        Names.add("AUX"+String(aux_counter++));
+                    else
+                        Names.add("AUX_"+stream_prefix[i]+"_"+String(1+k));
+
+                    gains.add(0.0000374);
+
+                }
+
+                stream.add(i);
+                originalChannelNumber.add(numChannelsPerDataStream[i]+k);
+            }
+	}
+	//ADC channels
+    if (acquireAdcChannels)
+    {
+        for (int k = 0; k < 8; k++)
+        {
+
+            channelNumber++;
+            type.add(ADC_CHANNEL);
+
+			if (channelModified(ADC_CHANNEL,MAX_NUM_DATA_STREAMS,k, oldName,oldGain,dummy))
+            {
+                Names.add(oldName);
+                gains.add(oldGain);
+            }
+            else
+            {
+                Names.add("ADC" + String(k+1));
+                gains.add(getAdcBitVolts(k));
+            }
+            
+            stream.add(MAX_NUM_DATA_STREAMS);
+            originalChannelNumber.add(k);
+
+        }
+    }
+
+}
+
+int RHD2000Thread::getNumChannels()
+{
+    return getNumHeadstageOutputs() + getNumAdcOutputs() + getNumAuxOutputs();
+}
+
+int RHD2000Thread::getNumHeadstageOutputs()
+{
+    numChannels = 0;
+    for (int i = 0; i < MAX_NUM_DATA_STREAMS; i++)
+    {
+
+        if (numChannelsPerDataStream[i] > 0)
+        {
+            numChannels += numChannelsPerDataStream[i];
+        }
+    }
+
+    if (numChannels > 0)
+        return numChannels;
+    else
+        return 1; // to prevent crashing with 0 channels
+}
+
+int RHD2000Thread::getNumAuxOutputs()
+{
+    int numAuxOutputs = 0;
+
+    for (int i = 0; i < MAX_NUM_DATA_STREAMS; i++)
+    {
+        if (numChannelsPerDataStream[i] > 0)
+        {
+            numAuxOutputs += 3;
+        }
+    }
+
+    return numAuxOutputs;
+
+}
+
+int RHD2000Thread::getNumAdcOutputs()
+{
+    if (acquireAdcChannels)
+    {
+        return 8;
+    } else {
+        return 0;
+    }
+}
+
+int RHD2000Thread::getNumEventChannels()
+{
+    return 16; // 8 inputs, 8 outputs
+}
+
+float RHD2000Thread::getSampleRate()
+{
+    return evalBoard->getSampleRate();
+}
+
+float RHD2000Thread::getBitVolts(Channel* ch)
+{
+    if (ch->type == ADC_CHANNEL)
+	   return getAdcBitVolts(ch->index);
+    else if (ch->type == AUX_CHANNEL)
+        return 0.0000374;
+    else
+        return 0.195f;
+}
+
+float RHD2000Thread::getAdcBitVolts(int chan)
+{
+    if (chan < adcBitVolts.size())
+        return adcBitVolts[chan];
+    else
+        return 0.00015258789;
+}
+
+double RHD2000Thread::setUpperBandwidth(double upper)
+{
+
+    desiredUpperBandwidth = upper;
+
+    updateRegisters();
+
+    return actualUpperBandwidth;
+}
+
+
+double RHD2000Thread::setLowerBandwidth(double lower)
+{
+    desiredLowerBandwidth = lower;
+
+    updateRegisters();
+
+    return actualLowerBandwidth;
+}
+
+double RHD2000Thread::setDspCutoffFreq(double freq)
+{
+
+    desiredDspCutoffFreq = freq;
+
+    updateRegisters();
+
+    return actualDspCutoffFreq;
+}
+
+double RHD2000Thread::getDspCutoffFreq()
+{
+
+    return actualDspCutoffFreq;
+}
+
+void RHD2000Thread::setDSPOffset(bool state)
+{
+    dspEnabled = state;
+    updateRegisters();
+}
+
+void RHD2000Thread::setTTLoutputMode(bool state)
+{
+    ttlMode = state;
+    dacOutputShouldChange = true;
+
+}
+
+void RHD2000Thread::setDAChpf(float cutoff, bool enabled)
+{
+    dacOutputShouldChange = true;
+    desiredDAChpf = cutoff;
+    desiredDAChpfState = enabled;
+}
+
+void RHD2000Thread::setFastTTLSettle(bool state, int channel)
+{
+    fastTTLSettleEnabled = state;
+    fastSettleTTLChannel = channel;
+    dacOutputShouldChange = true;
+}
+
+int RHD2000Thread::setNoiseSlicerLevel(int level)
+{
+
+    desiredNoiseSlicerLevel = level;
+    if (deviceFound)
+        evalBoard->setAudioNoiseSuppress(desiredNoiseSlicerLevel);
+
+    // Level has been checked once before this and then is checked again in setAudioNoiseSuppress.
+    // This may be overkill - maybe API should change so that the final function returns the value?
+    actualNoiseSlicerLevel = level;
+
+    return actualNoiseSlicerLevel;
+}
+
+
+bool RHD2000Thread::foundInputSource()
+{
+
+    return deviceFound;
+
+}
+
+bool RHD2000Thread::enableHeadstage(int hsNum, bool enabled)
+{
+
+    evalBoard->enableDataStream(hsNum, enabled);
+
+    if (enabled)
+    {
+        numChannelsPerDataStream.set(hsNum, 32);
+    }
+    else
+    {
+        numChannelsPerDataStream.set(hsNum, 0);
+    }
+
+    std::cout << "Enabled channels: ";
+
+    for (int i = 0; i < MAX_NUM_DATA_STREAMS; i++)
+    {
+        std::cout << numChannelsPerDataStream[i] << " ";
+    }
+
+    std:: cout << std::endl;
+
+
+    dataBuffer->resize(getNumChannels(), 10000);
+
+    return true;
+}
+
+bool RHD2000Thread::isHeadstageEnabled(int hsNum)
+{
+
+    if (numChannelsPerDataStream[hsNum] > 0)
+    {
+        return true;
+    }
+
+    return false;
+
+}
+
+void RHD2000Thread::assignAudioOut(int dacChannel, int dataChannel)
+{
+    if (deviceFound)
+    {
+        if (dacChannel == 0)
+        {
+            audioOutputR = dataChannel;
+            dacChannels[0] = dataChannel;
+        }
+        else if (dacChannel == 1)
+        {
+            audioOutputL = dataChannel;
+            dacChannels[1] = dataChannel;
+        }
+
+        dacOutputShouldChange = true; // set a flag and take care of setting wires
+        // during the updateBuffer() method
+        // to avoid problems
+    }
+
+}
+
+void RHD2000Thread::enableAdcs(bool t)
+{
+
+    acquireAdcChannels = t;
+
+    dataBuffer->resize(getNumChannels(), 10000);
+
+}
+
+
+void RHD2000Thread::setSampleRate(int sampleRateIndex, bool isTemporary)
+{
+
+    if (!isTemporary)
+    {
+        savedSampleRateIndex = sampleRateIndex;
+    }
+
+    int numUsbBlocksToRead = 0; // placeholder - make this change the number of blocks that are read in RHD2000Thread::updateBuffer()
+
+    Rhd2000EvalBoard::AmplifierSampleRate sampleRate; // just for local use
+
+    switch (sampleRateIndex)
+    {
+        case 0:
+            sampleRate = Rhd2000EvalBoard::SampleRate1000Hz;
+            numUsbBlocksToRead = 1;
+            boardSampleRate = 1000.0f;
+            break;
+        case 1:
+            sampleRate = Rhd2000EvalBoard::SampleRate1250Hz;
+            numUsbBlocksToRead = 1;
+            boardSampleRate = 1250.0f;
+            break;
+        case 2:
+            sampleRate = Rhd2000EvalBoard::SampleRate1500Hz;
+            numUsbBlocksToRead = 1;
+            boardSampleRate = 1500.0f;
+            break;
+        case 3:
+            sampleRate = Rhd2000EvalBoard::SampleRate2000Hz;
+            numUsbBlocksToRead = 1;
+            boardSampleRate = 2000.0f;
+            break;
+        case 4:
+            sampleRate = Rhd2000EvalBoard::SampleRate2500Hz;
+            numUsbBlocksToRead = 1;
+            boardSampleRate = 2500.0f;
+            break;
+        case 5:
+            sampleRate = Rhd2000EvalBoard::SampleRate3000Hz;
+            numUsbBlocksToRead = 2;
+            boardSampleRate = 3000.0f;
+            break;
+        case 6:
+            sampleRate = Rhd2000EvalBoard::SampleRate3333Hz;
+            numUsbBlocksToRead = 2;
+            boardSampleRate = 3333.0f;
+            break;
+        case 7:
+            sampleRate = Rhd2000EvalBoard::SampleRate4000Hz;
+            numUsbBlocksToRead = 2;
+            boardSampleRate = 4000.0f;
+            break;
+        case 8:
+            sampleRate = Rhd2000EvalBoard::SampleRate5000Hz;
+            numUsbBlocksToRead = 3;
+            boardSampleRate = 5000.0f;
+            break;
+        case 9:
+            sampleRate = Rhd2000EvalBoard::SampleRate6250Hz;
+            numUsbBlocksToRead = 3;
+            boardSampleRate = 6250.0f;
+            break;
+        case 10:
+            sampleRate = Rhd2000EvalBoard::SampleRate8000Hz;
+            numUsbBlocksToRead = 4;
+            boardSampleRate = 8000.0f;
+            break;
+        case 11:
+            sampleRate = Rhd2000EvalBoard::SampleRate10000Hz;
+            numUsbBlocksToRead = 6;
+            boardSampleRate = 10000.0f;
+            break;
+        case 12:
+            sampleRate = Rhd2000EvalBoard::SampleRate12500Hz;
+            numUsbBlocksToRead = 7;
+            boardSampleRate = 12500.0f;
+            break;
+        case 13:
+            sampleRate = Rhd2000EvalBoard::SampleRate15000Hz;
+            numUsbBlocksToRead = 8;
+            boardSampleRate = 15000.0f;
+            break;
+        case 14:
+            sampleRate = Rhd2000EvalBoard::SampleRate20000Hz;
+            numUsbBlocksToRead = 12;
+            boardSampleRate = 20000.0f;
+            break;
+        case 15:
+            sampleRate = Rhd2000EvalBoard::SampleRate25000Hz;
+            numUsbBlocksToRead = 14;
+            boardSampleRate = 25000.0f;
+            break;
+        case 16:
+            sampleRate = Rhd2000EvalBoard::SampleRate30000Hz;
+            numUsbBlocksToRead = 16;
+            boardSampleRate = 30000.0f;
+            break;
+        default:
+            sampleRate = Rhd2000EvalBoard::SampleRate10000Hz;
+            numUsbBlocksToRead = 6;
+            boardSampleRate = 10000.0f;
+    }
+
+
+    // Select per-channel amplifier sampling rate.
+    evalBoard->setSampleRate(sampleRate);
+
+    std::cout << "Sample rate set to " << evalBoard->getSampleRate() << std::endl;
+
+    // Now that we have set our sampling rate, we can set the MISO sampling delay
+    // which is dependent on the sample rate.
+    evalBoard->setCableLengthMeters(Rhd2000EvalBoard::PortA, cableLengthPortA);
+    evalBoard->setCableLengthMeters(Rhd2000EvalBoard::PortB, cableLengthPortB);
+    evalBoard->setCableLengthMeters(Rhd2000EvalBoard::PortC, cableLengthPortC);
+    evalBoard->setCableLengthMeters(Rhd2000EvalBoard::PortD, cableLengthPortD);
+
+}
+
+void RHD2000Thread::updateRegisters()
+{
+
+    if (!deviceFound) //Safety to avoid crashes loading a chain with Rythm node withouth a board
+    {
+        return;
+    }
+    // Set up an RHD2000 register object using this sample rate to
+    // optimize MUX-related register settings.
+    chipRegisters.defineSampleRate(boardSampleRate);
+
+
+    int commandSequenceLength;
+    vector<int> commandList;
+
+    // Create a command list for the AuxCmd1 slot.  This command sequence will create a 250 Hz,
+    // zero-amplitude sine wave (i.e., a flatline).  We will change this when we want to perform
+    // impedance testing.
+    commandSequenceLength = chipRegisters.createCommandListZcheckDac(commandList, 250.0, 0.0);
+    evalBoard->uploadCommandList(commandList, Rhd2000EvalBoard::AuxCmd1, 0);
+    evalBoard->selectAuxCommandLength(Rhd2000EvalBoard::AuxCmd1, 0, commandSequenceLength - 1);
+    evalBoard->selectAuxCommandBank(Rhd2000EvalBoard::PortA, Rhd2000EvalBoard::AuxCmd1, 0);
+    evalBoard->selectAuxCommandBank(Rhd2000EvalBoard::PortB, Rhd2000EvalBoard::AuxCmd1, 0);
+    evalBoard->selectAuxCommandBank(Rhd2000EvalBoard::PortC, Rhd2000EvalBoard::AuxCmd1, 0);
+    evalBoard->selectAuxCommandBank(Rhd2000EvalBoard::PortD, Rhd2000EvalBoard::AuxCmd1, 0);
+
+    // // Next, we'll create a command list for the AuxCmd2 slot.  This command sequence
+    // // will sample the temperature sensor and other auxiliary ADC inputs.
+    commandSequenceLength = chipRegisters.createCommandListTempSensor(commandList);
+    evalBoard->uploadCommandList(commandList, Rhd2000EvalBoard::AuxCmd2, 0);
+    evalBoard->selectAuxCommandLength(Rhd2000EvalBoard::AuxCmd2, 0, commandSequenceLength - 1);
+    evalBoard->selectAuxCommandBank(Rhd2000EvalBoard::PortA, Rhd2000EvalBoard::AuxCmd2, 0);
+    evalBoard->selectAuxCommandBank(Rhd2000EvalBoard::PortB, Rhd2000EvalBoard::AuxCmd2, 0);
+    evalBoard->selectAuxCommandBank(Rhd2000EvalBoard::PortC, Rhd2000EvalBoard::AuxCmd2, 0);
+    evalBoard->selectAuxCommandBank(Rhd2000EvalBoard::PortD, Rhd2000EvalBoard::AuxCmd2, 0);
+
+    // Before generating register configuration command sequences, set amplifier
+    // bandwidth paramters.
+    actualDspCutoffFreq = chipRegisters.setDspCutoffFreq(desiredDspCutoffFreq);
+    //std::cout << "DSP Cutoff Frequency " << actualDspCutoffFreq << std::endl;
+    actualLowerBandwidth = chipRegisters.setLowerBandwidth(desiredLowerBandwidth);
+    actualUpperBandwidth = chipRegisters.setUpperBandwidth(desiredUpperBandwidth);
+    chipRegisters.enableDsp(dspEnabled);
+    //std::cout << "DSP Offset Status " << dspEnabled << std::endl;
+
+    // turn on aux inputs
+    chipRegisters.enableAux1(true);
+    chipRegisters.enableAux2(true);
+    chipRegisters.enableAux3(true);
+
+    chipRegisters.createCommandListRegisterConfig(commandList, true);
+    // Upload version with ADC calibration to AuxCmd3 RAM Bank 0.
+    evalBoard->uploadCommandList(commandList, Rhd2000EvalBoard::AuxCmd3, 0);
+    evalBoard->selectAuxCommandLength(Rhd2000EvalBoard::AuxCmd3, 0,
+                                      commandSequenceLength - 1);
+
+    commandSequenceLength = chipRegisters.createCommandListRegisterConfig(commandList, false);
+    // Upload version with no ADC calibration to AuxCmd3 RAM Bank 1.
+    evalBoard->uploadCommandList(commandList, Rhd2000EvalBoard::AuxCmd3, 1);
+    evalBoard->selectAuxCommandLength(Rhd2000EvalBoard::AuxCmd3, 0,
+                                      commandSequenceLength - 1);
+
+
+    chipRegisters.setFastSettle(true);
+
+    commandSequenceLength = chipRegisters.createCommandListRegisterConfig(commandList, false);
+    // Upload version with fast settle enabled to AuxCmd3 RAM Bank 2.
+    evalBoard->uploadCommandList(commandList, Rhd2000EvalBoard::AuxCmd3, 2);
+    evalBoard->selectAuxCommandLength(Rhd2000EvalBoard::AuxCmd3, 0,
+                                      commandSequenceLength - 1);
+
+    chipRegisters.setFastSettle(false);
+    evalBoard->selectAuxCommandBank(Rhd2000EvalBoard::PortA, Rhd2000EvalBoard::AuxCmd3,
+                                    fastSettleEnabled ? 2 : 1);
+    evalBoard->selectAuxCommandBank(Rhd2000EvalBoard::PortB, Rhd2000EvalBoard::AuxCmd3,
+                                    fastSettleEnabled ? 2 : 1);
+    evalBoard->selectAuxCommandBank(Rhd2000EvalBoard::PortC, Rhd2000EvalBoard::AuxCmd3,
+                                    fastSettleEnabled ? 2 : 1);
+    evalBoard->selectAuxCommandBank(Rhd2000EvalBoard::PortD, Rhd2000EvalBoard::AuxCmd3,
+                                    fastSettleEnabled ? 2 : 1);
+}
+
+void RHD2000Thread::setCableLength(int hsNum, float length)
+{
+    // Set the MISO sampling delay, which is dependent on the sample rate.
+
+    switch (hsNum)
+    {
+        case 0:
+            evalBoard->setCableLengthFeet(Rhd2000EvalBoard::PortA, length);
+            break;
+        case 1:
+            evalBoard->setCableLengthFeet(Rhd2000EvalBoard::PortB, length);
+            break;
+        case 2:
+            evalBoard->setCableLengthFeet(Rhd2000EvalBoard::PortC, length);
+            break;
+        case 3:
+            evalBoard->setCableLengthFeet(Rhd2000EvalBoard::PortD, length);
+            break;
+        default:
+            break;
+    }
+
+}
+
+bool RHD2000Thread::startAcquisition()
+{
+
+    dataBlock = new Rhd2000DataBlock(evalBoard->getNumEnabledDataStreams());
+
+    std::cout << "Expecting " << getNumChannels() << " channels." << std::endl;
+
+    //memset(filter_states,0,256*sizeof(double));
+
+    int ledArray[8] = {1, 1, 0, 0, 0, 0, 0, 0};
+    evalBoard->setLedDisplay(ledArray);
+
+    cout << "Number of 16-bit words in FIFO: " << evalBoard->numWordsInFifo() << endl;
+    cout << "Is eval board running: " << evalBoard->isRunning() << endl;
+
+
+    //std::cout << "Setting max timestep." << std::endl;
+    //evalBoard->setMaxTimeStep(100);
+
+
+    std::cout << "Starting acquisition." << std::endl;
+    if (1)
+    {
+        // evalBoard->setContinuousRunMode(false);
+        //  evalBoard->setMaxTimeStep(0);
+        std::cout << "Flushing FIFO." << std::endl;
+        evalBoard->flush();
+        evalBoard->setContinuousRunMode(true);
+        evalBoard->run();
+    }
+
+    blockSize = dataBlock->calculateDataBlockSizeInWords(evalBoard->getNumEnabledDataStreams());
+
+    startThread();
+
+
+    isTransmitting = true;
+
+    return true;
+}
+
+bool RHD2000Thread::stopAcquisition()
+{
+
+    //  isTransmitting = false;
+    std::cout << "RHD2000 data thread stopping acquisition." << std::endl;
+
+    if (isThreadRunning())
+    {
+        signalThreadShouldExit();
+
+    }
+
+    if (waitForThreadToExit(500))
+    {
+        std::cout << "Thread exited." << std::endl;
+    }
+    else
+    {
+        std::cout << "Thread failed to exit, continuing anyway..." << std::endl;
+    }
+
+    if (deviceFound)
+    {
+        evalBoard->setContinuousRunMode(false);
+        evalBoard->setMaxTimeStep(0);
+        std::cout << "Flushing FIFO." << std::endl;
+        evalBoard->flush();
+        //   evalBoard->setContinuousRunMode(true);
+        //   evalBoard->run();
+
+    }
+
+    dataBuffer->clear();
+
+    if (deviceFound)
+    {
+        cout << "Number of 16-bit words in FIFO: " << evalBoard->numWordsInFifo() << endl;
+
+        // std::cout << "Stopped eval board." << std::endl;
+
+
+        int ledArray[8] = {1, 0, 0, 0, 0, 0, 0, 0};
+        evalBoard->setLedDisplay(ledArray);
+    }
+
+    isTransmitting = false;
+
+    return true;
+}
+
+bool RHD2000Thread::updateBuffer()
+{
+
+    //cout << "Number of 16-bit words in FIFO: " << evalBoard->numWordsInFifo() << endl;
+    //cout << "Block size: " << blockSize << endl;
+
+    bool return_code;
+
+    if (evalBoard->numWordsInFifo() >= blockSize)
+    {
+        return_code = evalBoard->readDataBlock(dataBlock);
+
+        for (int samp = 0; samp < dataBlock->getSamplesPerDataBlock(); samp++)
+        {
+            int streamNumber = -1;
+            int channel = -1;
+
+            // do the neural data channels first
+            for (int dataStream = 0; dataStream < MAX_NUM_DATA_STREAMS; dataStream++)
+            {
+                if (numChannelsPerDataStream[dataStream] > 0)
+                {
+                    streamNumber++;
+
+                    for (int chan = 0; chan < numChannelsPerDataStream[dataStream]; chan++)
+                    {
+
+                        //  std::cout << "reading sample stream " << streamNumber << " chan " << chan << " sample "<< samp << std::endl;
+
+                        channel++;
+
+                        int value = dataBlock->amplifierData[streamNumber][chan][samp];
+
+                        thisSample[channel] = float(value-32768)*0.195f;
+                    }
+
+                }
+
+            }
+
+            streamNumber = -1;
+
+            // then do the Intan AUX channels
+            for (int dataStream = 0; dataStream < MAX_NUM_DATA_STREAMS; dataStream++)
+            {
+                if (numChannelsPerDataStream[dataStream] > 0)
+                {
+                    streamNumber++;
+
+                    if (samp % 4 == 1)   // every 4th sample should have auxiliary input data
+                    {
+
+                        // std::cout << "reading sample stream " << streamNumber << " aux ADCs " << std::endl;
+
+                        channel++;
+                        thisSample[channel] = 0.0374 *
+                                              float(dataBlock->auxiliaryData[streamNumber][1][samp+0] - 45000.0f) ;
+                        // constant offset keeps the values visible in the LFP Viewer
+
+                        auxBuffer[channel] = thisSample[channel];
+
+                        channel++;
+                        thisSample[channel] = 0.0374 *
+                                              float(dataBlock->auxiliaryData[streamNumber][1][samp+1] - 45000.0f) ;
+                        // constant offset keeps the values visible in the LFP Viewer
+
+                        auxBuffer[channel] = thisSample[channel];
+
+
+                        channel++;
+                        thisSample[channel] = 0.0374 *
+                                              float(dataBlock->auxiliaryData[streamNumber][1][samp+2] - 45000.0f) ;
+                        // constant offset keeps the values visible in the LFP Viewer
+
+                        auxBuffer[channel] = thisSample[channel];
+
+                    }
+                    else    // repeat last values from buffer
+                    {
+
+                        //std::cout << "reading sample stream " << streamNumber << " aux ADCs " << std::endl;
+
+                        channel++;
+                        thisSample[channel] = auxBuffer[channel];
+                        channel++;
+                        thisSample[channel] = auxBuffer[channel];
+                        channel++;
+                        thisSample[channel] = auxBuffer[channel];
+                    }
+                }
+
+            }
+
+            // finally, loop through acquisition board ADC channels if necessary
+            if (acquireAdcChannels)
+            {
+                for (int adcChan = 0; adcChan < 8; ++adcChan)
+                {
+
+                    channel++;
+                    // ADC waveform units = volts
+                    thisSample[channel] =
+                        //0.000050354 * float(dataBlock->boardAdcData[adcChan][samp]);
+                        0.00015258789 * float(dataBlock->boardAdcData[adcChan][samp]) - 5 - 0.4096; // account for +/-5V input range and DC offset
+                }
+            }
+            // std::cout << channel << std::endl;
+
+            timestamp = dataBlock->timeStamp[samp];
+            //timestamp = timestamp;
+            eventCode = dataBlock->ttlIn[samp];
+
+            dataBuffer->addToBuffer(thisSample, &timestamp, &eventCode, 1);
+
+        }
+
+    }
+
+
+    if (dacOutputShouldChange)
+    {
+        for (int k=0; k<8; k++)
+        {
+            if (dacChannelsToUpdate[k])
+            {
+                dacChannelsToUpdate[k] = false;
+                if (dacChannels[k] >= 0)
+                {
+                    evalBoard->enableDac(k, true);
+                    evalBoard->selectDacDataStream(k, dacStream[k]);
+                    evalBoard->selectDacDataChannel(k, dacChannels[k]);
+                    evalBoard->setDacThresholdVoltage(k, (int) dacThresholds[k]);
+                }
+                else
+                {
+                    evalBoard->enableDac(k, false);
+                }
+            }
+        }
+
+        evalBoard->setTtlMode(ttlMode);
+        evalBoard->setFastSettleByTTL(fastTTLSettleEnabled);
+        evalBoard->setFastSettleByTTLchannel(fastSettleTTLChannel);
+        evalBoard->setDacHighpassFilter(desiredDAChpf);
+        evalBoard->enableDacHighpassFilter(desiredDAChpfState);
+
+        dacOutputShouldChange = false;
+    }
+
+
+    return true;
+
+}
+
+
+/***********************************/
+/* Below is code for impedance measurements */
+
+
+
+
+// Update electrode impedance measurement frequency, after checking that
+// requested test frequency lies within acceptable ranges based on the
+// amplifier bandwidth and the sampling rate.  See impedancefreqdialog.cpp
+// for more information.
+float RHD2000Thread::updateImpedanceFrequency(float desiredImpedanceFreq, bool& impedanceFreqValid)
+{
+    int impedancePeriod;
+    double lowerBandwidthLimit, upperBandwidthLimit;
+    float actualImpedanceFreq;
+
+    upperBandwidthLimit = actualUpperBandwidth / 1.5;
+    lowerBandwidthLimit = actualLowerBandwidth * 1.5;
+    if (dspEnabled)
+    {
+        if (actualDspCutoffFreq > actualLowerBandwidth)
+        {
+            lowerBandwidthLimit = actualDspCutoffFreq * 1.5;
+        }
+    }
+
+    if (desiredImpedanceFreq > 0.0)
+    {
+        impedancePeriod = (boardSampleRate / desiredImpedanceFreq);
+        if (impedancePeriod >= 4 && impedancePeriod <= 1024 &&
+            desiredImpedanceFreq >= lowerBandwidthLimit &&
+            desiredImpedanceFreq <= upperBandwidthLimit)
+        {
+            actualImpedanceFreq = boardSampleRate / impedancePeriod;
+            impedanceFreqValid = true;
+        }
+        else
+        {
+            actualImpedanceFreq = 0.0;
+            impedanceFreqValid = false;
+        }
+    }
+    else
+    {
+        actualImpedanceFreq = 0.0;
+        impedanceFreqValid = false;
+    }
+
+    return actualImpedanceFreq;
+}
+
+
+// Reads numBlocks blocks of raw USB data stored in a queue of Rhd2000DataBlock
+// objects, loads this data into this SignalProcessor object, scaling the raw
+// data to generate waveforms with units of volts or microvolts.
+int RHD2000Thread::loadAmplifierData(queue<Rhd2000DataBlock>& dataQueue,
+                                     int numBlocks, int numDataStreams)
+{
+
+    int block, t, channel, stream, i, j;
+    int indexAmp = 0;
+    int indexAux = 0;
+    int indexSupply = 0;
+    int indexAdc = 0;
+    int indexDig = 0;
+    int numWordsWritten = 0;
+
+    int bufferIndex;
+    int16 tempQint16;
+    uint16 tempQuint16;
+    int32 tempQint32;
+
+    bool triggerFound = false;
+    const double AnalogTriggerThreshold = 1.65;
+
+
+    for (block = 0; block < numBlocks; ++block)
+    {
+
+        // Load and scale RHD2000 amplifier waveforms
+        // (sampled at amplifier sampling rate)
+        for (t = 0; t < SAMPLES_PER_DATA_BLOCK; ++t)
+        {
+            for (channel = 0; channel < 32; ++channel)
+            {
+                for (stream = 0; stream < numDataStreams; ++stream)
+                {
+                    // Amplifier waveform units = microvolts
+                    amplifierPreFilter[stream][channel][indexAmp] = 0.195 *
+                                                                    (dataQueue.front().amplifierData[stream][channel][t] - 32768);
+                }
+            }
+            ++indexAmp;
+        }
+        // We are done with this Rhd2000DataBlock object; remove it from dataQueue
+        dataQueue.pop();
+    }
+
+    return 0;
+}
+
+#define PI  3.14159265359
+#define TWO_PI  6.28318530718
+#define DEGREES_TO_RADIANS  0.0174532925199
+#define RADIANS_TO_DEGREES  57.2957795132
+
+// Return the magnitude and phase (in degrees) of a selected frequency component (in Hz)
+// for a selected amplifier channel on the selected USB data stream.
+void RHD2000Thread::measureComplexAmplitude(std::vector<std::vector<std::vector<double>>>& measuredMagnitude,
+                                            std::vector<std::vector<std::vector<double>>>& measuredPhase,
+                                            int capIndex, int stream, int chipChannel, int numBlocks,
+                                            double sampleRate, double frequency, int numPeriods)
+{
+    int period = (sampleRate / frequency);
+    int startIndex = 0;
+    int endIndex = startIndex + numPeriods * period - 1;
+
+    // Move the measurement window to the end of the waveform to ignore start-up transient.
+    while (endIndex < SAMPLES_PER_DATA_BLOCK * numBlocks - period)
+    {
+        startIndex += period;
+        endIndex += period;
+    }
+
+    double iComponent, qComponent;
+
+    // Measure real (iComponent) and imaginary (qComponent) amplitude of frequency component.
+    amplitudeOfFreqComponent(iComponent, qComponent, amplifierPreFilter[stream][chipChannel],
+                             startIndex, endIndex, sampleRate, frequency);
+    // Calculate magnitude and phase from real (I) and imaginary (Q) components.
+    measuredMagnitude[stream][chipChannel][capIndex] =
+        sqrt(iComponent * iComponent + qComponent * qComponent);
+    measuredPhase[stream][chipChannel][capIndex] =
+        RADIANS_TO_DEGREES *atan2(qComponent, iComponent);
+}
+
+// Returns the real and imaginary amplitudes of a selected frequency component in the vector
+// data, between a start index and end index.
+void RHD2000Thread::amplitudeOfFreqComponent(double& realComponent, double& imagComponent,
+                                             const std::vector<double>& data, int startIndex,
+                                             int endIndex, double sampleRate, double frequency)
+{
+    int length = endIndex - startIndex + 1;
+    const double k = TWO_PI * frequency / sampleRate;  // precalculate for speed
+
+    // Perform correlation with sine and cosine waveforms.
+    double meanI = 0.0;
+    double meanQ = 0.0;
+    for (int t = startIndex; t <= endIndex; ++t)
+    {
+        meanI += data.at(t) * cos(k * t);
+        meanQ += data.at(t) * -1.0 * sin(k * t);
+    }
+    meanI /= (double) length;
+    meanQ /= (double) length;
+
+    realComponent = 2.0 * meanI;
+    imagComponent = 2.0 * meanQ;
+}
+
+
+
+// Given a measured complex impedance that is the result of an electrode impedance in parallel
+// with a parasitic capacitance (i.e., due to the amplifier input capacitance and other
+// capacitances associated with the chip bondpads), this function factors out the effect of the
+// parasitic capacitance to return the acutal electrode impedance.
+void RHD2000Thread::factorOutParallelCapacitance(double& impedanceMagnitude, double& impedancePhase,
+                                                 double frequency, double parasiticCapacitance)
+{
+    // First, convert from polar coordinates to rectangular coordinates.
+    double measuredR = impedanceMagnitude * cos(DEGREES_TO_RADIANS * impedancePhase);
+    double measuredX = impedanceMagnitude * sin(DEGREES_TO_RADIANS * impedancePhase);
+
+    double capTerm = TWO_PI * frequency * parasiticCapacitance;
+    double xTerm = capTerm * (measuredR * measuredR + measuredX * measuredX);
+    double denominator = capTerm * xTerm + 2 * capTerm * measuredX + 1;
+    double trueR = measuredR / denominator;
+    double trueX = (measuredX + xTerm) / denominator;
+
+    // Now, convert from rectangular coordinates back to polar coordinates.
+    impedanceMagnitude = sqrt(trueR * trueR + trueX * trueX);
+    impedancePhase = RADIANS_TO_DEGREES * atan2(trueX, trueR);
+}
+
+// This is a purely empirical function to correct observed errors in the real component
+// of measured electrode impedances at sampling rates below 15 kS/s.  At low sampling rates,
+// it is difficult to approximate a smooth sine wave with the on-chip voltage DAC and 10 kHz
+// 2-pole lowpass filter.  This function attempts to somewhat correct for this, but a better
+// solution is to always run impedance measurements at 20 kS/s, where they seem to be most
+// accurate.
+void RHD2000Thread::empiricalResistanceCorrection(double& impedanceMagnitude, double& impedancePhase,
+                                                  double boardSampleRate)
+{
+    // First, convert from polar coordinates to rectangular coordinates.
+    double impedanceR = impedanceMagnitude * cos(DEGREES_TO_RADIANS * impedancePhase);
+    double impedanceX = impedanceMagnitude * sin(DEGREES_TO_RADIANS * impedancePhase);
+
+    // Emprically derived correction factor (i.e., no physical basis for this equation).
+    impedanceR /= 10.0 * exp(-boardSampleRate / 2500.0) * cos(TWO_PI * boardSampleRate / 15000.0) + 1.0;
+
+    // Now, convert from rectangular coordinates back to polar coordinates.
+    impedanceMagnitude = sqrt(impedanceR * impedanceR + impedanceX * impedanceX);
+    impedancePhase = RADIANS_TO_DEGREES * atan2(impedanceX, impedanceR);
+}
+
+void RHD2000Thread::runImpedanceTest(Array<int>& streams, Array<int>& channels, Array<float>& magnitudes, Array<float>& phases)
+{
+    int commandSequenceLength, stream, channel, capRange;
+    double cSeries;
+    vector<int> commandList;
+    int triggerIndex;                       // dummy reference variable; not used
+    queue<Rhd2000DataBlock> bufferQueue;    // dummy reference variable; not used
+    int numdataStreams = evalBoard->getNumEnabledDataStreams();
+
+    bool rhd2164ChipPresent = false;
+    Array<int> enabledStreams;
+    for (stream = 0; stream < MAX_NUM_DATA_STREAMS; ++stream)
+    {
+
+        if (evalBoard->isStreamEnabled(stream))
+        {
+            enabledStreams.add(stream);
+        }
+
+        if (chipId[stream] == CHIP_ID_RHD2164_B)
+        {
+            rhd2164ChipPresent = true;
+        }
+    }
+
+    bool validImpedanceFreq;
+    float actualImpedanceFreq = updateImpedanceFrequency(1000.0, validImpedanceFreq);
+    if (!validImpedanceFreq)
+    {
+        return ;
+    }
+    // Create a command list for the AuxCmd1 slot.
+    commandSequenceLength = chipRegisters.createCommandListZcheckDac(commandList, actualImpedanceFreq, 128.0);
+    evalBoard->uploadCommandList(commandList, Rhd2000EvalBoard::AuxCmd1, 1);
+    evalBoard->selectAuxCommandLength(Rhd2000EvalBoard::AuxCmd1,
+                                      0, commandSequenceLength - 1);
+    bool fastSettleMode = evalBoard->getExternalFastSettle();
+    if (fastSettleMode)
+    {
+        evalBoard->enableExternalFastSettle(false);
+    }
+
+    evalBoard->selectAuxCommandBank(Rhd2000EvalBoard::PortA,
+                                    Rhd2000EvalBoard::AuxCmd1, 1);
+    evalBoard->selectAuxCommandBank(Rhd2000EvalBoard::PortB,
+                                    Rhd2000EvalBoard::AuxCmd1, 1);
+    evalBoard->selectAuxCommandBank(Rhd2000EvalBoard::PortC,
+                                    Rhd2000EvalBoard::AuxCmd1, 1);
+    evalBoard->selectAuxCommandBank(Rhd2000EvalBoard::PortD,
+                                    Rhd2000EvalBoard::AuxCmd1, 1);
+
+    // Select number of periods to measure impedance over
+    int numPeriods = (0.020 * actualImpedanceFreq); // Test each channel for at least 20 msec...
+    if (numPeriods < 5) numPeriods = 5; // ...but always measure across no fewer than 5 complete periods
+    double period = boardSampleRate / actualImpedanceFreq;
+    int numBlocks = ceil((numPeriods + 2.0) * period / 60.0);  // + 2 periods to give time to settle initially
+    if (numBlocks < 2) numBlocks = 2;   // need first block for command to switch channels to take effect.
+
+    actualDspCutoffFreq = chipRegisters.setDspCutoffFreq(desiredDspCutoffFreq);
+    actualLowerBandwidth = chipRegisters.setLowerBandwidth(desiredLowerBandwidth);
+    actualUpperBandwidth = chipRegisters.setUpperBandwidth(desiredUpperBandwidth);
+    chipRegisters.enableDsp(dspEnabled);
+    chipRegisters.enableZcheck(true);
+    commandSequenceLength = chipRegisters.createCommandListRegisterConfig(commandList, false);
+    // Upload version with no ADC calibration to AuxCmd3 RAM Bank 1.
+    evalBoard->uploadCommandList(commandList, Rhd2000EvalBoard::AuxCmd3, 3);
+    evalBoard->selectAuxCommandLength(Rhd2000EvalBoard::AuxCmd3, 0, commandSequenceLength - 1);
+    evalBoard->selectAuxCommandBank(Rhd2000EvalBoard::PortA, Rhd2000EvalBoard::AuxCmd3, 3);
+    evalBoard->selectAuxCommandBank(Rhd2000EvalBoard::PortB, Rhd2000EvalBoard::AuxCmd3, 3);
+    evalBoard->selectAuxCommandBank(Rhd2000EvalBoard::PortC, Rhd2000EvalBoard::AuxCmd3, 3);
+    evalBoard->selectAuxCommandBank(Rhd2000EvalBoard::PortD, Rhd2000EvalBoard::AuxCmd3, 3);
+
+    evalBoard->setContinuousRunMode(false);
+    evalBoard->setMaxTimeStep(SAMPLES_PER_DATA_BLOCK * numBlocks);
+
+    // Create matrices of doubles of size (numStreams x 32 x 3) to store complex amplitudes
+    // of all amplifier channels (32 on each data stream) at three different Cseries values.
+    std::vector<std::vector<std::vector<double>>>  measuredMagnitude;
+    std::vector<std::vector<std::vector<double>>>  measuredPhase;
+
+    measuredMagnitude.resize(evalBoard->getNumEnabledDataStreams());
+    measuredPhase.resize(evalBoard->getNumEnabledDataStreams());
+    for (int i = 0; i < evalBoard->getNumEnabledDataStreams(); ++i)
+    {
+        measuredMagnitude[i].resize(32);
+        measuredPhase[i].resize(32);
+        for (int j = 0; j < 32; ++j)
+        {
+            measuredMagnitude[i][j].resize(3);
+            measuredPhase[i][j].resize(3);
+        }
+    }
+
+
+
+    double distance, minDistance, current, Cseries;
+    double impedanceMagnitude, impedancePhase;
+
+    const double bestAmplitude = 250.0;  // we favor voltage readings that are closest to 250 uV: not too large,
+    // and not too small.
+    const double dacVoltageAmplitude = 128 * (1.225 / 256);  // this assumes the DAC amplitude was set to 128
+    const double parasiticCapacitance = 14.0e-12;  // 14 pF: an estimate of on-chip parasitic capacitance,
+    // including 10 pF of amplifier input capacitance.
+    double relativeFreq = actualImpedanceFreq / boardSampleRate;
+
+    int bestAmplitudeIndex;
+
+    // We execute three complete electrode impedance measurements: one each with
+    // Cseries set to 0.1 pF, 1 pF, and 10 pF.  Then we select the best measurement
+    // for each channel so that we achieve a wide impedance measurement range.
+    for (capRange = 0; capRange < 3; ++ capRange)
+    {
+
+
+        switch (capRange)
+        {
+            case 0:
+                chipRegisters.setZcheckScale(Rhd2000Registers::ZcheckCs100fF);
+                cSeries = 0.1e-12;
+                cout << "setting capacitance to 0.1pF"  << endl;
+                break;
+            case 1:
+                chipRegisters.setZcheckScale(Rhd2000Registers::ZcheckCs1pF);
+                cSeries = 1.0e-12;
+                cout << "setting capacitance to 1pF"  << endl;
+                break;
+            case 2:
+                chipRegisters.setZcheckScale(Rhd2000Registers::ZcheckCs10pF);
+                cSeries = 10.0e-12;
+                cout << "setting capacitance to 10pF"  << endl;
+                break;
+        }
+
+        // Check all 32 channels across all active data streams.
+        for (channel = 0; channel < 32; ++channel)
+        {
+            cout << "running impedance on channel " << channel << endl;
+
+            chipRegisters.setZcheckChannel(channel);
+            commandSequenceLength =
+                chipRegisters.createCommandListRegisterConfig(commandList, false);
+            // Upload version with no ADC calibration to AuxCmd3 RAM Bank 1.
+            evalBoard->uploadCommandList(commandList, Rhd2000EvalBoard::AuxCmd3, 3);
+
+            evalBoard->run();
+            while (evalBoard->isRunning())
+            {
+
+            }
+            queue<Rhd2000DataBlock> dataQueue;
+            evalBoard->readDataBlocks(numBlocks, dataQueue);
+            loadAmplifierData(dataQueue, numBlocks, numdataStreams);
+            for (stream = 0; stream < numdataStreams; ++stream)
+            {
+                if (chipId[stream] != CHIP_ID_RHD2164_B)
+                {
+                    measureComplexAmplitude(measuredMagnitude, measuredPhase,
+                                            capRange, stream, channel,  numBlocks, boardSampleRate,
+                                            actualImpedanceFreq, numPeriods);
+                }
+            }
+
+            // If an RHD2164 chip is plugged in, we have to set the Zcheck select register to channels 32-63
+            // and repeat the previous steps.
+            if (rhd2164ChipPresent)
+            {
+                chipRegisters.setZcheckChannel(channel + 32); // address channels 32-63
+                commandSequenceLength =
+                    chipRegisters.createCommandListRegisterConfig(commandList, false);
+                // Upload version with no ADC calibration to AuxCmd3 RAM Bank 1.
+                evalBoard->uploadCommandList(commandList, Rhd2000EvalBoard::AuxCmd3, 3);
+
+                evalBoard->run();
+                while (evalBoard->isRunning())
+                {
+
+                }
+                evalBoard->readDataBlocks(numBlocks, dataQueue);
+                loadAmplifierData(dataQueue, numBlocks, numdataStreams);
+
+                for (stream = 0; stream < evalBoard->getNumEnabledDataStreams(); ++stream)
+                {
+                    if (chipId[stream] == CHIP_ID_RHD2164_B)
+                    {
+                        measureComplexAmplitude(measuredMagnitude, measuredPhase,
+                                                capRange, stream, channel,  numBlocks, boardSampleRate,
+                                                actualImpedanceFreq, numPeriods);
+                    }
+                }
+            }
+        }
+    }
+
+    streams.clear();
+    channels.clear();
+    magnitudes.clear();
+    phases.clear();
+
+    for (stream = 0; stream < evalBoard->getNumEnabledDataStreams(); ++stream)
+    {
+        for (channel = 0; channel < 32; ++channel)
+        {
+            if (1)
+            {
+                minDistance = 9.9e99;  // ridiculously large number
+                for (capRange = 0; capRange < 3; ++capRange)
+                {
+                    // Find the measured amplitude that is closest to bestAmplitude on a logarithmic scale
+                    distance = abs(log(measuredMagnitude[stream][channel][capRange] / bestAmplitude));
+                    if (distance < minDistance)
+                    {
+                        bestAmplitudeIndex = capRange;
+                        minDistance = distance;
+                    }
+                }
+                switch (bestAmplitudeIndex)
+                {
+                    case 0:
+                        Cseries = 0.1e-12;
+                        break;
+                    case 1:
+                        Cseries = 1.0e-12;
+                        break;
+                    case 2:
+                        Cseries = 10.0e-12;
+                        break;
+                }
+
+                // Calculate current amplitude produced by on-chip voltage DAC
+                current = TWO_PI * actualImpedanceFreq * dacVoltageAmplitude * Cseries;
+
+                // Calculate impedance magnitude from calculated current and measured voltage.
+                impedanceMagnitude = 1.0e-6 * (measuredMagnitude[stream][channel][bestAmplitudeIndex] / current) *
+                                     (18.0 * relativeFreq * relativeFreq + 1.0);
+
+                // Calculate impedance phase, with small correction factor accounting for the
+                // 3-command SPI pipeline delay.
+                impedancePhase = measuredPhase[stream][channel][bestAmplitudeIndex] + (360.0 * (3.0 / period));
+
+                // Factor out on-chip parasitic capacitance from impedance measurement.
+                factorOutParallelCapacitance(impedanceMagnitude, impedancePhase, actualImpedanceFreq,
+                                             parasiticCapacitance);
+
+                // Perform empirical resistance correction to improve accuarcy at sample rates below
+                // 15 kS/s.
+                empiricalResistanceCorrection(impedanceMagnitude, impedancePhase,
+                                              boardSampleRate);
+
+                streams.add(enabledStreams[stream]);
+                channels.add(channel);
+                magnitudes.add(impedanceMagnitude);
+                phases.add(impedancePhase);
+
+                if (impedanceMagnitude > 1000000)
+                    cout << "stream " << stream << " channel " << 1+channel << " magnitude: " <<  String(impedanceMagnitude/1e6,2) << " mOhm , phase : " <<impedancePhase << endl;
+                else
+                    cout << "stream " << stream << " channel " << 1+channel << " magnitude: " <<  String(impedanceMagnitude/1e3,2) << " kOhm , phase : " <<impedancePhase << endl;
+
+            }
+        }
+    }
+
+    evalBoard->setContinuousRunMode(false);
+    evalBoard->setMaxTimeStep(0);
+    evalBoard->flush();
+
+    // Switch back to flatline
+    evalBoard->selectAuxCommandBank(Rhd2000EvalBoard::PortA, Rhd2000EvalBoard::AuxCmd1, 0);
+    evalBoard->selectAuxCommandBank(Rhd2000EvalBoard::PortB, Rhd2000EvalBoard::AuxCmd1, 0);
+    evalBoard->selectAuxCommandBank(Rhd2000EvalBoard::PortC, Rhd2000EvalBoard::AuxCmd1, 0);
+    evalBoard->selectAuxCommandBank(Rhd2000EvalBoard::PortD, Rhd2000EvalBoard::AuxCmd1, 0);
+    evalBoard->selectAuxCommandLength(Rhd2000EvalBoard::AuxCmd1, 0, 1);
+
+    evalBoard->selectAuxCommandBank(Rhd2000EvalBoard::PortA, Rhd2000EvalBoard::AuxCmd3,
+                                    fastSettleEnabled ? 2 : 1);
+    evalBoard->selectAuxCommandBank(Rhd2000EvalBoard::PortB, Rhd2000EvalBoard::AuxCmd3,
+                                    fastSettleEnabled ? 2 : 1);
+    evalBoard->selectAuxCommandBank(Rhd2000EvalBoard::PortC, Rhd2000EvalBoard::AuxCmd3,
+                                    fastSettleEnabled ? 2 : 1);
+    evalBoard->selectAuxCommandBank(Rhd2000EvalBoard::PortD, Rhd2000EvalBoard::AuxCmd3,
+                                    fastSettleEnabled ? 2 : 1);
+
+    if (fastSettleMode)
+    {
+        evalBoard->enableExternalFastSettle(true);
+    }
+}