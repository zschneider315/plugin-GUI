/*
------------------------------------------------------------------

This file is part of the Open Ephys GUI
Copyright (C) 2013 Open Ephys

------------------------------------------------------------------

This program is free software: you can redistribute it and/or modify
it under the terms of the GNU General Public License as published by
the Free Software Foundation, either version 3 of the License, or
(at your option) any later version.

This program is distributed in the hope that it will be useful,
but WITHOUT ANY WARRANTY; without even the implied warranty of
MERCHANTABILITY or FITNESS FOR A PARTICULAR PURPOSE.  See the
GNU General Public License for more details.

You should have received a copy of the GNU General Public License
along with this program.  If not, see <http://www.gnu.org/licenses/>.

*/

#include "RecordNode.h"
#include "ProcessorGraph.h"
#include "../UI/EditorViewport.h"
#include "../UI/ControlPanel.h"

#define EVERY_ENGINE for(int eng = 0; eng < engineArray.size(); eng++) engineArray[eng]



#include "Channel.h"

RecordNode::RecordNode()
    : GenericProcessor("Record Node"),
      newDirectoryNeeded(true),  timestamp(0)
{

    isProcessing = false;
    isRecording = false;
    allFilesOpened = false;
    signalFilesShouldClose = false;

    signalFilesShouldClose = false;

    settings.numInputs = 2048;
    settings.numOutputs = 0;

    recordingNumber = 0;

    spikeElectrodeIndex = 0;

    experimentNumber = 0;
    hasRecorded = false;

    // 128 inputs, 0 outputs
    setPlayConfigDetails(getNumInputs(),getNumOutputs(),44100.0,128);

}


RecordNode::~RecordNode()
{

}

void RecordNode::setChannel(Channel* ch)
{

    int channelNum = channelPointers.indexOf(ch);

    std::cout << "Record node setting channel to " << channelNum << std::endl;

    setCurrentChannel(channelNum);

    // for (int i = 0; i < con.size(); i++)
    // {

    // 	if (continuousChannels[i].nodeId == id &&
    // 		continuousChannels[i].chan == chan)
    // 	{
    // 		std::cout << "Found channel " << i << std::endl;
    // 		setCurrentChannel(i);
    // 		break;
    // 	}

    // }
}

void RecordNode::setChannelStatus(Channel* ch, bool status)
{

    //std::cout << "Setting channel status!" << std::endl;
    setChannel(ch);

    if (status)
        setParameter(2, 1.0f);
    else
        setParameter(2, 0.0f);

}

// void RecordNode::enableCurrentChannel(bool state)
// {
// 	continuousChannels[nextAvailableChannel].isRecording = state;
// }

void RecordNode::resetConnections()
{
    //std::cout << "Resetting connections" << std::endl;
    nextAvailableChannel = 0;
    wasConnected = false;
    spikeElectrodeIndex = 0;

    channelPointers.clear();
    eventChannelPointers.clear();
    spikeElectrodePointers.clear();

    EVERY_ENGINE->resetChannels();

}

void RecordNode::filenameComponentChanged(FilenameComponent* fnc)
{

    //std::cout << "Got a new file" << std::endl;
    dataDirectory = fnc->getCurrentFile();
    // std::cout << "File name: " << dataDirectory.getFullPathName();
    // if (dataDirectory.isDirectory())
    //     std::cout << " is a directory." << std::endl;
    // else
    //     std::cout << " is NOT a directory." << std::endl;

    //createNewDirectory();



}


void RecordNode::addInputChannel(GenericProcessor* sourceNode, int chan)
{

    if (chan != getProcessorGraph()->midiChannelIndex)
    {

        int channelIndex = getNextChannel(false);

        channelPointers.add(sourceNode->channels[chan]);
        setPlayConfigDetails(channelIndex+1,0,44100.0,128);

        //   std::cout << channelIndex << std::endl;

        channelPointers[channelIndex]->recordIndex = channelIndex;

        EVERY_ENGINE->addChannel(channelIndex,channelPointers[channelIndex]);

    }
    else
    {

        for (int n = 0; n < sourceNode->eventChannels.size(); n++)
        {

            eventChannelPointers.add(sourceNode->eventChannels[n]);

        }

    }

}

<<<<<<< HEAD
=======
void RecordNode::updateFileName(Channel* ch)
{
    String filename = rootFolder.getFullPathName();
    filename += rootFolder.separatorString;

    if (!ch->isEventChannel)
    {
        filename += ch->nodeId;
        filename += "_";
        filename += ch->name;

        if (appendTrialNum)
        {
            filename += "_";
            filename += trialNum;
        }

        filename += ".continuous";
    }
    else
    {
        filename += "all_channels.events";
    }


    ch->filename = filename;
    ch->file = 0;


    //std::cout << "Updating " << filename << std::endl;

}

void RecordNode::updateTrialNumber()
{
    trialNum++;
}

void RecordNode::appendTrialNumber(bool t)
{
    appendTrialNum = t;
}

>>>>>>> 368ea7a4
void RecordNode::createNewDirectory()
{
    std::cout << "Creating new directory." << std::endl;

    rootFolder = File(dataDirectory.getFullPathName() + File::separator + generateDirectoryName());
    newDirectoryNeeded = false;
<<<<<<< HEAD

}

=======

    trialNum = 0;

}

void RecordNode::createNewFiles()
{
    for (int i = 0; i < channelPointers.size(); i++)
    {
        updateFileName(channelPointers[i]);
    }

}

>>>>>>> 368ea7a4
String RecordNode::generateDirectoryName()
{
    Time calendar = Time::getCurrentTime();

    Array<int> t;
    t.add(calendar.getYear());
    t.add(calendar.getMonth()+1); // January = 0
    t.add(calendar.getDayOfMonth());
    t.add(calendar.getHours());
    t.add(calendar.getMinutes());
    t.add(calendar.getSeconds());

    String filename = getControlPanel()->getTextToPrepend();

    String datestring = "";

    for (int n = 0; n < t.size(); n++)
    {
        if (t[n] < 10)
            datestring += "0";

        datestring += t[n];

        if (n == 2)
            datestring += "_";
        else if (n < 5)
            datestring += "-";
    }

    getControlPanel()->setDateText(datestring);

    filename += datestring;
    filename += getControlPanel()->getTextToAppend();

    return filename;

}

String RecordNode::generateDateString()
{
    Time calendar = Time::getCurrentTime();

    String datestring;

    datestring += String(calendar.getDayOfMonth());
    datestring += "-";
    datestring += calendar.getMonthName(true);
    datestring += "-";
    datestring += String(calendar.getYear());
    datestring += " ";

    int hrs, mins, secs;
    hrs = calendar.getHours();
    mins = calendar.getMinutes();
    secs = calendar.getSeconds();

    datestring += hrs;

    if (mins < 10)
        datestring += 0;

    datestring += mins;

    if (secs < 0)
        datestring += 0;

    datestring += secs;

    return datestring;

}


void RecordNode::setParameter(int parameterIndex, float newValue)
{
    //editor->updateParameterButtons(parameterIndex);

    // 0 = stop recording
    // 1 = start recording
    // 2 = toggle individual channel (0.0f = OFF, anything else = ON)

    if (parameterIndex == 1)
    {

        isRecording = true;
<<<<<<< HEAD
        hasRecorded = true;
=======
>>>>>>> 368ea7a4
        // std::cout << "START RECORDING." << std::endl;

        if (newDirectoryNeeded)
        {
            createNewDirectory();
            recordingNumber = 0;
            experimentNumber = 1;
            EVERY_ENGINE->directoryChanged();
        }
        else
        {
            recordingNumber++; // increment recording number within this directory
        }

        if (!rootFolder.exists())
        {
            rootFolder.createDirectory();
            String settingsFileName = rootFolder.getFullPathName() + File::separator + "settings.xml";
            getEditorViewport()->saveState(File(settingsFileName));
        }

<<<<<<< HEAD
        EVERY_ENGINE->openFiles(rootFolder, experimentNumber, recordingNumber);
=======
        createNewFiles();

        openFile(eventChannel);

        blockIndex = 0; // reset index


        // create / open necessary files
        for (int i = 0; i < channelPointers.size(); i++)
        {
            // std::cout << "Checking channel " << i << std::endl;

            if (channelPointers[i]->getRecordState())
            {
                openFile(channelPointers[i]);
            }
        }
>>>>>>> 368ea7a4

        allFilesOpened = true;

    }
    else if (parameterIndex == 0)
    {


        // std::cout << "STOP RECORDING." << std::endl;

        if (isRecording)
        {

            // close necessary files
            signalFilesShouldClose = true;

        }

        isRecording = false;


    }
    else if (parameterIndex == 2)
    {

        if (isProcessing)
        {

            std::cout << "Toggling channel " << currentChannel << std::endl;

            if (isRecording)
            {
                //Toggling channels while recording isn't allowed. Code shouldn't reach here.
                //In case it does, display an error and exit.
                sendActionMessage("Toggling record channels while recording is not allowed");
                std::cout << "ERROR: Wrong code section reached\n Toggling record channels while recording is not allowed." << std::endl;
                return;
            }

            if (newValue == 0.0f)
            {
                channelPointers[currentChannel]->setRecordState(false);
            }
            else
            {
                channelPointers[currentChannel]->setRecordState(true);
            }
        }
    }
}

<<<<<<< HEAD
=======
void RecordNode::openFile(Channel* ch)
{
    std::cout << "OPENING FILE: " << ch->filename << std::endl;

    File f = File(ch->filename);
    FILE* chFile;

    bool fileExists = f.exists();

    diskWriteLock.enter();

    chFile = fopen(ch->filename.toUTF8(), "ab");

    if (!fileExists)
    {
        // create and write header
        std::cout << "Writing header." << std::endl;
        String header = generateHeader(ch);
        //std::cout << header << std::endl;
        std::cout << "File ID: " << chFile << ", number of bytes: " << header.getNumBytesAsUTF8() << std::endl;


        fwrite(header.toUTF8(), 1, header.getNumBytesAsUTF8(), chFile);

        std::cout << "Wrote header." << std::endl;

        std::cout << "Block index: " << blockIndex << std::endl;

    }
    else
    {
        std::cout << "File already exists, just opening." << std::endl;
    }

    diskWriteLock.exit();

    //To avoid a race condition resulting on data written before the header,
    //do not assign the channel pointer until the header has been written
    ch->file = chFile;


}

void RecordNode::closeFile(Channel* ch)
{

    diskWriteLock.enter();

    std::cout << "CLOSING FILE: " << ch->filename << std::endl;
    if (ch->file != NULL)
        fclose(ch->file);

    diskWriteLock.exit();
}

String RecordNode::generateHeader(Channel* ch)
{

    String header = "header.format = 'Open Ephys Data Format'; \n";

    header += "header.version = 0.2;";
    header += "header.header_bytes = ";
    header += String(HEADER_SIZE);
    header += ";\n";

    if (ch->isEventChannel)
    {
        header += "header.description = 'each record contains one 64-bit timestamp, one 16-bit sample position, one uint8 event type, one uint8 processor ID, one uint8 event ID, one uint8 event channel, and one uint16 recordingNumber'; \n";

    }
    else
    {
        header += "header.description = 'each record contains one 64-bit timestamp, one 16-bit sample count (N), 1 uint16 recordingNumber, N 16-bit samples, and one 10-byte record marker (0 1 2 3 4 5 6 7 8 255)'; \n";
    }


    header += "header.date_created = '";
    header += generateDateString();
    header += "';\n";

    header += "header.channel = '";
    header += ch->name;
    header += "';\n";

    if (ch->isEventChannel)
    {

        header += "header.channelType = 'Event';\n";
    }
    else
    {
        header += "header.channelType = 'Continuous';\n";
    }

    header += "header.sampleRate = ";
    // all channels need to have the same sample rate under the current scheme
    header += String(channelPointers[0]->sampleRate);
    header += ";\n";
    header += "header.blockLength = ";
    header += BLOCK_LENGTH;
    header += ";\n";
    header += "header.bufferSize = ";
    header += getAudioComponent()->getBufferSize();
    header += ";\n";
    header += "header.bitVolts = ";
    header += String(ch->bitVolts);
    header += ";\n";

    header = header.paddedRight(' ', HEADER_SIZE);

    //std::cout << header << std::endl;

    return header;

}

>>>>>>> 368ea7a4
void RecordNode::closeAllFiles()
{
    if (allFilesOpened)
    {
        EVERY_ENGINE->closeFiles();
        allFilesOpened = false;
    }
}

bool RecordNode::enable()
{
    if (hasRecorded)
    {
        hasRecorded = false;
        experimentNumber++;
    }

    //When starting a recording, if a new directory is needed it gets rewritten. Else is incremented by one.
    recordingNumber = -1;
    EVERY_ENGINE->startAcquisition();
    isProcessing = true;
    return true;
}


bool RecordNode::disable()
{
    // close files if necessary
    setParameter(0, 10.0f);

    if (isProcessing)
        closeAllFiles();

    isProcessing = false;

    return true;
}

float RecordNode::getFreeSpace()
{
    return 1.0f - float(dataDirectory.getBytesFreeOnVolume())/float(dataDirectory.getVolumeTotalSize());
}

<<<<<<< HEAD
=======
void RecordNode::writeContinuousBuffer(const float* data, int nSamples, int channel)
{

    // check to see if the file exists
    if (channelPointers[channel]->file == NULL)
        return;

    // scale the data back into the range of int16
    float scaleFactor =  float(0x7fff) * channelPointers[channel]->bitVolts;
    for (int n = 0; n < nSamples; n++)
    {
        *(continuousDataFloatBuffer+n) = *(data+n) / scaleFactor;
    }
    AudioDataConverters::convertFloatToInt16BE(continuousDataFloatBuffer, continuousDataIntegerBuffer, nSamples);

    if (blockIndex == 0)
    {
        writeTimestampAndSampleCount(channelPointers[channel]->file);
    }

    diskWriteLock.enter();

    size_t count = fwrite(continuousDataIntegerBuffer, // ptr
                          2,                               // size of each element
                          nSamples,                        // count
                          channelPointers[channel]->file); // ptr to FILE object

    jassert(count == nSamples); // make sure all the data was written

    diskWriteLock.exit();

    if (blockIndex + nSamples == BLOCK_LENGTH)
    {
        writeRecordMarker(channelPointers[channel]->file);
    }

}

void RecordNode::writeTimestampAndSampleCount(FILE* file)
{


    diskWriteLock.enter();

    uint16 samps = BLOCK_LENGTH;

    fwrite(&timestamp,                       // ptr
           8,                               // size of each element
           1,                               // count
           file); // ptr to FILE object

    fwrite(&samps,                           // ptr
           2,                               // size of each element
           1,                               // count
           file); // ptr to FILE object

    fwrite(&recordingNumber,                         // ptr
           2,                               // size of each element
           1,                               // count
           file); // ptr to FILE object

    diskWriteLock.exit();

}

void RecordNode::writeRecordMarker(FILE* file)
{
    // write a 10-byte marker indicating the end of a record

    diskWriteLock.enter();
    fwrite(recordMarker,        // ptr
           1,                   // size of each element
           10,                  // count
           file);               // ptr to FILE object

    diskWriteLock.exit();

}

void RecordNode::writeEventBuffer(MidiMessage& event, int samplePosition) //, int node, int channel)
{
    // find file and write samples to disk
    // std::cout << "Received event!" << std::endl;

    if (eventChannel->file == NULL)
        return;

    const uint8* dataptr = event.getRawData();

    if (event.getNoteNumber() > 0) // processor ID > 0
    {
        uint64 samplePos = (uint64) samplePosition;

        int64 eventTimestamp = timestamp + samplePos; // add the sample position to the buffer timestamp

        diskWriteLock.enter();

        fwrite(&eventTimestamp,					// ptr
               8,   							// size of each element
               1, 		  						// count
               eventChannel->file);   			// ptr to FILE object

        fwrite(&samplePos,							// ptr
               2,   							// size of each element
               1, 		  						// count
               eventChannel->file);   			// ptr to FILE object

        // write 1st four bytes of event (type, nodeId, eventId, eventChannel)
        fwrite(dataptr, 1, 4, eventChannel->file);

        // write recording number
        fwrite(&recordingNumber,                     // ptr
               2,                               // size of each element
               1,                               // count
               eventChannel->file);             // ptr to FILE object

        diskWriteLock.exit();
    }

}
>>>>>>> 368ea7a4

void RecordNode::handleEvent(int eventType, MidiMessage& event, int samplePosition)
{
    if (eventType == TTL)
    {
        if (event.getNoteNumber() > 0) // processor ID > 0
        {
            EVERY_ENGINE->writeEvent(eventType, event, samplePosition);
        }
    }
    else if (eventType == TIMESTAMP)
    {
        const uint8* dataptr = event.getRawData();

        // // double-check buffer contents:s
        // std::cout << (int) *(dataptr + 11) << " " <<
        //             (int) *(dataptr + 10) << " " <<
        //             (int) *(dataptr + 9) << " " <<
        //             (int) *(dataptr + 8) << " " <<
        //             (int) *(dataptr + 7) << " " <<
        //             (int) *(dataptr + 6) << " " <<
        //             (int) *(dataptr + 5) << " " <<
        //             (int) *(dataptr + 4) << std::endl;

        memcpy(&timestamp, dataptr + 4, 8); // remember to skip first four bytes
        EVERY_ENGINE->updateTimeStamp(timestamp);
    }

}

void RecordNode::process(AudioSampleBuffer& buffer,
                         MidiBuffer& events,
                         int& nSamples)
{

    if (isRecording && allFilesOpened)
    {

        // FIRST: cycle through events -- extract the TTLs and the timestamps
        checkForEvents(events);

        // SECOND: write channel data
        if (channelPointers.size() > 0)
        {
<<<<<<< HEAD
            EVERY_ENGINE->writeData(buffer,nSamples);
=======

            while (samplesWritten < nSamples) // there are still unwritten samples in the buffer
            {

                int numSamplesToWrite = nSamples - samplesWritten; // samples remaining in the buffer

                if (blockIndex + numSamplesToWrite < BLOCK_LENGTH) // we still have space in this block
                {

                    for (int i = 0; i < buffer.getNumChannels(); i++)
                    {

                        if (channelPointers[i]->getRecordState())
                        {
                            // write buffer to disk!
                            writeContinuousBuffer(buffer.getReadPointer(i,samplesWritten),
                                                  numSamplesToWrite,
                                                  i);

                        }
                    }

                    // update our variables
                    samplesWritten += numSamplesToWrite;
                    timestamp += numSamplesToWrite;
                    blockIndex += numSamplesToWrite;

                }
                else // there's not enough space left in this block for all remaining samples
                {

                    numSamplesToWrite = BLOCK_LENGTH - blockIndex;

                    for (int i = 0; i < buffer.getNumChannels(); i++)
                    {

                        if (channelPointers[i]->getRecordState())
                        {
                            // write buffer to disk!
                            writeContinuousBuffer(buffer.getReadPointer(i,samplesWritten),
                                                  numSamplesToWrite,
                                                  i);

                            //std::cout << "Record channel " << i << std::endl;
                        }
                    }

                    // update our variables
                    samplesWritten += numSamplesToWrite;
                    timestamp += numSamplesToWrite;
                    blockIndex = 0; // back to the beginning of the block

                }
            }
>>>>>>> 368ea7a4
        }

        //  std::cout << nSamples << " " << samplesWritten << " " << blockIndex << std::endl;

        return;

    }

    // this is intended to prevent parameter changes from closing files
    // before recording stops
    if (signalFilesShouldClose)
    {
        closeAllFiles();
        signalFilesShouldClose = false;
    }

}

void RecordNode::registerProcessor(GenericProcessor* sourceNode)
{
    EVERY_ENGINE->registerProcessor(sourceNode);
}

Channel* RecordNode::getDataChannel(int index)
{
    return channelPointers[index];
}

void RecordNode::registerRecordEngine(RecordEngine* engine)
{
    engineArray.add(engine);
}

void RecordNode::registerSpikeSource(GenericProcessor* processor)
{
    EVERY_ENGINE->registerSpikeSource(processor);
}

int RecordNode::addSpikeElectrode(SpikeRecordInfo* elec)
{
    elec->recordIndex=spikeElectrodeIndex;
    spikeElectrodePointers.add(elec);
    EVERY_ENGINE->addSpikeElectrode(spikeElectrodeIndex,elec);
    return spikeElectrodeIndex++;
}

void RecordNode::writeSpike(SpikeObject& spike, int electrodeIndex)
{
    EVERY_ENGINE->writeSpike(spike,electrodeIndex);
}

SpikeRecordInfo* RecordNode::getSpikeElectrode(int index)
{
    return spikeElectrodePointers[index];
}<|MERGE_RESOLUTION|>--- conflicted
+++ resolved
@@ -171,78 +171,16 @@
 
 }
 
-<<<<<<< HEAD
-=======
-void RecordNode::updateFileName(Channel* ch)
-{
-    String filename = rootFolder.getFullPathName();
-    filename += rootFolder.separatorString;
-
-    if (!ch->isEventChannel)
-    {
-        filename += ch->nodeId;
-        filename += "_";
-        filename += ch->name;
-
-        if (appendTrialNum)
-        {
-            filename += "_";
-            filename += trialNum;
-        }
-
-        filename += ".continuous";
-    }
-    else
-    {
-        filename += "all_channels.events";
-    }
-
-
-    ch->filename = filename;
-    ch->file = 0;
-
-
-    //std::cout << "Updating " << filename << std::endl;
-
-}
-
-void RecordNode::updateTrialNumber()
-{
-    trialNum++;
-}
-
-void RecordNode::appendTrialNumber(bool t)
-{
-    appendTrialNum = t;
-}
-
->>>>>>> 368ea7a4
 void RecordNode::createNewDirectory()
 {
     std::cout << "Creating new directory." << std::endl;
 
     rootFolder = File(dataDirectory.getFullPathName() + File::separator + generateDirectoryName());
     newDirectoryNeeded = false;
-<<<<<<< HEAD
-
-}
-
-=======
-
-    trialNum = 0;
-
-}
-
-void RecordNode::createNewFiles()
-{
-    for (int i = 0; i < channelPointers.size(); i++)
-    {
-        updateFileName(channelPointers[i]);
-    }
-
-}
-
->>>>>>> 368ea7a4
+
+
+}
+
 String RecordNode::generateDirectoryName()
 {
     Time calendar = Time::getCurrentTime();
@@ -328,10 +266,7 @@
     {
 
         isRecording = true;
-<<<<<<< HEAD
         hasRecorded = true;
-=======
->>>>>>> 368ea7a4
         // std::cout << "START RECORDING." << std::endl;
 
         if (newDirectoryNeeded)
@@ -353,27 +288,7 @@
             getEditorViewport()->saveState(File(settingsFileName));
         }
 
-<<<<<<< HEAD
         EVERY_ENGINE->openFiles(rootFolder, experimentNumber, recordingNumber);
-=======
-        createNewFiles();
-
-        openFile(eventChannel);
-
-        blockIndex = 0; // reset index
-
-
-        // create / open necessary files
-        for (int i = 0; i < channelPointers.size(); i++)
-        {
-            // std::cout << "Checking channel " << i << std::endl;
-
-            if (channelPointers[i]->getRecordState())
-            {
-                openFile(channelPointers[i]);
-            }
-        }
->>>>>>> 368ea7a4
 
         allFilesOpened = true;
 
@@ -425,125 +340,6 @@
     }
 }
 
-<<<<<<< HEAD
-=======
-void RecordNode::openFile(Channel* ch)
-{
-    std::cout << "OPENING FILE: " << ch->filename << std::endl;
-
-    File f = File(ch->filename);
-    FILE* chFile;
-
-    bool fileExists = f.exists();
-
-    diskWriteLock.enter();
-
-    chFile = fopen(ch->filename.toUTF8(), "ab");
-
-    if (!fileExists)
-    {
-        // create and write header
-        std::cout << "Writing header." << std::endl;
-        String header = generateHeader(ch);
-        //std::cout << header << std::endl;
-        std::cout << "File ID: " << chFile << ", number of bytes: " << header.getNumBytesAsUTF8() << std::endl;
-
-
-        fwrite(header.toUTF8(), 1, header.getNumBytesAsUTF8(), chFile);
-
-        std::cout << "Wrote header." << std::endl;
-
-        std::cout << "Block index: " << blockIndex << std::endl;
-
-    }
-    else
-    {
-        std::cout << "File already exists, just opening." << std::endl;
-    }
-
-    diskWriteLock.exit();
-
-    //To avoid a race condition resulting on data written before the header,
-    //do not assign the channel pointer until the header has been written
-    ch->file = chFile;
-
-
-}
-
-void RecordNode::closeFile(Channel* ch)
-{
-
-    diskWriteLock.enter();
-
-    std::cout << "CLOSING FILE: " << ch->filename << std::endl;
-    if (ch->file != NULL)
-        fclose(ch->file);
-
-    diskWriteLock.exit();
-}
-
-String RecordNode::generateHeader(Channel* ch)
-{
-
-    String header = "header.format = 'Open Ephys Data Format'; \n";
-
-    header += "header.version = 0.2;";
-    header += "header.header_bytes = ";
-    header += String(HEADER_SIZE);
-    header += ";\n";
-
-    if (ch->isEventChannel)
-    {
-        header += "header.description = 'each record contains one 64-bit timestamp, one 16-bit sample position, one uint8 event type, one uint8 processor ID, one uint8 event ID, one uint8 event channel, and one uint16 recordingNumber'; \n";
-
-    }
-    else
-    {
-        header += "header.description = 'each record contains one 64-bit timestamp, one 16-bit sample count (N), 1 uint16 recordingNumber, N 16-bit samples, and one 10-byte record marker (0 1 2 3 4 5 6 7 8 255)'; \n";
-    }
-
-
-    header += "header.date_created = '";
-    header += generateDateString();
-    header += "';\n";
-
-    header += "header.channel = '";
-    header += ch->name;
-    header += "';\n";
-
-    if (ch->isEventChannel)
-    {
-
-        header += "header.channelType = 'Event';\n";
-    }
-    else
-    {
-        header += "header.channelType = 'Continuous';\n";
-    }
-
-    header += "header.sampleRate = ";
-    // all channels need to have the same sample rate under the current scheme
-    header += String(channelPointers[0]->sampleRate);
-    header += ";\n";
-    header += "header.blockLength = ";
-    header += BLOCK_LENGTH;
-    header += ";\n";
-    header += "header.bufferSize = ";
-    header += getAudioComponent()->getBufferSize();
-    header += ";\n";
-    header += "header.bitVolts = ";
-    header += String(ch->bitVolts);
-    header += ";\n";
-
-    header = header.paddedRight(' ', HEADER_SIZE);
-
-    //std::cout << header << std::endl;
-
-    return header;
-
-}
-
->>>>>>> 368ea7a4
 void RecordNode::closeAllFiles()
 {
     if (allFilesOpened)
@@ -587,129 +383,6 @@
     return 1.0f - float(dataDirectory.getBytesFreeOnVolume())/float(dataDirectory.getVolumeTotalSize());
 }
 
-<<<<<<< HEAD
-=======
-void RecordNode::writeContinuousBuffer(const float* data, int nSamples, int channel)
-{
-
-    // check to see if the file exists
-    if (channelPointers[channel]->file == NULL)
-        return;
-
-    // scale the data back into the range of int16
-    float scaleFactor =  float(0x7fff) * channelPointers[channel]->bitVolts;
-    for (int n = 0; n < nSamples; n++)
-    {
-        *(continuousDataFloatBuffer+n) = *(data+n) / scaleFactor;
-    }
-    AudioDataConverters::convertFloatToInt16BE(continuousDataFloatBuffer, continuousDataIntegerBuffer, nSamples);
-
-    if (blockIndex == 0)
-    {
-        writeTimestampAndSampleCount(channelPointers[channel]->file);
-    }
-
-    diskWriteLock.enter();
-
-    size_t count = fwrite(continuousDataIntegerBuffer, // ptr
-                          2,                               // size of each element
-                          nSamples,                        // count
-                          channelPointers[channel]->file); // ptr to FILE object
-
-    jassert(count == nSamples); // make sure all the data was written
-
-    diskWriteLock.exit();
-
-    if (blockIndex + nSamples == BLOCK_LENGTH)
-    {
-        writeRecordMarker(channelPointers[channel]->file);
-    }
-
-}
-
-void RecordNode::writeTimestampAndSampleCount(FILE* file)
-{
-
-
-    diskWriteLock.enter();
-
-    uint16 samps = BLOCK_LENGTH;
-
-    fwrite(&timestamp,                       // ptr
-           8,                               // size of each element
-           1,                               // count
-           file); // ptr to FILE object
-
-    fwrite(&samps,                           // ptr
-           2,                               // size of each element
-           1,                               // count
-           file); // ptr to FILE object
-
-    fwrite(&recordingNumber,                         // ptr
-           2,                               // size of each element
-           1,                               // count
-           file); // ptr to FILE object
-
-    diskWriteLock.exit();
-
-}
-
-void RecordNode::writeRecordMarker(FILE* file)
-{
-    // write a 10-byte marker indicating the end of a record
-
-    diskWriteLock.enter();
-    fwrite(recordMarker,        // ptr
-           1,                   // size of each element
-           10,                  // count
-           file);               // ptr to FILE object
-
-    diskWriteLock.exit();
-
-}
-
-void RecordNode::writeEventBuffer(MidiMessage& event, int samplePosition) //, int node, int channel)
-{
-    // find file and write samples to disk
-    // std::cout << "Received event!" << std::endl;
-
-    if (eventChannel->file == NULL)
-        return;
-
-    const uint8* dataptr = event.getRawData();
-
-    if (event.getNoteNumber() > 0) // processor ID > 0
-    {
-        uint64 samplePos = (uint64) samplePosition;
-
-        int64 eventTimestamp = timestamp + samplePos; // add the sample position to the buffer timestamp
-
-        diskWriteLock.enter();
-
-        fwrite(&eventTimestamp,					// ptr
-               8,   							// size of each element
-               1, 		  						// count
-               eventChannel->file);   			// ptr to FILE object
-
-        fwrite(&samplePos,							// ptr
-               2,   							// size of each element
-               1, 		  						// count
-               eventChannel->file);   			// ptr to FILE object
-
-        // write 1st four bytes of event (type, nodeId, eventId, eventChannel)
-        fwrite(dataptr, 1, 4, eventChannel->file);
-
-        // write recording number
-        fwrite(&recordingNumber,                     // ptr
-               2,                               // size of each element
-               1,                               // count
-               eventChannel->file);             // ptr to FILE object
-
-        diskWriteLock.exit();
-    }
-
-}
->>>>>>> 368ea7a4
 
 void RecordNode::handleEvent(int eventType, MidiMessage& event, int samplePosition)
 {
@@ -754,64 +427,7 @@
         // SECOND: write channel data
         if (channelPointers.size() > 0)
         {
-<<<<<<< HEAD
             EVERY_ENGINE->writeData(buffer,nSamples);
-=======
-
-            while (samplesWritten < nSamples) // there are still unwritten samples in the buffer
-            {
-
-                int numSamplesToWrite = nSamples - samplesWritten; // samples remaining in the buffer
-
-                if (blockIndex + numSamplesToWrite < BLOCK_LENGTH) // we still have space in this block
-                {
-
-                    for (int i = 0; i < buffer.getNumChannels(); i++)
-                    {
-
-                        if (channelPointers[i]->getRecordState())
-                        {
-                            // write buffer to disk!
-                            writeContinuousBuffer(buffer.getReadPointer(i,samplesWritten),
-                                                  numSamplesToWrite,
-                                                  i);
-
-                        }
-                    }
-
-                    // update our variables
-                    samplesWritten += numSamplesToWrite;
-                    timestamp += numSamplesToWrite;
-                    blockIndex += numSamplesToWrite;
-
-                }
-                else // there's not enough space left in this block for all remaining samples
-                {
-
-                    numSamplesToWrite = BLOCK_LENGTH - blockIndex;
-
-                    for (int i = 0; i < buffer.getNumChannels(); i++)
-                    {
-
-                        if (channelPointers[i]->getRecordState())
-                        {
-                            // write buffer to disk!
-                            writeContinuousBuffer(buffer.getReadPointer(i,samplesWritten),
-                                                  numSamplesToWrite,
-                                                  i);
-
-                            //std::cout << "Record channel " << i << std::endl;
-                        }
-                    }
-
-                    // update our variables
-                    samplesWritten += numSamplesToWrite;
-                    timestamp += numSamplesToWrite;
-                    blockIndex = 0; // back to the beginning of the block
-
-                }
-            }
->>>>>>> 368ea7a4
         }
 
         //  std::cout << nSamples << " " << samplesWritten << " " << blockIndex << std::endl;
