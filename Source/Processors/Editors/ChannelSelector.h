/*
------------------------------------------------------------------

This file is part of the Open Ephys GUI
Copyright (C) 2013 Open Ephys

------------------------------------------------------------------

This program is free software: you can redistribute it and/or modify
it under the terms of the GNU General Public License as published by
the Free Software Foundation, either version 3 of the License, or
(at your option) any later version.

This program is distributed in the hope that it will be useful,
but WITHOUT ANY WARRANTY; without even the implied warranty of
MERCHANTABILITY or FITNESS FOR A PARTICULAR PURPOSE.  See the
GNU General Public License for more details.

You should have received a copy of the GNU General Public License
along with this program.  If not, see <http://www.gnu.org/licenses/>.

*/

#ifndef __CHANNELSELECTOR_H_68124E35__
#define __CHANNELSELECTOR_H_68124E35__

#include "../../../JuceLibraryCode/JuceHeader.h"
#include "../Editors/GenericEditor.h"

#include "../Channel/Channel.h"

#include <stdio.h>

class ChannelSelectorRegion;
class ChannelSelectorButton;
class EditorButton;
class ChannelSelectorBox;
class ShowAlertMessage;
/**
<<<<<<< HEAD
 
 Automatically creates an interactive editor for selecting channels.
 
 Contains tabs for "Params", "Audio", and "Record", which allow
 channels to be selected for different purposes.
 
 @see GenericEditor
 
 */


class PLUGIN_API ChannelSelector : public Component
                                 , public Button::Listener
                                 , public Timer
{
public:
    ChannelSelector(bool createButtons, Font& titleFont);
=======

Automatically creates an interactive editor for selecting channels.

Contains tabs for "Params", "Audio", and "Record", which allow
channels to be selected for different purposes.

@see GenericEditor

*/


class PLUGIN_API ChannelSelector : public Component,
    public Button::Listener,
    public Timer
{
public:

    /** constructor */
    ChannelSelector(bool createButtons, Font& titleFont);

    /** destructor */
>>>>>>> 2228fbfa
    ~ChannelSelector();

    /** button callback */
    void buttonClicked(Button* button);

    /** Return an array of selected channels. */
    Array<int> getActiveChannels();

    /** Set the selected channels. */
    void setActiveChannels(Array<int>);

    /** Set the total number of channels. */
    void setNumChannels(int);

    /** get the total number of channels. */
    int getNumChannels();

    /** Return whether a particular channel should be recording. */
    bool getRecordStatus(int chan);

    /** Return whether a particular channel should be monitored. */
    bool getAudioStatus(int chan);

    /** Return whether a particular channel is selected for editing parameters. */
    bool getParamStatus(int chan);

    /** Set whether a particular channel should be recording. */
    void setRecordStatus(int, bool);

    /** Set whether a particular channel should be monitored. */
    void setAudioStatus(int, bool);

    /** Sets all audio monitors to 'false' */
    void clearAudio();

    /** Set whether a particular channel is selected for editing parameters. */
    void setParamStatus(int, bool);

    /** Return component's desired width. */
    int getDesiredWidth();

    /** Called prior to the start of data acquisition.*/
    void startAcquisition();

    /** Called immediately after data acquisition ends.*/
    void stopAcquisition();

    /** Inactivates all the ChannelSelectorButtons under the "param" tab.*/
    void inactivateButtons();

    /** Activates all the ChannelSelectorButtons under the "param" tab.*/
    void activateButtons();

    /** Inactivates all the ChannelSelectorButtons under the "rec" tab.*/
    void inactivateRecButtons();

    /** Activates all the ChannelSelectorButtons under the "rec" tab.*/
    void activateRecButtons();

    /** Refreshes Parameter Colors on change*/
    void refreshParameterColors();

    /** Controls the behavior of ChannelSelectorButtons; they can either behave
    like radio buttons (only one selected at a time) or like toggle buttons (an
    arbitrary number can be selected at once).*/
    void setRadioStatus(bool);

    void paramButtonsToggledByDefault(bool t);
    //void paramButtonsActiveByDefault(bool t) {paramsActive = t;}

    /** Used to scroll channels */
    void shiftChannelsVertical(float amount);

    bool eventsOnly;

private:

    EditorButton* audioButton;
    EditorButton* recordButton;
    EditorButton* paramsButton;
    EditorButton* allButton;
    EditorButton* noneButton;
    EditorButton* selectButtonParam;   //Select Channels in parameter tab
    EditorButton* deselectButtonParam; //Deselect Channels in parameter tab
    EditorButton* selectButtonRecord;  //Select Channels in record tab
    EditorButton* deselectButtonRecord;//Deselect Channels in record tab
    EditorButton* selectButtonAudio;   //Select Channels in audio tab
    EditorButton* deselectButtonAudio; //Deselect Channels in audio tab

    /** An array of ChannelSelectorButtons used to select the channels that
    will be updated when a parameter is changed.
    paramBox: TextBox where user input is taken for param tab.
    */
    Array<ChannelSelectorButton*> parameterButtons;
    ChannelSelectorBox* paramBox;

    /** An array of ChannelSelectorButtons used to select the channels that
    are sent to the audio monitor.
    audioBox: TextBox where user input is taken for audio tab
    */
    Array<ChannelSelectorButton*> audioButtons;
    ChannelSelectorBox* audioBox;

    /** An array of ChannelSelectorButtons used to select the channels that
    will be written to disk when the record button is pressed.
    recordBox: TextBox where user input is taken for record tab
    */
    Array<ChannelSelectorButton*> recordButtons;
<<<<<<< HEAD
=======
    ChannelSelectorBox* recordBox;
>>>>>>> 2228fbfa

    bool paramsToggled;
    bool paramsActive;
    bool recActive;
    bool radioStatus;

    bool isNotSink;
    bool moveRight;
    bool moveLeft;

    int offsetLR;
    float offsetUD;

    int numColumnsLessThan100;
    int numColumnsGreaterThan100;
    int overallHeight;

    int parameterOffset;
    int audioOffset;
    int recordOffset;

    int desiredOffset;

    void resized();

    void addButton();
    void removeButton();
    void refreshButtonBoundaries();

    /** Controls the speed of animations. */
    void timerCallback();

    /** Draws the ChannelSelector. */
    void paint(Graphics& g);

    Font& titleFont;

    enum { AUDIO, RECORD, PARAMETER };

    bool acquisitionIsActive;

    ChannelSelectorRegion* channelSelectorRegion;

};

/**

A button within the ChannelSelector that allows the user to switch
between tabs of all the channels.

@see ChannelSelector

*/

class EditorButton : public Button
{
public:
    EditorButton(const String& name, Font& f);
    ~EditorButton();

    bool getState();

    void setState(bool state);

private:
    void paintButton(Graphics& g, bool isMouseOver, bool isButtonDown);

    void resized();

    Path outlinePath;

    int type;
    Font buttonFont;

    bool isEnabled;

    ColourGradient selectedGrad, selectedOverGrad, neutralGrad, neutralOverGrad;
};

/**

Holds the ChannelSelector buttons.

@see ChannelSelector

*/

class ChannelSelectorRegion : public Component
{
public:
    ChannelSelectorRegion(ChannelSelector* cs);
    ~ChannelSelectorRegion();

    /** Allows the user to scroll the channels if they are not all visible.*/
    void mouseWheelMove(const MouseEvent& event, const MouseWheelDetails& wheel);
    void paint(Graphics& g);

private:
    ChannelSelector* channelSelector;

};

/**

A button within the ChannelSelector representing an individual channel.

@see ChannelSelector

*/

class ChannelSelectorButton : public Button
{
public:
    ChannelSelectorButton(int num, int type, Font& f);
    ~ChannelSelectorButton();

    int getType();
    int getChannel();
    //Channel* getChannel() {return ch;}
    void setActive(bool t);
    void setChannel(int n);
    void setChannel(int n, int d);

private:
    void paintButton(Graphics& g, bool isMouseOver, bool isButtonDown);

    //Channel* ch;

    int type;
    int num;
    int displayNum;
    Font buttonFont;
    bool isActive;
};

/*
  A textbox within the channelSelector to select multiple channels at a time.
*/
class ChannelSelectorBox :public TextEditor
{
public:
    ChannelSelectorBox();
    ~ChannelSelectorBox();

<<<<<<< HEAD
=======
    std::vector<int> getBoxInfo(int len);  // Extract Information from the box.
    int convertToInteger(std::string s);   // Conversion of string to integer.
};
>>>>>>> 2228fbfa
#endif  // __CHANNELSELECTOR_H_68124E35__
<|MERGE_RESOLUTION|>--- conflicted
+++ resolved
@@ -1,343 +1,319 @@
-/*
-------------------------------------------------------------------
-
-This file is part of the Open Ephys GUI
-Copyright (C) 2013 Open Ephys
-
-------------------------------------------------------------------
-
-This program is free software: you can redistribute it and/or modify
-it under the terms of the GNU General Public License as published by
-the Free Software Foundation, either version 3 of the License, or
-(at your option) any later version.
-
-This program is distributed in the hope that it will be useful,
-but WITHOUT ANY WARRANTY; without even the implied warranty of
-MERCHANTABILITY or FITNESS FOR A PARTICULAR PURPOSE.  See the
-GNU General Public License for more details.
-
-You should have received a copy of the GNU General Public License
-along with this program.  If not, see <http://www.gnu.org/licenses/>.
-
-*/
-
-#ifndef __CHANNELSELECTOR_H_68124E35__
-#define __CHANNELSELECTOR_H_68124E35__
-
-#include "../../../JuceLibraryCode/JuceHeader.h"
-#include "../Editors/GenericEditor.h"
-
-#include "../Channel/Channel.h"
-
-#include <stdio.h>
-
-class ChannelSelectorRegion;
-class ChannelSelectorButton;
-class EditorButton;
-class ChannelSelectorBox;
-class ShowAlertMessage;
-/**
-<<<<<<< HEAD
- 
- Automatically creates an interactive editor for selecting channels.
- 
- Contains tabs for "Params", "Audio", and "Record", which allow
- channels to be selected for different purposes.
- 
- @see GenericEditor
- 
- */
-
-
-class PLUGIN_API ChannelSelector : public Component
-                                 , public Button::Listener
-                                 , public Timer
-{
-public:
-    ChannelSelector(bool createButtons, Font& titleFont);
-=======
-
-Automatically creates an interactive editor for selecting channels.
-
-Contains tabs for "Params", "Audio", and "Record", which allow
-channels to be selected for different purposes.
-
-@see GenericEditor
-
-*/
-
-
-class PLUGIN_API ChannelSelector : public Component,
-    public Button::Listener,
-    public Timer
-{
-public:
-
-    /** constructor */
-    ChannelSelector(bool createButtons, Font& titleFont);
-
-    /** destructor */
->>>>>>> 2228fbfa
-    ~ChannelSelector();
-
-    /** button callback */
-    void buttonClicked(Button* button);
-
-    /** Return an array of selected channels. */
-    Array<int> getActiveChannels();
-
-    /** Set the selected channels. */
-    void setActiveChannels(Array<int>);
-
-    /** Set the total number of channels. */
-    void setNumChannels(int);
-
-    /** get the total number of channels. */
-    int getNumChannels();
-
-    /** Return whether a particular channel should be recording. */
-    bool getRecordStatus(int chan);
-
-    /** Return whether a particular channel should be monitored. */
-    bool getAudioStatus(int chan);
-
-    /** Return whether a particular channel is selected for editing parameters. */
-    bool getParamStatus(int chan);
-
-    /** Set whether a particular channel should be recording. */
-    void setRecordStatus(int, bool);
-
-    /** Set whether a particular channel should be monitored. */
-    void setAudioStatus(int, bool);
-
-    /** Sets all audio monitors to 'false' */
-    void clearAudio();
-
-    /** Set whether a particular channel is selected for editing parameters. */
-    void setParamStatus(int, bool);
-
-    /** Return component's desired width. */
-    int getDesiredWidth();
-
-    /** Called prior to the start of data acquisition.*/
-    void startAcquisition();
-
-    /** Called immediately after data acquisition ends.*/
-    void stopAcquisition();
-
-    /** Inactivates all the ChannelSelectorButtons under the "param" tab.*/
-    void inactivateButtons();
-
-    /** Activates all the ChannelSelectorButtons under the "param" tab.*/
-    void activateButtons();
-
-    /** Inactivates all the ChannelSelectorButtons under the "rec" tab.*/
-    void inactivateRecButtons();
-
-    /** Activates all the ChannelSelectorButtons under the "rec" tab.*/
-    void activateRecButtons();
-
-    /** Refreshes Parameter Colors on change*/
-    void refreshParameterColors();
-
-    /** Controls the behavior of ChannelSelectorButtons; they can either behave
-    like radio buttons (only one selected at a time) or like toggle buttons (an
-    arbitrary number can be selected at once).*/
-    void setRadioStatus(bool);
-
-    void paramButtonsToggledByDefault(bool t);
-    //void paramButtonsActiveByDefault(bool t) {paramsActive = t;}
-
-    /** Used to scroll channels */
-    void shiftChannelsVertical(float amount);
-
-    bool eventsOnly;
-
-private:
-
-    EditorButton* audioButton;
-    EditorButton* recordButton;
-    EditorButton* paramsButton;
-    EditorButton* allButton;
-    EditorButton* noneButton;
-    EditorButton* selectButtonParam;   //Select Channels in parameter tab
-    EditorButton* deselectButtonParam; //Deselect Channels in parameter tab
-    EditorButton* selectButtonRecord;  //Select Channels in record tab
-    EditorButton* deselectButtonRecord;//Deselect Channels in record tab
-    EditorButton* selectButtonAudio;   //Select Channels in audio tab
-    EditorButton* deselectButtonAudio; //Deselect Channels in audio tab
-
-    /** An array of ChannelSelectorButtons used to select the channels that
-    will be updated when a parameter is changed.
-    paramBox: TextBox where user input is taken for param tab.
-    */
-    Array<ChannelSelectorButton*> parameterButtons;
-    ChannelSelectorBox* paramBox;
-
-    /** An array of ChannelSelectorButtons used to select the channels that
-    are sent to the audio monitor.
-    audioBox: TextBox where user input is taken for audio tab
-    */
-    Array<ChannelSelectorButton*> audioButtons;
-    ChannelSelectorBox* audioBox;
-
-    /** An array of ChannelSelectorButtons used to select the channels that
-    will be written to disk when the record button is pressed.
-    recordBox: TextBox where user input is taken for record tab
-    */
-    Array<ChannelSelectorButton*> recordButtons;
-<<<<<<< HEAD
-=======
-    ChannelSelectorBox* recordBox;
->>>>>>> 2228fbfa
-
-    bool paramsToggled;
-    bool paramsActive;
-    bool recActive;
-    bool radioStatus;
-
-    bool isNotSink;
-    bool moveRight;
-    bool moveLeft;
-
-    int offsetLR;
-    float offsetUD;
-
-    int numColumnsLessThan100;
-    int numColumnsGreaterThan100;
-    int overallHeight;
-
-    int parameterOffset;
-    int audioOffset;
-    int recordOffset;
-
-    int desiredOffset;
-
-    void resized();
-
-    void addButton();
-    void removeButton();
-    void refreshButtonBoundaries();
-
-    /** Controls the speed of animations. */
-    void timerCallback();
-
-    /** Draws the ChannelSelector. */
-    void paint(Graphics& g);
-
-    Font& titleFont;
-
-    enum { AUDIO, RECORD, PARAMETER };
-
-    bool acquisitionIsActive;
-
-    ChannelSelectorRegion* channelSelectorRegion;
-
-};
-
-/**
-
-A button within the ChannelSelector that allows the user to switch
-between tabs of all the channels.
-
-@see ChannelSelector
-
-*/
-
-class EditorButton : public Button
-{
-public:
-    EditorButton(const String& name, Font& f);
-    ~EditorButton();
-
-    bool getState();
-
-    void setState(bool state);
-
-private:
-    void paintButton(Graphics& g, bool isMouseOver, bool isButtonDown);
-
-    void resized();
-
-    Path outlinePath;
-
-    int type;
-    Font buttonFont;
-
-    bool isEnabled;
-
-    ColourGradient selectedGrad, selectedOverGrad, neutralGrad, neutralOverGrad;
-};
-
-/**
-
-Holds the ChannelSelector buttons.
-
-@see ChannelSelector
-
-*/
-
-class ChannelSelectorRegion : public Component
-{
-public:
-    ChannelSelectorRegion(ChannelSelector* cs);
-    ~ChannelSelectorRegion();
-
-    /** Allows the user to scroll the channels if they are not all visible.*/
-    void mouseWheelMove(const MouseEvent& event, const MouseWheelDetails& wheel);
-    void paint(Graphics& g);
-
-private:
-    ChannelSelector* channelSelector;
-
-};
-
-/**
-
-A button within the ChannelSelector representing an individual channel.
-
-@see ChannelSelector
-
-*/
-
-class ChannelSelectorButton : public Button
-{
-public:
-    ChannelSelectorButton(int num, int type, Font& f);
-    ~ChannelSelectorButton();
-
-    int getType();
-    int getChannel();
-    //Channel* getChannel() {return ch;}
-    void setActive(bool t);
-    void setChannel(int n);
-    void setChannel(int n, int d);
-
-private:
-    void paintButton(Graphics& g, bool isMouseOver, bool isButtonDown);
-
-    //Channel* ch;
-
-    int type;
-    int num;
-    int displayNum;
-    Font buttonFont;
-    bool isActive;
-};
-
-/*
-  A textbox within the channelSelector to select multiple channels at a time.
-*/
-class ChannelSelectorBox :public TextEditor
-{
-public:
-    ChannelSelectorBox();
-    ~ChannelSelectorBox();
-
-<<<<<<< HEAD
-=======
-    std::vector<int> getBoxInfo(int len);  // Extract Information from the box.
-    int convertToInteger(std::string s);   // Conversion of string to integer.
-};
->>>>>>> 2228fbfa
-#endif  // __CHANNELSELECTOR_H_68124E35__
+/*
+------------------------------------------------------------------
+
+This file is part of the Open Ephys GUI
+Copyright (C) 2013 Open Ephys
+
+------------------------------------------------------------------
+
+This program is free software: you can redistribute it and/or modify
+it under the terms of the GNU General Public License as published by
+the Free Software Foundation, either version 3 of the License, or
+(at your option) any later version.
+
+This program is distributed in the hope that it will be useful,
+but WITHOUT ANY WARRANTY; without even the implied warranty of
+MERCHANTABILITY or FITNESS FOR A PARTICULAR PURPOSE.  See the
+GNU General Public License for more details.
+
+You should have received a copy of the GNU General Public License
+along with this program.  If not, see <http://www.gnu.org/licenses/>.
+
+*/
+
+#ifndef __CHANNELSELECTOR_H_68124E35__
+#define __CHANNELSELECTOR_H_68124E35__
+
+#include "../../../JuceLibraryCode/JuceHeader.h"
+#include "../Editors/GenericEditor.h"
+
+#include "../Channel/Channel.h"
+
+#include <stdio.h>
+
+class ChannelSelectorRegion;
+class ChannelSelectorButton;
+class EditorButton;
+class ChannelSelectorBox;
+class ShowAlertMessage;
+
+/**
+Automatically creates an interactive editor for selecting channels.
+
+Contains tabs for "Params", "Audio", and "Record", which allow
+channels to be selected for different purposes.
+
+@see GenericEditor
+
+*/
+
+
+class PLUGIN_API ChannelSelector : public Component,
+    public Button::Listener,
+    public Timer
+{
+public:
+
+    /** constructor */
+    ChannelSelector(bool createButtons, Font& titleFont);
+
+    /** destructor */
+    ~ChannelSelector();
+
+    /** button callback */
+    void buttonClicked(Button* button);
+
+    /** Return an array of selected channels. */
+    Array<int> getActiveChannels();
+
+    /** Set the selected channels. */
+    void setActiveChannels(Array<int>);
+
+    /** Set the total number of channels. */
+    void setNumChannels(int);
+
+    /** get the total number of channels. */
+    int getNumChannels();
+
+    /** Return whether a particular channel should be recording. */
+    bool getRecordStatus(int chan);
+
+    /** Return whether a particular channel should be monitored. */
+    bool getAudioStatus(int chan);
+
+    /** Return whether a particular channel is selected for editing parameters. */
+    bool getParamStatus(int chan);
+
+    /** Set whether a particular channel should be recording. */
+    void setRecordStatus(int, bool);
+
+    /** Set whether a particular channel should be monitored. */
+    void setAudioStatus(int, bool);
+
+    /** Sets all audio monitors to 'false' */
+    void clearAudio();
+
+    /** Set whether a particular channel is selected for editing parameters. */
+    void setParamStatus(int, bool);
+
+    /** Return component's desired width. */
+    int getDesiredWidth();
+
+    /** Called prior to the start of data acquisition.*/
+    void startAcquisition();
+
+    /** Called immediately after data acquisition ends.*/
+    void stopAcquisition();
+
+    /** Inactivates all the ChannelSelectorButtons under the "param" tab.*/
+    void inactivateButtons();
+
+    /** Activates all the ChannelSelectorButtons under the "param" tab.*/
+    void activateButtons();
+
+    /** Inactivates all the ChannelSelectorButtons under the "rec" tab.*/
+    void inactivateRecButtons();
+
+    /** Activates all the ChannelSelectorButtons under the "rec" tab.*/
+    void activateRecButtons();
+
+    /** Refreshes Parameter Colors on change*/
+    void refreshParameterColors();
+
+    /** Controls the behavior of ChannelSelectorButtons; they can either behave
+    like radio buttons (only one selected at a time) or like toggle buttons (an
+    arbitrary number can be selected at once).*/
+    void setRadioStatus(bool);
+
+    void paramButtonsToggledByDefault(bool t);
+    //void paramButtonsActiveByDefault(bool t) {paramsActive = t;}
+
+    /** Used to scroll channels */
+    void shiftChannelsVertical(float amount);
+
+    bool eventsOnly;
+
+private:
+
+    EditorButton* audioButton;
+    EditorButton* recordButton;
+    EditorButton* paramsButton;
+    EditorButton* allButton;
+    EditorButton* noneButton;
+    EditorButton* selectButtonParam;   //Select Channels in parameter tab
+    EditorButton* deselectButtonParam; //Deselect Channels in parameter tab
+    EditorButton* selectButtonRecord;  //Select Channels in record tab
+    EditorButton* deselectButtonRecord;//Deselect Channels in record tab
+    EditorButton* selectButtonAudio;   //Select Channels in audio tab
+    EditorButton* deselectButtonAudio; //Deselect Channels in audio tab
+
+    /** An array of ChannelSelectorButtons used to select the channels that
+    will be updated when a parameter is changed.
+    paramBox: TextBox where user input is taken for param tab.
+    */
+    Array<ChannelSelectorButton*> parameterButtons;
+    ChannelSelectorBox* paramBox;
+
+    /** An array of ChannelSelectorButtons used to select the channels that
+    are sent to the audio monitor.
+    audioBox: TextBox where user input is taken for audio tab
+    */
+    Array<ChannelSelectorButton*> audioButtons;
+    ChannelSelectorBox* audioBox;
+
+    /** An array of ChannelSelectorButtons used to select the channels that
+    will be written to disk when the record button is pressed.
+    recordBox: TextBox where user input is taken for record tab
+    */
+    Array<ChannelSelectorButton*> recordButtons;
+    ChannelSelectorBox* recordBox;
+
+    bool paramsToggled;
+    bool paramsActive;
+    bool recActive;
+    bool radioStatus;
+
+    bool isNotSink;
+    bool moveRight;
+    bool moveLeft;
+
+    int offsetLR;
+    float offsetUD;
+
+    int numColumnsLessThan100;
+    int numColumnsGreaterThan100;
+    int overallHeight;
+
+    int parameterOffset;
+    int audioOffset;
+    int recordOffset;
+
+    int desiredOffset;
+
+    void resized();
+
+    void addButton();
+    void removeButton();
+    void refreshButtonBoundaries();
+
+    /** Controls the speed of animations. */
+    void timerCallback();
+
+    /** Draws the ChannelSelector. */
+    void paint(Graphics& g);
+
+    Font& titleFont;
+
+    enum { AUDIO, RECORD, PARAMETER };
+
+    bool acquisitionIsActive;
+
+    ChannelSelectorRegion* channelSelectorRegion;
+
+};
+
+/**
+
+A button within the ChannelSelector that allows the user to switch
+between tabs of all the channels.
+
+@see ChannelSelector
+
+*/
+
+class EditorButton : public Button
+{
+public:
+    EditorButton(const String& name, Font& f);
+    ~EditorButton();
+
+    bool getState();
+
+    void setState(bool state);
+
+private:
+    void paintButton(Graphics& g, bool isMouseOver, bool isButtonDown);
+
+    void resized();
+
+    Path outlinePath;
+
+    int type;
+    Font buttonFont;
+
+    bool isEnabled;
+
+    ColourGradient selectedGrad, selectedOverGrad, neutralGrad, neutralOverGrad;
+};
+
+/**
+
+Holds the ChannelSelector buttons.
+
+@see ChannelSelector
+
+*/
+
+class ChannelSelectorRegion : public Component
+{
+public:
+    ChannelSelectorRegion(ChannelSelector* cs);
+    ~ChannelSelectorRegion();
+
+    /** Allows the user to scroll the channels if they are not all visible.*/
+    void mouseWheelMove(const MouseEvent& event, const MouseWheelDetails& wheel);
+    void paint(Graphics& g);
+
+private:
+    ChannelSelector* channelSelector;
+
+};
+
+/**
+
+A button within the ChannelSelector representing an individual channel.
+
+@see ChannelSelector
+
+*/
+
+class ChannelSelectorButton : public Button
+{
+public:
+    ChannelSelectorButton(int num, int type, Font& f);
+    ~ChannelSelectorButton();
+
+    int getType();
+    int getChannel();
+    //Channel* getChannel() {return ch;}
+    void setActive(bool t);
+    void setChannel(int n);
+    void setChannel(int n, int d);
+
+private:
+    void paintButton(Graphics& g, bool isMouseOver, bool isButtonDown);
+
+    //Channel* ch;
+
+    int type;
+    int num;
+    int displayNum;
+    Font buttonFont;
+    bool isActive;
+};
+
+/*
+  A textbox within the channelSelector to select multiple channels at a time.
+*/
+class ChannelSelectorBox :public TextEditor
+{
+public:
+    ChannelSelectorBox();
+    ~ChannelSelectorBox();
+
+
+    std::vector<int> getBoxInfo(int len);  // Extract Information from the box.
+    int convertToInteger(std::string s);   // Conversion of string to integer.
+};
+
+#endif  // __CHANNELSELECTOR_H_68124E35__