/*
------------------------------------------------------------------

This file is part of the Open Ephys GUI
Copyright (C) 2013 Open Ephys

------------------------------------------------------------------

This program is free software: you can redistribute it and/or modify
it under the terms of the GNU General Public License as published by
the Free Software Foundation, either version 3 of the License, or
(at your option) any later version.

This program is distributed in the hope that it will be useful,
but WITHOUT ANY WARRANTY; without even the implied warranty of
MERCHANTABILITY or FITNESS FOR A PARTICULAR PURPOSE.  See the
GNU General Public License for more details.

You should have received a copy of the GNU General Public License
along with this program.  If not, see <http://www.gnu.org/licenses/>.

*/

#include "ChannelSelector.h"
#include <math.h>

#include "../../AccessClass.h"
#include "../RecordNode/RecordNode.h"
#include "../AudioNode/AudioNode.h"
#include "../ProcessorGraph/ProcessorGraph.h"
#include "../../UI/GraphViewer.h"
#include "../../Utils/ListSliceParser.h"


static const Colour COLOUR_DROPDOWN_BUTTON_BG   (Colour::fromRGB (48, 63, 159));

static const Font FONT_DEFAULT ("Arial", 12.f, Font::plain);

static const int SIZE_DROPDOWN_ARROW            = 16;
static const int DURATION_ANIMATION_COLLAPSE_MS = 200;


ChannelSelector::ChannelSelector(bool createButtons, Font& titleFont_) :
<<<<<<< HEAD
    eventsOnly(false), paramsToggled(true), paramsActive(true),
    recActive(true), radioStatus(false), isNotSink(createButtons),
    moveRight(false), moveLeft(false), offsetLR(0), offsetUD(0), desiredOffset(0), titleFont(titleFont_), acquisitionIsActive(false)
    , audioSlicerChannelSelector     (Channels::AUDIO_CHANNELS,  "Audio slicer channel selector component")
    , recordSlicerChannelSelector    (Channels::RECORD_CHANNELS, "Record slicer channel selector component")
    , parameterSlicerChannelSelector (Channels::PARAM_CHANNELS,  "Parameter slicer channel selector component")
=======
    eventsOnly(false)
    , parameterSlicerChannelSelector (Channels::PARAM_CHANNELS,  "Parameter slicer channel selector component")
    , audioSlicerChannelSelector     (Channels::AUDIO_CHANNELS,  "Audio slicer channel selector component")
    , recordSlicerChannelSelector    (Channels::RECORD_CHANNELS, "Record slicer channel selector component")
    , paramsToggled(true), paramsActive(true), recActive(true), radioStatus(false), isNotSink(createButtons)
    , moveRight(false), moveLeft(false), offsetLR(0), offsetUD(0), desiredOffset(0), titleFont(titleFont_), acquisitionIsActive(false)
>>>>>>> a29c2090
{
    // initialize buttons
    audioButton = new EditorButton("AUDIO", titleFont);
    audioButton->addListener(this);
    addAndMakeVisible(audioButton);
    if (!createButtons)
        audioButton->setState(false);

    recordButton = new EditorButton("REC", titleFont);
    recordButton->addListener(this);
    addAndMakeVisible(recordButton);
    if (!createButtons)
        recordButton->setState(false);

    paramsButton = new EditorButton("PARAM", titleFont);
    paramsButton->addListener(this);
    addAndMakeVisible(paramsButton);

    paramsButton->setToggleState(true, dontSendNotification);

    // set button layout parameters
    parameterOffset = 0;
    recordOffset = getDesiredWidth();
    audioOffset = getDesiredWidth() * 2;

    allButton = new EditorButton("all", titleFont);
    allButton->addListener(this);
    addAndMakeVisible(allButton);

    noneButton = new EditorButton("none", titleFont);
    noneButton->addListener(this);
    addAndMakeVisible(noneButton);

    // Buttons managers
    // ====================================================================
    addAndMakeVisible (audioButtonsManager);
    addAndMakeVisible (recordButtonsManager);
    addAndMakeVisible (parameterButtonsManager);

    // Enable fast mode selection for buttons
    audioButtonsManager.setFastSelectionModeEnabled     (true);
    recordButtonsManager.setFastSelectionModeEnabled    (true);
    parameterButtonsManager.setFastSelectionModeEnabled (true);

    audioButtonsManager.setMinPaddingBetweenButtons     (0);
    recordButtonsManager.setMinPaddingBetweenButtons    (0);
    parameterButtonsManager.setMinPaddingBetweenButtons (0);

    audioButtonsManager.setColour       (ButtonGroupManager::outlineColourId, Colour (0x0));
    recordButtonsManager.setColour      (ButtonGroupManager::outlineColourId, Colour (0x0));
    parameterButtonsManager.setColour   (ButtonGroupManager::outlineColourId, Colour (0x0));

    // Register listeners for buttons
    audioButtonsManager.setButtonListener      (this);
    recordButtonsManager.setButtonListener     (this);
    parameterButtonsManager.setButtonListener  (this);
    // ====================================================================

    // Slicer channels selectors
    // ====================================================================
    audioSlicerChannelSelector.setListener      (this);
    recordSlicerChannelSelector.setListener     (this);
    parameterSlicerChannelSelector.setListener  (this);

    // Set just initial y for each slicer
    const int slicerChannelSelectorY = 10;
    audioSlicerChannelSelector.setBounds        (audioSlicerChannelSelector.getBounds().withY (slicerChannelSelectorY));
    recordSlicerChannelSelector.setBounds       (recordSlicerChannelSelector.getBounds().withY (slicerChannelSelectorY));
    parameterSlicerChannelSelector.setBounds    (parameterSlicerChannelSelector.getBounds().withY (slicerChannelSelectorY));

    addAndMakeVisible (audioSlicerChannelSelector);
    addAndMakeVisible (recordSlicerChannelSelector);
    addAndMakeVisible (parameterSlicerChannelSelector);

    audioSlicerChannelSelector.toBack();
    recordSlicerChannelSelector.toBack();
    parameterSlicerChannelSelector.toBack();
    // ====================================================================


    numColumnsLessThan100 = 8;
    numColumnsGreaterThan100 = 6;
}

ChannelSelector::~ChannelSelector()
{
    // Just a temporary workaround as we don't want to delete these buttons managers by hands.
    // We will remove it after getting rid of the ugly calling of deleteAllChildren() method.
    // We should really use some RAII technuiqes to avoid calling this method.
    // TODO: refactor the code to follow RAII best principles and to avoid using raw pointers after merge with priyanjitdey94
    removeChildComponent (&audioButtonsManager);
    removeChildComponent (&recordButtonsManager);
    removeChildComponent (&parameterButtonsManager);

    removeChildComponent (&audioSlicerChannelSelector);
    removeChildComponent (&recordSlicerChannelSelector);
    removeChildComponent (&parameterSlicerChannelSelector);

    deleteAllChildren();
}

void ChannelSelector::paint(Graphics& g)
{
    ColourGradient grad1 = ColourGradient(Colours::black.withAlpha(0.8f), 0.0, 0.0,
                                          Colours::black.withAlpha(0.1f), 0.0, 25.0f,
                                          false);
    g.setGradientFill(grad1);
    g.fillRect(0, 15, getWidth(), getHeight() - 30);

    ColourGradient grad2 = ColourGradient(Colours::black.withAlpha(0.2f), 0.0, 0.0,
                                          Colours::black.withAlpha(0.0f), 5.0f, 0.0f,
                                          false);
    g.setGradientFill(grad2);
    g.fillRect(0, 15, getWidth(), getHeight() - 30);

    ColourGradient grad3 = ColourGradient(Colours::black.withAlpha(0.2f), (float)getDesiredWidth(), 0.0,
                                          Colours::black.withAlpha(0.0f), (float)getDesiredWidth() - 5.0f, 0.0f,
                                          false);
    g.setGradientFill(grad3);
    g.fillRect(0, 15, getWidth(), getHeight() - 30);
}


void ChannelSelector::setNumChannels(int numChans)
{
    int difference = numChans - parameterButtonsManager.getNumButtons();

    // std::cout << difference << " buttons needed." << std::endl;

    if (difference > 0)
    {
        for (int n = 0; n < difference; n++)
        {
            addButton();
        }
    }
    else if (difference < 0)
    {
        for (int n = 0; n < -difference; n++)
        {
            removeButton();
        }
    }

    const int numButtons = parameterButtonsManager.getNumButtons();
    //Reassign numbers according to the actual channels (useful for channel mapper)
    for (int n = 0; n < numButtons; ++n)
    {
        int num = ( (GenericEditor*)getParentComponent())->getChannel (n)->nodeIndex;
        static_cast<ChannelSelectorButton*> (parameterButtonsManager.getButtonAt  (n))->setChannel (n + 1, num + 1);

        if (isNotSink)
        {
            static_cast<ChannelSelectorButton*> (recordButtonsManager.getButtonAt (n))->setChannel (n + 1, num + 1);
            static_cast<ChannelSelectorButton*> (audioButtonsManager.getButtonAt  (n))->setChannel (n + 1, num + 1);
        }
    }

    refreshButtonBoundaries();
}

int ChannelSelector::getNumChannels()
{
    return parameterButtonsManager.getNumButtons();
}

void ChannelSelector::shiftChannelsVertical(float amount)
{
    if (parameterButtonsManager.getNumButtons() > 16)
    {
        offsetUD -= amount * 10;
        offsetUD = jmin(offsetUD, 0.0f);
        offsetUD = jmax(offsetUD, (float)-overallHeight);
    }

    //std::cout << "offsetUD = " << offsetUD << std::endl;

    refreshButtonBoundaries();
}

void ChannelSelector::refreshButtonBoundaries()
{
    const int columnWidth   = getDesiredWidth() / (numColumnsGreaterThan100 + 1) + 1;
    const int rowHeight     = 14;

    audioButtonsManager.setButtonSize      (columnWidth, rowHeight);
    recordButtonsManager.setButtonSize     (columnWidth, rowHeight);
    parameterButtonsManager.setButtonSize  (columnWidth, rowHeight);

    const int xLoc = offsetLR + 3;

    juce::Rectangle<int> slicerSelectorBounds (xLoc - 2, 0, getDesiredWidth(), 0);
    parameterSlicerChannelSelector.setBounds (slicerSelectorBounds
                                              .withY (parameterSlicerChannelSelector.getY())
                                              .withHeight (parameterSlicerChannelSelector.getHeight()));
    slicerSelectorBounds.translate (- getDesiredWidth(), 0);
    recordSlicerChannelSelector.setBounds (slicerSelectorBounds
                                           .withY (recordSlicerChannelSelector.getY())
                                           .withHeight (recordSlicerChannelSelector.getHeight()));
    slicerSelectorBounds.translate (- getDesiredWidth(), 0);
    audioSlicerChannelSelector.setBounds (slicerSelectorBounds
                                          .withY (audioSlicerChannelSelector.getY())
                                          .withHeight (audioSlicerChannelSelector.getHeight()));

    // Set bounds for buttons managers
    // ===================================================================================================
    const int headerHeight              = 25;
    const int tabButtonHeight           = 15;
    const int buttonsManagerWidth       = getDesiredWidth() - 6;
    const int defaultButtonsManagerY    = headerHeight;

    // We will use just some hacks to set initial y and height if height is zero,
    // otherwise we will use the same bounds for buttons maangers
    int buttonsManagerX = xLoc;
    parameterButtonsManager.setBounds   (buttonsManagerX,
                                         parameterButtonsManager.getHeight() == 0 ? defaultButtonsManagerY : parameterButtonsManager.getY(),
                                         buttonsManagerWidth,
                                         getHeight() - parameterButtonsManager.getY() - tabButtonHeight);
    buttonsManagerX -= getDesiredWidth();
    recordButtonsManager.setBounds      (buttonsManagerX,
                                         recordButtonsManager.getHeight() == 0 ? defaultButtonsManagerY : recordButtonsManager.getY(),
                                         buttonsManagerWidth,
                                         getHeight() - recordButtonsManager.getY() - tabButtonHeight);
    buttonsManagerX -= getDesiredWidth();
    audioButtonsManager.setBounds       (buttonsManagerX,
                                         audioButtonsManager.getHeight() == 0 ? defaultButtonsManagerY : audioButtonsManager.getY(),
                                         buttonsManagerWidth,
                                         getHeight() - audioButtonsManager.getY() - tabButtonHeight);
    // ===================================================================================================

    /*
      audio,record and param tabs
    */
    const int tabButtonWidth = getWidth() / 3;
    audioButton->setBounds  (0, 0, tabButtonWidth, tabButtonHeight);
    recordButton->setBounds (tabButtonWidth, 0, tabButtonWidth, tabButtonHeight);
    paramsButton->setBounds (tabButtonWidth * 2, 0, tabButtonWidth, tabButtonHeight);

    /*
      All and None buttons
    */
    allButton->setBounds (0, getHeight() - 15, getWidth() / 2, tabButtonHeight);
    noneButton->setBounds (getWidth() / 2, getHeight() - 15, getWidth() / 2, tabButtonHeight);
}

void ChannelSelector::resized()
{
    refreshButtonBoundaries();
}

void ChannelSelector::timerCallback()
{
    //std::cout << desiredOffset - offsetLR << std::endl;

    if (offsetLR != desiredOffset)
    {
        if (desiredOffset - offsetLR > 0)
        {
            offsetLR += 25; // be careful what you set this value to!
            // if it's not a multiple of the desired
            // width, things could go badly!
        }
        else
        {
            offsetLR -= 25;
        }
    }
    else
    {
        stopTimer();
    }

    refreshButtonBoundaries();
}

void ChannelSelector::addButton()
{
    const int size = parameterButtonsManager.getNumButtons();

    ChannelSelectorButton* b = new ChannelSelectorButton (size + 1, PARAMETER, titleFont);
    parameterButtonsManager.addButton (b);

    if (paramsToggled)
        b->setToggleState(true, dontSendNotification);
    else
        b->setToggleState(false, dontSendNotification);

    if (!paramsActive)
        b->setActive(false);

    if (isNotSink)
    {
        ChannelSelectorButton* br = new ChannelSelectorButton(size + 1, RECORD, titleFont);
        recordButtonsManager.addButton (br);

        ChannelSelectorButton* ba = new ChannelSelectorButton(size + 1, AUDIO, titleFont);
        audioButtonsManager.addButton (ba);
    }
}

void ChannelSelector::removeButton()
{
    int size = parameterButtonsManager.getNumButtons();

    parameterButtonsManager.removeButton (size - 1);

    if (isNotSink)
    {
        recordButtonsManager.removeButton (size - 1);
        audioButtonsManager.removeButton  (size - 1);
    }
}

Array<int> ChannelSelector::getActiveChannels()
{
    Array<int> a;

    if (! eventsOnly)
    {
        const int numButtons = parameterButtonsManager.getNumButtons();
        for (int i = 0; i < numButtons; ++i)
        {
            if (parameterButtonsManager.getButtonAt (i)->getToggleState())
                a.add (i);
        }
    }
    else
    {
        a.add (0);
    }

    return a;
}

void ChannelSelector::setActiveChannels(Array<int> a)
{
    //std::cout << "Setting active channels!" << std::endl;

    const int numButtons = parameterButtonsManager.getNumButtons();
    for (int i = 0; i < numButtons; ++i)
    {
        parameterButtonsManager.getButtonAt (i)->setToggleState (false, dontSendNotification);
    }

    for (int i = 0; i < a.size(); i++)
    {
        if (a[i] < numButtons)
        {
            parameterButtonsManager.getButtonAt (a[i])->setToggleState (true, dontSendNotification);
        }
    }
}

void ChannelSelector::inactivateButtons()
{
    paramsActive = false;

    const int numButtons = parameterButtonsManager.getNumButtons();
    for (int i = 0; i < numButtons; ++i)
    {
        const auto& button = static_cast<ChannelSelectorButton*> (parameterButtonsManager.getButtonAt (i));
        button->setActive (false);
        button->repaint();
    }
}

void ChannelSelector::activateButtons()
{
    paramsActive = true;

    const int numButtons = parameterButtonsManager.getNumButtons();
    for (int i = 0; i < numButtons; ++i)
    {
        const auto& button = static_cast<ChannelSelectorButton*> (parameterButtonsManager.getButtonAt (i));
        button->setActive (true);
        button->repaint();
    }
}

void ChannelSelector::inactivateRecButtons()
{
    recActive = false;

    const int numButtons = recordButtonsManager.getNumButtons();
    for (int i = 0; i < numButtons; ++i)
    {
        const auto& button = static_cast<ChannelSelectorButton*> (recordButtonsManager.getButtonAt (i));
        button->setActive (false);
        button->repaint();
    }
}

void ChannelSelector::activateRecButtons()
{
    recActive = true;

    const int numButtons = recordButtonsManager.getNumButtons();
    for (int i = 0; i < numButtons; ++i)
    {
        const auto& button = static_cast<ChannelSelectorButton*> (recordButtonsManager.getButtonAt (i));
        button->setActive (true);
        button->repaint();
    }
}

void ChannelSelector::refreshParameterColors()
{
    GenericEditor* p = dynamic_cast<GenericEditor*>(getParentComponent());
    p->updateParameterButtons(-1);
}

void ChannelSelector::paramButtonsToggledByDefault(bool t)
{
    paramsToggled = t;
}

void ChannelSelector::startAcquisition()
{
    acquisitionIsActive = true;
}

void ChannelSelector::stopAcquisition()
{
    acquisitionIsActive = false;
}

void ChannelSelector::setRadioStatus(bool radioOn)
{
    if (radioStatus != radioOn)
    {
        radioStatus = radioOn;

        const int numButtons = parameterButtonsManager.getNumButtons();
        for (int i = 0; i < numButtons; ++i)
        {
            parameterButtonsManager.getButtonAt (i)->setToggleState (false, dontSendNotification);
        }

        parameterButtonsManager.setRadioButtonMode (radioStatus);
    }
}

bool ChannelSelector::getParamStatus(int chan)
{
    if (chan >= 0 && chan < parameterButtonsManager.getNumButtons())
        return parameterButtonsManager.getButtonAt (chan)->getToggleState();
    else
        return false;
}

bool ChannelSelector::getRecordStatus(int chan)
{
    if (chan >= 0 && chan < recordButtonsManager.getNumButtons())
        return recordButtonsManager.getButtonAt (chan)->getToggleState();
    else
        return false;
}

bool ChannelSelector::getAudioStatus(int chan)
{
    if (chan >= 0 && chan < audioButtonsManager.getNumButtons())
        return audioButtonsManager.getButtonAt (chan)->getToggleState();
    else
        return false;
}

void ChannelSelector::setParamStatus(int chan, bool b)
{
    if (chan >= 0 && chan < parameterButtonsManager.getNumButtons())
        parameterButtonsManager.getButtonAt (chan)->setToggleState(b, sendNotification);
}

void ChannelSelector::setRecordStatus(int chan, bool b)
{
    if (chan >= 0 && chan < recordButtonsManager.getNumButtons())
        recordButtonsManager.getButtonAt (chan)->setToggleState(b, sendNotification);
}

void ChannelSelector::setAudioStatus(int chan, bool b)
{
    if (chan >= 0 && chan < audioButtonsManager.getNumButtons())
        audioButtonsManager.getButtonAt (chan)->setToggleState (b, sendNotification);
}

void ChannelSelector::clearAudio()
{
    const int numButtons = audioButtonsManager.getNumButtons();
    for (int chan = 0; chan < numButtons; ++chan)
        audioButtonsManager.getButtonAt (chan)->setToggleState (false, sendNotification);
}

int ChannelSelector::getDesiredWidth()
{
    return 150;
}

void ChannelSelector::buttonClicked(Button* button)
{
    //checkChannelSelectors();
    if (button == paramsButton)
    {
        // make sure param buttons are visible
        allButton->setState(true);
        desiredOffset = parameterOffset;
        startTimer(20);
        return;
    }
    else if (button == audioButton)
    {
        // make sure audio buttons are visible

        if (audioButton->getState())
        {
            allButton->setState(false);

            desiredOffset = audioOffset;
            startTimer(20);
        }
        else
        {
            paramsButton->setToggleState(true, dontSendNotification);
        }
        return;
    }
    else if (button == recordButton)
    {
        // make sure record buttons are visible;
        if (recordButton->getState())
        {
            allButton->setState(true);
            desiredOffset = recordOffset;
            startTimer(20);
        }
        else
        {
            paramsButton->setToggleState(true, dontSendNotification);
        }
        return;
    }
    else if (button == allButton)
    {
        // select all active buttons
        if (offsetLR == recordOffset)
        {
            for (int i = 0; i < recordButtonsManager.getNumButtons(); ++i)
            {
                recordButtonsManager.getButtonAt (i)->setToggleState (true, sendNotification);
            }

        }
        else if (offsetLR == parameterOffset)
        {
            for (int i = 0; i < parameterButtonsManager.getNumButtons(); ++i)
            {
                parameterButtonsManager.getButtonAt (i)->setToggleState (true, sendNotification);
            }
        }
        else if (offsetLR == audioOffset)
        {
            // do nothing--> button is disabled
        }
    }
    else if (button == noneButton)
    {
        // deselect all active buttons
        if (offsetLR == recordOffset)
        {
            for (int i = 0; i < recordButtonsManager.getNumButtons(); ++i)
            {
                recordButtonsManager.getButtonAt (i)->setToggleState (false, sendNotification);
            }
        }
        else if (offsetLR == parameterOffset)
        {
            for (int i = 0; i < parameterButtonsManager.getNumButtons(); ++i)
            {
                parameterButtonsManager.getButtonAt (i)->setToggleState (false, sendNotification);
            }
        }
        else if (offsetLR == audioOffset)
        {
            for (int i = 0; i < audioButtonsManager.getNumButtons(); ++i)
            {
                audioButtonsManager.getButtonAt (i)->setToggleState (false, sendNotification);
            }
        }

        if (radioStatus) // if radio buttons are active
        {
            // send a message to parent
            GenericEditor* editor = (GenericEditor*) getParentComponent();
            editor->channelChanged (-1, false);
        }
    }
    else
    {
        ChannelSelectorButton* b = (ChannelSelectorButton*)button;

        if (b->getType() == AUDIO)
        {
            // get audio node, and inform it of the change
            GenericEditor* editor = (GenericEditor*)getParentComponent();

            Channel* ch = editor->getChannel(b->getChannel() - 1);
            //int channelNum = editor->getStartChannel() + b->getChannel() - 1;
            bool status = b->getToggleState();

            std::cout << "Requesting audio monitor for channel " << ch->nodeIndex + 1 << std::endl;

            if (acquisitionIsActive) // use setParameter to change parameter safely
            {
                AccessClass::getProcessorGraph()->
                getAudioNode()->setChannelStatus(ch, status);
            }
            else     // change parameter directly
            {
                ch->isMonitored = status;
            }
        }
        else if (b->getType() == RECORD)
        {
            // get record node, and inform it of the change
            GenericEditor* editor = (GenericEditor*)getParentComponent();

            Channel* ch = editor->getChannel(b->getChannel() - 1);
            //int channelNum = editor->getStartChannel() + b->getChannel() - 1;
            bool status = b->getToggleState();

            if (acquisitionIsActive) // use setParameter to change parameter safely
            {
                AccessClass::getProcessorGraph()->
                getRecordNode()->
                setChannelStatus(ch, status);
            }
            else     // change parameter directly
            {
                //std::cout << "Setting record status for channel " << b->getChannel() << std::endl;
                ch->setRecordState(status);
            }

            AccessClass::getGraphViewer()->repaint();

        }
        else // parameter type
        {
            GenericEditor* editor = (GenericEditor*) getParentComponent();
            editor->channelChanged (b->getChannel() - 1, b->getToggleState());

            // do nothing
            if (radioStatus) // if radio buttons are active
            {
                // send a message to parent
                GenericEditor* editor = (GenericEditor*) getParentComponent();
                editor->channelChanged (b->getChannel(), b->getToggleState());
            }
        }

    }
    refreshParameterColors();
}


void ChannelSelector::changeChannelsSelectionButtonClicked (SlicerChannelSelectorComponent* sender,
                                                            Button* buttonThatWasClicked,
                                                            bool isSelect)
{
    const Channels::ChannelsType channelsType = sender->getChannelsType();

    TiledButtonGroupManager* buttonsManager = nullptr;
    if (channelsType == Channels::AUDIO_CHANNELS)
        buttonsManager = &audioButtonsManager;
    else if (channelsType == Channels::RECORD_CHANNELS)
        buttonsManager = &recordButtonsManager;
    else if (channelsType == Channels::PARAM_CHANNELS)
        buttonsManager = &parameterButtonsManager;

    jassert (buttonsManager != nullptr);

    Array<int> getBoxList = ListSliceParser::parseStringIntoRange (sender->getText(), audioButtonsManager.getNumButtons());
    if (getBoxList.size() < 3)
        return;

    int i = 0;
    while (i <= getBoxList.size() - 3)
    {
        const int lim = getBoxList[i + 1];
        const int comd = getBoxList[i + 2];
        for (int fa = getBoxList[i]; fa <= lim; fa += comd)
        {
            buttonsManager->getButtonAt (fa)->setToggleState (isSelect, sendNotification);
        }
        i += 3;
    }
}


void ChannelSelector::channelSelectorCollapsedStateChanged (SlicerChannelSelectorComponent* sender,
                                                            bool isCollapsed)
{
    const Channels::ChannelsType channelsType = sender->getChannelsType();

    TiledButtonGroupManager* buttonsManager = nullptr;
    if (channelsType == Channels::AUDIO_CHANNELS)
        buttonsManager = &audioButtonsManager;
    else if (channelsType == Channels::RECORD_CHANNELS)
        buttonsManager = &recordButtonsManager;
    else if (channelsType == Channels::PARAM_CHANNELS)
        buttonsManager = &parameterButtonsManager;

    jassert (buttonsManager != nullptr);

    const int headerHeight      = 25;
    const int tabButtonHeight   = 15;

    int yPos = headerHeight;
    if (! isCollapsed)
        yPos += SlicerChannelSelectorComponent::MAX_HEIGHT - 20;

    const int height = getHeight() - yPos - tabButtonHeight;
    const juce::Rectangle<int> finalBounds (buttonsManager->getX(), yPos, buttonsManager->getWidth(), height);

    auto& componentAnimator = Desktop::getInstance().getAnimator();
    componentAnimator.animateComponent (buttonsManager, finalBounds, 1.f, DURATION_ANIMATION_COLLAPSE_MS, false, 1.0, 1.0);
}

///////////// BUTTONS //////////////////////


EditorButton::EditorButton(const String& name, const Font& f) : Button(name)
{
    isEnabled = true;

    buttonFont = f;

    buttonFont.setHeight(10);

    if (!getName().equalsIgnoreCase("all") && !getName().equalsIgnoreCase("none"))
    {
        setRadioGroupId(999);
        setClickingTogglesState(true);
    }

    selectedGrad = ColourGradient(Colour(240, 179, 12), 0.0, 0.0,
                                  Colour(207, 160, 33), 0.0, 20.0f,
                                  false);
    selectedOverGrad = ColourGradient(Colour(209, 162, 33), 0.0, 5.0f,
                                      Colour(190, 150, 25), 0.0, 0.0f,
                                      false);
    neutralGrad = ColourGradient(Colour(220, 220, 220), 0.0, 0.0,
                                 Colour(170, 170, 170), 0.0, 20.0f,
                                 false);
    neutralOverGrad = ColourGradient(Colour(180, 180, 180), 0.0, 5.0f,
                                     Colour(150, 150, 150), 0.0, 0.0,
                                     false);
}

EditorButton::~EditorButton() {}

bool EditorButton::getState()
{
    return isEnabled;
}

void EditorButton::setState(bool state)
{
    isEnabled = state;

    if (!state)
    {
        removeListener((Button::Listener*) getParentComponent());
    }
    else
    {
        addListener((Button::Listener*) getParentComponent());
    }

    repaint();
}

void EditorButton::resized()
{
    // float radius = 5.0f;
    float width = (float)getWidth();
    float height = (float)getHeight();

    if (getName().equalsIgnoreCase("AUDIO"))
    {
        //outlinePath.startNewSubPath(0, height);
        outlinePath.lineTo(0, 0);//radius);
        //outlinePath.addArc(0, 0, radius*2, radius*2, 1.5*double_Pi, 2.0*double_Pi );

        outlinePath.lineTo(width, 0);//getHeight());

        outlinePath.lineTo(width, height);

        outlinePath.lineTo(0, height);
        //outlinePath.addArc(0, getHeight()-radius*2, radius*2, radius*2, double_Pi, 1.5*double_Pi);
        //outlinePath.lineTo(0, radius);
        outlinePath.closeSubPath();

    }
    else if (getName().equalsIgnoreCase("PARAM"))
    {
        //outlinePath.startNewSubPath(0, 0);

        outlinePath.lineTo(width, 0);

        //outlinePath.addArc(width-radius*2, 0, radius*2, radius*2, 0, 0.5*double_Pi);

        outlinePath.lineTo(getWidth(), height);

        //outlinePath.addArc(getWidth()-radius*2, getHeight()-radius*2, radius*2, radius*2, 0.5*double_Pi, double_Pi);

        outlinePath.lineTo(0, height);
        outlinePath.lineTo(0, 0);
        //outlinePath.closeSubPath();


    }
    else if (getName().equalsIgnoreCase("REC"))
    {

        outlinePath.addRectangle(0, 0, getWidth(), getHeight());

    }
    else if (getName().equalsIgnoreCase("all"))
    {

        //outlinePath.startNewSubPath(0, 0);

        outlinePath.lineTo(width, 0);

        //outlinePath.addArc(width-radius*2, 0, radius*2, radius*2, 0, 0.5*double_Pi);

        outlinePath.lineTo(width, height);

        //outlinePath.addArc(getWidth()-radius*2, getHeight()-radius*2, radius*2, radius*2, 0.5*double_Pi, double_Pi);

        outlinePath.lineTo(0, height);
        //outlinePath.addArc(0, height-radius*2, radius*2, radius*2, double_Pi, 1.5*double_Pi);

        outlinePath.lineTo(0, 0);
        //outlinePath.closeSubPath();

    }
    else if (getName().equalsIgnoreCase("none"))
    {

        //outlinePath.startNewSubPath(0, 0);

        outlinePath.lineTo(width, 0);

        //outlinePath.addArc(width-radius*2, 0, radius*2, radius*2, 0, 0.5*double_Pi);

        outlinePath.lineTo(width, height);

        //outlinePath.addArc(width-radius*2, height-radius*2, radius*2, radius*2, 0.5*double_Pi, double_Pi);

        outlinePath.lineTo(0, height);

        outlinePath.lineTo(0, 0);
        //outlinePath.closeSubPath();

    }
    else if (getName().equalsIgnoreCase("+") )
    {
        outlinePath.lineTo(width, 0);
        outlinePath.lineTo(width, height);
        outlinePath.lineTo(0, height);
        outlinePath.lineTo(0, 0);
    }
    else if (getName().equalsIgnoreCase("-") )
    {
        outlinePath.lineTo(width, 0);
        outlinePath.lineTo(width, height);
        outlinePath.lineTo(0, height);
        outlinePath.lineTo(0, 0);
    }

}


void EditorButton::paintButton(Graphics& g, bool isMouseOver, bool isButtonDown)
{

    g.setColour(Colours::grey);
    g.fillPath(outlinePath);

    if (getToggleState())
    {
        if (isMouseOver && isEnabled)
            g.setGradientFill(selectedOverGrad);
        else
            g.setGradientFill(selectedGrad);
    }
    else
    {
        if (isMouseOver && isEnabled)
            g.setGradientFill(neutralOverGrad);
        else
            g.setGradientFill(neutralGrad);
    }


    AffineTransform a = AffineTransform::scale(0.98f, 0.94f, float(getWidth()) / 2.0f,
                        float(getHeight()) / 2.0f);
    g.fillPath(outlinePath, a);

    buttonFont.setHeight(10.0f);
    int stringWidth = buttonFont.getStringWidth(getName());

    g.setFont(buttonFont);

    if (isEnabled)
        g.setColour(Colours::darkgrey);
    else
        g.setColour(Colours::lightgrey);


    g.drawSingleLineText(getName(), getWidth() / 2 - stringWidth / 2, 11);

}


ChannelSelectorButton::ChannelSelectorButton(int num_, int type_, Font& f) : Button("name")
{
    isActive = true;
    num = num_;
    displayNum = num_;
    type = type_;

    setClickingTogglesState(true);

    buttonFont = f;
    buttonFont.setHeight (11);
}

ChannelSelectorButton::~ChannelSelectorButton() {}

int ChannelSelectorButton::getType()
{
    return type;
}

int ChannelSelectorButton::getChannel()
{
    return num;
}

void ChannelSelectorButton::setChannel(int n)
{
    num = n;
    displayNum = n;
}
void ChannelSelectorButton::setChannel(int n, int d)
{
    num = n;
    displayNum = d;
}

void ChannelSelectorButton::paintButton(Graphics& g, bool isMouseOver, bool isButtonDown)
{
    if (isActive)
    {
        if (getToggleState() == true)
            g.setColour(Colours::orange);
        else
            g.setColour(Colours::darkgrey);

        if (isMouseOver)
            g.setColour(Colours::white);
    }
    else
    {
        if (getToggleState() == true)
            g.setColour(Colours::yellow);
        else
            g.setColour(Colours::lightgrey);
    }

    // g.fillRect(0,0,getWidth(),getHeight());

    g.setFont(buttonFont);

    // g.drawRect(0,0,getWidth(),getHeight(),1.0);

    g.drawText(String(displayNum), 0, 0, getWidth(), getHeight(), Justification::centred, true);
}

void ChannelSelectorButton::setActive(bool t)
{
    isActive = t;
    setClickingTogglesState(t);
}


SlicerChannelSelectorComponent::SlicerChannelSelectorComponent (Channels::ChannelsType channelsType,
                                                                const String& componentName)
    : m_channelsType                (channelsType)
    , m_isCollapsed                 (true)
    , m_dropdownArrowImage          (ImageCache::getFromMemory (BinaryData::dropdown_arrow_rotated_png,
                                                                BinaryData::dropdown_arrow_rotated_pngSize))
    , m_dropdownArrowImageCollapsed (ImageCache::getFromMemory (BinaryData::dropdown_arrow_png,
                                                                BinaryData::dropdown_arrow_pngSize))

{
    m_channelSelectorTextEditor = new TextEditor;
    m_channelSelectorTextEditor->setMultiLine (false, true);
    m_channelSelectorTextEditor->setReturnKeyStartsNewLine (false);
    m_channelSelectorTextEditor->setTabKeyUsedAsCharacter (false);
    m_channelSelectorTextEditor->setTooltip ("General Format: [a:b:c]->to select all channels from a to c at intervals of b");
    m_channelSelectorTextEditor->addKeyListener (this);
    addAndMakeVisible (m_channelSelectorTextEditor);

    m_selectChannelsButton = new EditorButton ("+", FONT_DEFAULT);
    m_selectChannelsButton->setComponentID ("Select channels button");
    m_selectChannelsButton->setClickingTogglesState (false);
    m_selectChannelsButton->addListener (this);
    addAndMakeVisible (m_selectChannelsButton);

    m_deselectChannelsButton = new EditorButton ("-", FONT_DEFAULT);
    m_deselectChannelsButton->setComponentID ("Deselect channels button");
    m_deselectChannelsButton->setClickingTogglesState (false);
    m_deselectChannelsButton->addListener (this);
    addAndMakeVisible (m_deselectChannelsButton);

    m_showComponentButton = new ImageButton;
    m_showComponentButton->setImages (false, true, true,
                                      m_dropdownArrowImageCollapsed, 1.f, Colours::white,
                                      Image::null, 0.8f,  Colours::blue.withAlpha (0.5f),
                                      Image::null, 1.f, Colours::white);
    m_showComponentButton->addListener (this);
    addAndMakeVisible (m_showComponentButton);

    addKeyListener (this);

    setSize (0, SIZE_DROPDOWN_ARROW);
}


void SlicerChannelSelectorComponent::paint (Graphics& g)
{
    const int width  = getWidth();
    const int height = getHeight();

    // Draw horizontal line at the bottom of component at the center of arrow
    if (! m_isCollapsed)
    {
        g.setColour (Colours::black);
        g.drawHorizontalLine (height - SIZE_DROPDOWN_ARROW + 1, 0, width);
    }
}


void SlicerChannelSelectorComponent::resized()
{
    const int width  = getWidth();
    const int height = getHeight();
    const int margin = 5;
    const int textEditorHeight = 15;

    m_channelSelectorTextEditor->setBounds (margin, height - SIZE_DROPDOWN_ARROW - margin - textEditorHeight,
                                            95, textEditorHeight);

    juce::Rectangle<int> selectionControlBounds (110, m_channelSelectorTextEditor->getY(), 15, 15);
    m_selectChannelsButton->setBounds    (selectionControlBounds);
    m_deselectChannelsButton->setBounds  (selectionControlBounds.translated (20, 0));

    m_showComponentButton->setBounds ( (width - SIZE_DROPDOWN_ARROW) / 2 - 3, height - SIZE_DROPDOWN_ARROW,
                                       25, SIZE_DROPDOWN_ARROW);
}


void SlicerChannelSelectorComponent::buttonClicked (Button* buttonThatWasClicked)
{
    if (buttonThatWasClicked == m_showComponentButton)
    {
        setCollapsed (! m_isCollapsed);
    }
    else if (buttonThatWasClicked == m_selectChannelsButton)
    {
        m_controlsButtonListener->changeChannelsSelectionButtonClicked (this, buttonThatWasClicked, true);
    }
    else if (buttonThatWasClicked == m_deselectChannelsButton)
    {
        m_controlsButtonListener->changeChannelsSelectionButtonClicked (this, buttonThatWasClicked, false);
    }
}


bool SlicerChannelSelectorComponent::keyPressed (const KeyPress& key, Component* originatingComponent)
{
    // Collapse component by clicking "ESC" key either on component or in the TextEditor
    if ( (dynamic_cast<TextEditor*> (originatingComponent) != nullptr
            || originatingComponent == this)
        && key.isKeyCode (KeyPress::escapeKey))
    {
        setCollapsed (true);
    }

    return false;
}


void SlicerChannelSelectorComponent::setCollapsed (bool isCollapsed)
{
    m_isCollapsed = isCollapsed;

    auto& componentAnimator = Desktop::getInstance().getAnimator();

    // Show full component
    if (! m_isCollapsed)
    {
        juce::Rectangle<int> finalBounds (getX(), getY(), getWidth(), MAX_HEIGHT);
        componentAnimator.animateComponent (this, finalBounds, 1.f, DURATION_ANIMATION_COLLAPSE_MS, true, 1.0, 1.0);
    }
    // Collapse component
    else
    {
        juce::Rectangle<int> finalBounds (getX(), getY(), getWidth(), SIZE_DROPDOWN_ARROW);
        componentAnimator.animateComponent (this, finalBounds, 1.f, DURATION_ANIMATION_COLLAPSE_MS, true, 1.0, 1.0);
    }

    // Change buttons image (just a quick hack)
    m_showComponentButton->setImages (false, true, true,
                                      m_isCollapsed
                                      ? m_dropdownArrowImageCollapsed
                                      : m_dropdownArrowImage, 1.f, Colours::white,
                                      Image::null, 0.8f,  Colours::blue.withAlpha (0.5f),
                                      Image::null, 1.f, Colours::white);

    m_controlsButtonListener->channelSelectorCollapsedStateChanged (this, m_isCollapsed);
}


String SlicerChannelSelectorComponent::getText() const
{
    return m_channelSelectorTextEditor->getText();
}


Channels::ChannelsType SlicerChannelSelectorComponent::getChannelsType() const
{
    return m_channelsType;
}


void SlicerChannelSelectorComponent::setListener (SlicerChannelSelectorComponent::Listener* newListener)
{
    m_controlsButtonListener = newListener;
}
<|MERGE_RESOLUTION|>--- conflicted
+++ resolved
@@ -41,21 +41,12 @@
 
 
 ChannelSelector::ChannelSelector(bool createButtons, Font& titleFont_) :
-<<<<<<< HEAD
-    eventsOnly(false), paramsToggled(true), paramsActive(true),
-    recActive(true), radioStatus(false), isNotSink(createButtons),
-    moveRight(false), moveLeft(false), offsetLR(0), offsetUD(0), desiredOffset(0), titleFont(titleFont_), acquisitionIsActive(false)
-    , audioSlicerChannelSelector     (Channels::AUDIO_CHANNELS,  "Audio slicer channel selector component")
-    , recordSlicerChannelSelector    (Channels::RECORD_CHANNELS, "Record slicer channel selector component")
-    , parameterSlicerChannelSelector (Channels::PARAM_CHANNELS,  "Parameter slicer channel selector component")
-=======
     eventsOnly(false)
     , parameterSlicerChannelSelector (Channels::PARAM_CHANNELS,  "Parameter slicer channel selector component")
     , audioSlicerChannelSelector     (Channels::AUDIO_CHANNELS,  "Audio slicer channel selector component")
     , recordSlicerChannelSelector    (Channels::RECORD_CHANNELS, "Record slicer channel selector component")
     , paramsToggled(true), paramsActive(true), recActive(true), radioStatus(false), isNotSink(createButtons)
     , moveRight(false), moveLeft(false), offsetLR(0), offsetUD(0), desiredOffset(0), titleFont(titleFont_), acquisitionIsActive(false)
->>>>>>> a29c2090
 {
     // initialize buttons
     audioButton = new EditorButton("AUDIO", titleFont);
