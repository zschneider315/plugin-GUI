--- conflicted
+++ resolved
@@ -1,861 +1,855 @@
-/*
-    ------------------------------------------------------------------
-
-    This file is part of the Open Ephys GUI
-    Copyright (C) 2012 Open Ephys
-
-    ------------------------------------------------------------------
-
-    This program is free software: you can redistribute it and/or modify
-    it under the terms of the GNU General Public License as published by
-    the Free Software Foundation, either version 3 of the License, or
-    (at your option) any later version.
-
-    This program is distributed in the hope that it will be useful,
-    but WITHOUT ANY WARRANTY; without even the implied warranty of
-    MERCHANTABILITY or FITNESS FOR A PARTICULAR PURPOSE.  See the
-    GNU General Public License for more details.
-
-    You should have received a copy of the GNU General Public License
-    along with this program.  If not, see <http://www.gnu.org/licenses/>.
-
-*/
-
-#include "GenericEditor.h"
-
-#include "../ProcessorGraph.h"
-#include "../RecordNode.h"
-
-#include "../../UI/EditorViewport.h"
-#include "../../UI/Configuration.h"
-
-
-
-#include <math.h>
-
-GenericEditor::GenericEditor (GenericProcessor* owner)//, FilterViewport* vp) 
-	: AudioProcessorEditor (owner), isSelected(false),
-	  desiredWidth(150), tNum(-1), isEnabled(true), radioGroupId(1),
-	  accumulator(0.0), isFading(false), drawerButton(0), audioButton(0),
-	  recordButton(0), paramsButton(0), allButton(0), noneButton(0),
-	  numChannels(-1)
-
-{
-	name = getAudioProcessor()->getName();
-
-	nodeId = owner->getNodeId();
-
-	MemoryInputStream mis(BinaryData::silkscreenserialized, BinaryData::silkscreenserializedSize, false);
-    Typeface::Ptr typeface = new CustomTypeface(mis);
-    titleFont = Font(typeface);
-
-    if (!owner->isMerger() && !owner->isSplitter())
-    {
-    	drawerButton = new DrawerButton("name");
-    	drawerButton->addListener(this);
-    	addAndMakeVisible(drawerButton);
-
-    	if (!owner->isSink())
-    	{
-    		audioButton = new EditorButton("A", titleFont);
-    		audioButton->addListener(this);
-    		addChildComponent(audioButton);
-    		audioButton->setVisible(false);
-
-    		recordButton = new EditorButton("R", titleFont);
-    		recordButton->addListener(this);
-    		addChildComponent(recordButton);
-    		recordButton->setVisible(false);
-
-    		paramsButton = new EditorButton("P", titleFont);
-    		paramsButton->addListener(this);
-    		paramsButton->setVisible(false);
-    		addChildComponent(paramsButton);
-    		
-    		paramsButton->setToggleState(true, true);
-    	}
-
-    	
-
-	}
-
-	if (owner->isSource())
-		backgroundColor = Colour(255, 0, 0);//Colour(int(0.9*255.0f),int(0.019*255.0f),int(0.16*255.0f));
-	else if (owner->isSink())
-		backgroundColor = Colour(255, 149, 0);//Colour(int(0.06*255.0f),int(0.46*255.0f),int(0.9*255.0f));
-	else if (owner->isSplitter() || owner->isMerger())
-		backgroundColor = Colour(40, 40, 40);//Colour(int(0.7*255.0f),int(0.7*255.0f),int(0.7*255.0f));
-	else
-		backgroundColor = Colour(255, 89, 0);//Colour(int(1.0*255.0f),int(0.5*255.0f),int(0.0*255.0f));
-
-
-	paramsChannels.clear();
-	audioChannels.clear();
-	recordChannels.clear();
-
-
-	fadeIn();
-}
-
-GenericEditor::~GenericEditor()
-{
-	//std::cout << "  Generic editor for " << getName() << " being deleted with " << getNumChildComponents() << " children. " << std::endl;
-	deleteAllChildren();
-	//delete titleFont;
-}
-
-
-
-void GenericEditor::resized()
-{
-	if (drawerButton != 0)
-		drawerButton->setBounds(getWidth()-14, 40, 10, getHeight()-60);
-	
-	if (audioButton != 0)
-		audioButton->setBounds(getWidth()-60, 4, 15, 15);
-	
-	if (recordButton != 0)
-		recordButton->setBounds(getWidth()-40, 4, 15, 15);
-	
-	if (paramsButton != 0)
-		paramsButton->setBounds(getWidth()-20, 4, 15, 15);
-
-}
-
-
-bool GenericEditor::keyPressed (const KeyPress& key)
-{
-	//std::cout << name << " received " << key.getKeyCode() << std::endl;
-
-	if (key.getKeyCode() == key.deleteKey || key.getKeyCode() == key.backspaceKey) {
-		
-		//std::cout << name << " should be deleted." << std::endl;
-		if (getSelectionState())
-			getEditorViewport()->deleteNode(this);
-
-	} else if (key.getKeyCode() == key.leftKey || key.getKeyCode() == key.rightKey) {
-
-		if (getSelectionState())
-			getEditorViewport()->moveSelection(key);
-
-	}
-}
-
-void GenericEditor::switchSelectedState() 
-{
-	//std::cout << "Switching selected state" << std::endl;
-	isSelected = !isSelected;
-	repaint();
-}
-
-void GenericEditor::select()
-{
-	isSelected = true;
-	repaint();
-	setWantsKeyboardFocus(true);
-	grabKeyboardFocus();
-}
-
-bool GenericEditor::getSelectionState() {
-	return isSelected;
-}
-
-void GenericEditor::deselect()
-{
-	isSelected = false;
-	repaint();
-	setWantsKeyboardFocus(false);
-}
-
-void GenericEditor::enable() 
-{
-	isEnabled = true;
-	GenericProcessor* p = (GenericProcessor*) getProcessor();
-	p->enabledState(true);
-}
-
-void GenericEditor::disable()
-{
-	isEnabled = false;
-	GenericProcessor* p = (GenericProcessor*) getProcessor();
-	p->enabledState(false);
-}
-
-bool GenericEditor::getEnabledState()
-{
-	GenericProcessor* p = (GenericProcessor*) getProcessor();
-	return p->enabledState();
-}
-
-void GenericEditor::setEnabledState(bool t)
-{
-	
-	GenericProcessor* p = (GenericProcessor*) getProcessor();
-	p->enabledState(t);
-	isEnabled = p->enabledState();
-}
-
-void GenericEditor::fadeIn()
-{
-	isFading = true;
-	startTimer(10);
-}
-
-void GenericEditor::paint (Graphics& g)
-{
-	int offset = 0;
-
-	GenericProcessor* p = (GenericProcessor*) getProcessor();
-
-	if (isEnabled)
-		g.setColour(backgroundColor);
-	else 
-		g.setColour(Colours::lightgrey);
-
-    // draw colored background
-	g.fillRect(1,1,getWidth()-(2+offset),getHeight()-2);
-
-	// draw gray workspace
-	g.setColour(Colour(140, 140, 140));
-	g.fillRect(1,22,getWidth()-2, getHeight()-29);
-
-	g.setFont(titleFont);
-	g.setFont(14);
-
-	if (isEnabled) 
-	{
-		g.setColour(Colours::white);		
-	} else {
-		g.setColour(Colours::grey);
-	}
-
-	// draw title
-	g.drawText(name, 6, 5, 500, 15, Justification::left, false);
-
-
-	if (isSelected) {
-		g.setColour(Colours::yellow);
-		
-	} else {
-		g.setColour(Colours::black);
-	}
-
-	// draw highlight box
-	g.drawRect(0,0,getWidth(),getHeight(),2.0);
-
-	if (isFading)
-	{
-		g.setColour(Colours::black.withAlpha((float) (15.0-accumulator)/15.0f));
-		if (getWidth() > 0 && getHeight() > 0)
-			g.fillAll();
-	}
-
-}
-
-void GenericEditor::timerCallback()
-{
-	accumulator++;
-
-	repaint();
-
-	if (accumulator > 15.0)
-	{
-		stopTimer();
-		isFading = false;
-	}
-}
-
-void GenericEditor::buttonClicked(Button* button)
-{
-	
-	checkDrawerButton(button);
-	checkChannelSelectors(button);
-
-	buttonEvent(button); // needed to inform subclasses of 
-						 // button event
-}
-
-bool GenericEditor::checkDrawerButton(Button* button)
-{
-	if (button == drawerButton)
-	{
-		if (drawerButton->getToggleState()) 
-		{
-			
-
-			if (recordButton != 0)
-				recordButton->setVisible(true);
-			if (audioButton != 0)
-				audioButton->setVisible(true);
-			if (paramsButton != 0)
-				paramsButton->setVisible(true);
-
-			drawerWidth = createChannelSelectors();
-
-			desiredWidth += drawerWidth;
-
-		} else {
-			
-
-			if (recordButton != 0)
-				recordButton->setVisible(false);
-			if (audioButton != 0)
-				audioButton->setVisible(false);
-			if (paramsButton != 0)
-				paramsButton->setVisible(false);
-
-			removeChannelSelectors();
-
-			desiredWidth -= drawerWidth;
-		}
-
-		getEditorViewport()->makeEditorVisible(this);
-
-		return true;
-	} else {
-		return false;
-	}
-
-}
-
-bool GenericEditor::checkChannelSelectors(Button* button)
-{
-
-
-
-	for (int n = 0; n < channelSelectorButtons.size(); n++)
-	{
-		if (button == channelSelectorButtons[n])
-		{
-
-		//	String type;
-
-			if (audioButton->getToggleState())
-			{
-				audioChannels.set(n,button->getToggleState());
-				//type = "Audio ";
-			}
-			else if (recordButton->getToggleState())
-			{
-				recordChannels.set(n,button->getToggleState());
-				int id = getProcessor()->getNodeId();
-
-				RecordNode* rn = getProcessorGraph()->getRecordNode();
-
-				std::cout << "Button " << n << " was pressed." << std::endl;
-				rn->setChannel(id, n);
-
-				if (button->getToggleState())
-					rn->setParameter(2, 1.0f);
-				else
-					rn->setParameter(2, 0.0f);
-			}		
-			else if (paramsButton->getToggleState())
-			{
-				paramsChannels.set(n,button->getToggleState());
-				//type = "Params ";	
-			}
-			
-			//std::cout << type << "button " << n << " clicked." << std::endl;
-			return true;
-			
-		}
-	}
-
-	Array<bool> arr;
-
-	if (button == audioButton)
-		{arr = audioChannels; allButton->setVisible(false);}// std::cout << "AUDIO" << std::endl;}
-	else if (button == paramsButton)
-		{arr = paramsChannels; if (allButton != 0) {allButton->setVisible(true);}}// std::cout << "PARAMS" << std::endl;}
-	else if (button == recordButton)
-		{arr = recordChannels; allButton->setVisible(true);}// std::cout << "RECORD" << std::endl;}
-
-	if (arr.size() > 0)
-	{
-		for (int n = 0; n < channelSelectorButtons.size(); n++)
-		{
-			channelSelectorButtons[n]->setToggleState(arr[n],false);
-		}
-
-		allButton->setToggleState(false,false);
-
-		return true;
-	}
-
-	if (button == noneButton)
-	{
-		for (int n = 0; n < channelSelectorButtons.size(); n++) 
-		{
-
-			channelSelectorButtons[n]->setToggleState(false,false);
-
-			if (audioButton->getToggleState())
-				audioChannels.set(n,false);
-			else if (recordButton->getToggleState())
-				recordChannels.set(n,false);			
-			else if (paramsButton->getToggleState())
-				paramsChannels.set(n,false);	
-
-		}
-
-		//allButton->setToggleState(false,false);
-
-		return true;
-	}
-
-	if (button == allButton)
-	{
-
-		for (int n = 0; n < channelSelectorButtons.size(); n++) 
-		{
-
-			channelSelectorButtons[n]->setToggleState(true,false);
-
-			if (audioButton->getToggleState())
-				audioChannels.set(n,true);
-			else if (recordButton->getToggleState())
-				recordChannels.set(n,true);			
-			else if (paramsButton->getToggleState())
-				paramsChannels.set(n,true);	
-
-		}
-
-		return true;
-	}
-
-	return false;
-
-}
-
-void GenericEditor::selectChannels(Array<int> arr)
-{
-	for (int i = 0; i < channelSelectorButtons.size(); i++)
-	{
-		channelSelectorButtons[i]->setToggleState(false, false);
-	}
-
-	for (int i = 0; i < arr.size(); i++)
-	{
-		if (i > -1 && i < channelSelectorButtons.size())
-		{
-			channelSelectorButtons[i]->setToggleState(true,false);
-		}
-	}
-
-}
-
-void GenericEditor::update()
-{
-
-	std::cout << "Editor for ";
-
-	GenericProcessor* p = (GenericProcessor*) getProcessor();
-
-	std::cout << p->getName() << " updating settings." << std::endl;
-
-	if (!p->isSink())
-	{
-
-		if (p->getNumOutputs() != numChannels)
-		{
-			destroyChannelSelectors();
-		}
-
-		numChannels = p->getNumOutputs();
-
-	} else {
-
-		if (p->getNumInputs() != numChannels)
-		{
-			destroyChannelSelectors();
-		}
-
-		numChannels = p->getNumInputs();
-	}
-
-	if (numChannels == 0)
-	{
-		if (drawerButton != 0)
-			drawerButton->setVisible(false);
-	} else {
-		if (drawerButton != 0)
-			drawerButton->setVisible(true);
-	}
-
-	updateVisualizer(); // does nothing unless this method
-						// has been implemented
-
-}
-
-Array<int> GenericEditor::getActiveChannels()
-{
-	Array<int> chans;
-
-	for (int n = 0; n < paramsChannels.size(); n++)
-	{
-		if (paramsChannels[n])
-		{
-			chans.add(n);
-		}
-
-	}
-
-	return chans;
-}
-
-void GenericEditor::createRadioButtons(int x, int y, int w, StringArray values, const String& groupName)
-{
-	int numButtons = values.size();
-	int width = w / numButtons;
-
-	for (int i = 0; i < numButtons; i++)
-	{
-
-		RadioButton* b = new RadioButton(values[i], radioGroupId, titleFont);
-		addAndMakeVisible(b);
-		b->setBounds(x+width*i,y,width,15);
-		b->addListener(this);
-		
-
-		// if (i == numButtons-1)
-		// {
-		// 	b->setToggleState(true, true);
-		// }
-	}
-
-	Label* l = new Label("Label",groupName);
-	addAndMakeVisible(l);
-	l->setBounds(x,y-15,200,10);
-	titleFont.setHeight(10);
-	l->setFont(titleFont);
-
-	radioGroupId++;
-}
-
-
-int GenericEditor::createChannelSelectors()
-{
-
-	GenericProcessor* p = getProcessor();
-
-	if (channelSelectorButtons.size() == 0) {
-
-		int width = 20;
-		int height = 14;
-		int numChannels;
-
-		if (!p->isSink())
-			numChannels = p->getNumOutputs();
-		else
-			numChannels = p->getNumInputs();
-
-		int nColumns = jmax((int) ceil(numChannels/4),1);
-		//std::cout << numChannels << " channels" << std::endl;
-		//std::cout << nColumns << " columns" << std::endl;
-
-		for (int n = 1; n < numChannels+1; n++)
-		{
-			String channelName = "";
-			channelName += n;
-			ChannelSelectorButton* b = new ChannelSelectorButton(channelName, titleFont);
-			channelSelectorButtons.add(b);
-			addAndMakeVisible(b);
-			b->addListener(this);
-			b->setBounds(desiredWidth+width*((n-1)%nColumns)-12,
-			  floor((n-1)/nColumns)*height+40, width-1, height-1);
-			  
-			audioChannels.add(false);
-			recordChannels.add(false);
-			paramsChannels.add(false);
-
-		}
-
-		if (allButton == 0)
-		{
-			allButton = new ChannelSelectorButton("+",titleFont);
-			addAndMakeVisible(allButton);
-			allButton->addListener(this);
-			allButton->setVisible(true);
-			allButton->setClickingTogglesState(false);
-			allButton->setBounds(desiredWidth-30,
-				  40, height, height);
-		}
-
-		if (noneButton == 0)
-		{
-			noneButton = new ChannelSelectorButton("-",titleFont);
-			addAndMakeVisible(noneButton);
-			noneButton->addListener(this);
-			noneButton->setVisible(true);
-			noneButton->setClickingTogglesState(false);
-			noneButton->setBounds(desiredWidth-30,
-				  60, height, height);
-		}
-
-		 return nColumns*width+ 15;
-
-	} else {
-
-		for (int n = 0; n < channelSelectorButtons.size(); n++)
-		{
-			channelSelectorButtons[n]->setVisible(true);
-
-			if (!p->isSink()) {
-
-				if (audioButton->getToggleState())
-					channelSelectorButtons[n]->setToggleState(audioChannels[n],false);
-				else if (recordButton->getToggleState())
-					channelSelectorButtons[n]->setToggleState(recordChannels[n],false);
-				else if (paramsButton->getToggleState())
-					channelSelectorButtons[n]->setToggleState(paramsChannels[n],false);
-				
-			}
-
-		}
-
-		allButton->setVisible(true);
-		noneButton->setVisible(true);
-
-		return drawerWidth;
-	}
-
-}
-
-void GenericEditor::removeChannelSelectors()
-{
-	for (int n = 0; n < channelSelectorButtons.size(); n++)
-	{
-		channelSelectorButtons[n]->setVisible(false);
-	}
-
-	allButton->setVisible(false);
-	noneButton->setVisible(false);
-
-}
-
-void GenericEditor::destroyChannelSelectors()
-{
-	for (int n = 0; n < channelSelectorButtons.size(); n++)
-	{
-		removeChildComponent(channelSelectorButtons[n]);
-		ChannelSelectorButton* t = channelSelectorButtons.remove(n);
-     	deleteAndZero(t);
-	}
-
-	if (allButton != 0)
-		allButton->setVisible(false);
-	
-	if (allButton != 0)
-		noneButton->setVisible(false);
-
-	recordChannels.clear();
-	audioChannels.clear();
-	paramsChannels.clear();
-	channelSelectorButtons.clear();
-}
-
-RadioButton::RadioButton(const String& name, int groupId, Font f) : Button(name) 
-{
-
-    setRadioGroupId(groupId);
-    setClickingTogglesState(true);
-
-    buttonFont = f;
-    buttonFont.setHeight(10);
-
-    // MemoryInputStream mis(BinaryData::silkscreenserialized, BinaryData::silkscreenserializedSize, false);
-    // Typeface::Ptr typeface = new CustomTypeface(mis);
-    // buttonFont = Font(typeface);
-    // 
-}
-
-
-void RadioButton::paintButton(Graphics &g, bool isMouseOver, bool isButtonDown)
-{
-    if (getToggleState() == true)
-        g.setColour(Colours::orange);
-    else 
-        g.setColour(Colours::darkgrey);
-
-    if (isMouseOver)
-        g.setColour(Colours::white);
-
-    g.fillRect(0,0,getWidth(),getHeight());
-
-    g.setFont(buttonFont);
-    g.setColour(Colours::black);
-
-    g.drawRect(0,0,getWidth(),getHeight(),1.0);
-
-    g.drawText(getName(),0,0,getWidth(),getHeight(),Justification::centred,true);
-}
-
-
-DrawerButton::DrawerButton(const String& name) : Button(name)
-{
-	 setClickingTogglesState(true);
-}
-
-void DrawerButton::paintButton(Graphics& g, bool isMouseOver, bool isButtonDown)
-{
-	if (isMouseOver)
-		g.setColour(Colours::white);
-	else
-		g.setColour(Colours::darkgrey);
-	
-	g.drawVerticalLine(3, 0.0f, getHeight());
-	g.drawVerticalLine(5, 0.0f, getHeight());
-	g.drawVerticalLine(7, 0.0f, getHeight());	
-
-}
-
-
-EditorButton::EditorButton(const String& name, Font f) : Button(name) 
-{
-
-	buttonFont = f;
-	buttonFont.setHeight(10);
-
-    setRadioGroupId(999);
-    setClickingTogglesState(true);
-
-}
-
-
-void EditorButton::paintButton(Graphics &g, bool isMouseOver, bool isButtonDown)
-{
-    if (getToggleState() == true)
-        g.setColour(Colours::orange);
-    else 
-        g.setColour(Colours::darkgrey);
-
-    if (isMouseOver)
-        g.setColour(Colours::white);
-
-    int b = 2;
-
-    g.fillEllipse(b,b,getWidth()-2*b,getHeight()-2*b);
-
-    g.setFont(buttonFont);
-    g.setColour(Colours::black);
-
-    g.drawEllipse(b,b,getWidth()-2*b,getHeight()-2*b,1.0);
-
-    g.drawText(getName(),0,0,getWidth(),getHeight(),Justification::centred,true);
-}
-
-
-ChannelSelectorButton::ChannelSelectorButton(const String& name, Font f) : Button(name) 
-{
-    setClickingTogglesState(true);
-
-    buttonFont = f;
-    buttonFont.setHeight(10);
-}
-
-
-void ChannelSelectorButton::paintButton(Graphics &g, bool isMouseOver, bool isButtonDown)
-{
-    if (getToggleState() == true)
-        g.setColour(Colours::orange);
-    else 
-        g.setColour(Colours::darkgrey);
-
-    if (isMouseOver)
-        g.setColour(Colours::white);
-
-    g.fillRect(0,0,getWidth(),getHeight());
-
-    g.setFont(buttonFont);
-    g.setColour(Colours::black);
-
-    g.drawRect(0,0,getWidth(),getHeight(),1.0);
-
-    g.drawText(getName(),0,0,getWidth(),getHeight(),Justification::centred,true);
-<<<<<<< HEAD
-}
-
-//// BUTTONS ////
-
-void PlusButton::paintButton(Graphics& g, bool isMouseOver, bool isButtonDown)
-{
-    g.fillAll(Colours::orange);
-    g.setColour(Colours::black);
-    g.drawRect(0,0,getWidth(),getHeight(),1.0);
-
-    if (isMouseOver)
-    {
-        g.setColour(Colours::white);
-    } else {
-        g.setColour(Colours::black);
-    }
-
-    // if (isButtonDown)
-    // {
-    //     g.setColour(Colours::white);
-    // }
-
-    int thickness = 1;
-    int offset = 3;
-
-    g.fillRect(getWidth()/2-thickness,
-               offset, 
-               thickness*2,
-               getHeight()-offset*2);
-
-    g.fillRect(offset,
-               getHeight()/2-thickness,
-               getWidth()-offset*2,
-               thickness*2);
-}
-   
-
-void TriangleButton::paintButton(Graphics& g, bool isMouseOver, bool isButtonDown)
-{
-
-    //  g.fillAll(Colours::orange);
-    // g.setColour(Colours::black);
-    // g.drawRect(0,0,getWidth(),getHeight(),1.0);
-
-    if (isMouseOver)
-    {
-        g.setColour(Colours::grey);
-    } else {
-        g.setColour(Colours::black);
-    }
-
-    if (isButtonDown)
-    {
-        g.setColour(Colours::white);
-    }
-
-    int inset = 1;
-    int x1, y1, x2, y2, x3;
-
-    x1 = inset;
-    x2 = getWidth()/2;
-    x3 = getWidth()-inset;
-
-    if (direction == 1)
-    {
-        y1 = getHeight()-inset;
-        y2 = inset;
-
-    } else {
-        y1 = inset;
-        y2 = getHeight()-inset;
-    }
-
-    g.drawLine(x1, y1, x2, y2);
-    g.drawLine(x2, y2, x3, y1);
-    g.drawLine(x3, y1, x1, y1);
-
-
-}
-
-
-
-=======
-}
->>>>>>> 5f68f7e9
+/*
+    ------------------------------------------------------------------
+
+    This file is part of the Open Ephys GUI
+    Copyright (C) 2012 Open Ephys
+
+    ------------------------------------------------------------------
+
+    This program is free software: you can redistribute it and/or modify
+    it under the terms of the GNU General Public License as published by
+    the Free Software Foundation, either version 3 of the License, or
+    (at your option) any later version.
+
+    This program is distributed in the hope that it will be useful,
+    but WITHOUT ANY WARRANTY; without even the implied warranty of
+    MERCHANTABILITY or FITNESS FOR A PARTICULAR PURPOSE.  See the
+    GNU General Public License for more details.
+
+    You should have received a copy of the GNU General Public License
+    along with this program.  If not, see <http://www.gnu.org/licenses/>.
+
+*/
+
+#include "GenericEditor.h"
+
+#include "../ProcessorGraph.h"
+#include "../RecordNode.h"
+
+#include "../../UI/EditorViewport.h"
+#include "../../UI/Configuration.h"
+
+
+
+#include <math.h>
+
+GenericEditor::GenericEditor (GenericProcessor* owner)//, FilterViewport* vp) 
+	: AudioProcessorEditor (owner), isSelected(false),
+	  desiredWidth(150), tNum(-1), isEnabled(true), radioGroupId(1),
+	  accumulator(0.0), isFading(false), drawerButton(0), audioButton(0),
+	  recordButton(0), paramsButton(0), allButton(0), noneButton(0),
+	  numChannels(-1)
+
+{
+	name = getAudioProcessor()->getName();
+
+	nodeId = owner->getNodeId();
+
+	MemoryInputStream mis(BinaryData::silkscreenserialized, BinaryData::silkscreenserializedSize, false);
+    Typeface::Ptr typeface = new CustomTypeface(mis);
+    titleFont = Font(typeface);
+
+    if (!owner->isMerger() && !owner->isSplitter())
+    {
+    	drawerButton = new DrawerButton("name");
+    	drawerButton->addListener(this);
+    	addAndMakeVisible(drawerButton);
+
+    	if (!owner->isSink())
+    	{
+    		audioButton = new EditorButton("A", titleFont);
+    		audioButton->addListener(this);
+    		addChildComponent(audioButton);
+    		audioButton->setVisible(false);
+
+    		recordButton = new EditorButton("R", titleFont);
+    		recordButton->addListener(this);
+    		addChildComponent(recordButton);
+    		recordButton->setVisible(false);
+
+    		paramsButton = new EditorButton("P", titleFont);
+    		paramsButton->addListener(this);
+    		paramsButton->setVisible(false);
+    		addChildComponent(paramsButton);
+    		
+    		paramsButton->setToggleState(true, true);
+    	}
+
+    	
+
+	}
+
+	if (owner->isSource())
+		backgroundColor = Colour(255, 0, 0);//Colour(int(0.9*255.0f),int(0.019*255.0f),int(0.16*255.0f));
+	else if (owner->isSink())
+		backgroundColor = Colour(255, 149, 0);//Colour(int(0.06*255.0f),int(0.46*255.0f),int(0.9*255.0f));
+	else if (owner->isSplitter() || owner->isMerger())
+		backgroundColor = Colour(40, 40, 40);//Colour(int(0.7*255.0f),int(0.7*255.0f),int(0.7*255.0f));
+	else
+		backgroundColor = Colour(255, 89, 0);//Colour(int(1.0*255.0f),int(0.5*255.0f),int(0.0*255.0f));
+
+
+	paramsChannels.clear();
+	audioChannels.clear();
+	recordChannels.clear();
+
+
+	fadeIn();
+}
+
+GenericEditor::~GenericEditor()
+{
+	//std::cout << "  Generic editor for " << getName() << " being deleted with " << getNumChildComponents() << " children. " << std::endl;
+	deleteAllChildren();
+	//delete titleFont;
+}
+
+
+
+void GenericEditor::resized()
+{
+	if (drawerButton != 0)
+		drawerButton->setBounds(getWidth()-14, 40, 10, getHeight()-60);
+	
+	if (audioButton != 0)
+		audioButton->setBounds(getWidth()-60, 4, 15, 15);
+	
+	if (recordButton != 0)
+		recordButton->setBounds(getWidth()-40, 4, 15, 15);
+	
+	if (paramsButton != 0)
+		paramsButton->setBounds(getWidth()-20, 4, 15, 15);
+
+}
+
+
+bool GenericEditor::keyPressed (const KeyPress& key)
+{
+	//std::cout << name << " received " << key.getKeyCode() << std::endl;
+
+	if (key.getKeyCode() == key.deleteKey || key.getKeyCode() == key.backspaceKey) {
+		
+		//std::cout << name << " should be deleted." << std::endl;
+		if (getSelectionState())
+			getEditorViewport()->deleteNode(this);
+
+	} else if (key.getKeyCode() == key.leftKey || key.getKeyCode() == key.rightKey) {
+
+		if (getSelectionState())
+			getEditorViewport()->moveSelection(key);
+
+	}
+}
+
+void GenericEditor::switchSelectedState() 
+{
+	//std::cout << "Switching selected state" << std::endl;
+	isSelected = !isSelected;
+	repaint();
+}
+
+void GenericEditor::select()
+{
+	isSelected = true;
+	repaint();
+	setWantsKeyboardFocus(true);
+	grabKeyboardFocus();
+}
+
+bool GenericEditor::getSelectionState() {
+	return isSelected;
+}
+
+void GenericEditor::deselect()
+{
+	isSelected = false;
+	repaint();
+	setWantsKeyboardFocus(false);
+}
+
+void GenericEditor::enable() 
+{
+	isEnabled = true;
+	GenericProcessor* p = (GenericProcessor*) getProcessor();
+	p->enabledState(true);
+}
+
+void GenericEditor::disable()
+{
+	isEnabled = false;
+	GenericProcessor* p = (GenericProcessor*) getProcessor();
+	p->enabledState(false);
+}
+
+bool GenericEditor::getEnabledState()
+{
+	GenericProcessor* p = (GenericProcessor*) getProcessor();
+	return p->enabledState();
+}
+
+void GenericEditor::setEnabledState(bool t)
+{
+	
+	GenericProcessor* p = (GenericProcessor*) getProcessor();
+	p->enabledState(t);
+	isEnabled = p->enabledState();
+}
+
+void GenericEditor::fadeIn()
+{
+	isFading = true;
+	startTimer(10);
+}
+
+void GenericEditor::paint (Graphics& g)
+{
+	int offset = 0;
+
+	GenericProcessor* p = (GenericProcessor*) getProcessor();
+
+	if (isEnabled)
+		g.setColour(backgroundColor);
+	else 
+		g.setColour(Colours::lightgrey);
+
+    // draw colored background
+	g.fillRect(1,1,getWidth()-(2+offset),getHeight()-2);
+
+	// draw gray workspace
+	g.setColour(Colour(140, 140, 140));
+	g.fillRect(1,22,getWidth()-2, getHeight()-29);
+
+	g.setFont(titleFont);
+	g.setFont(14);
+
+	if (isEnabled) 
+	{
+		g.setColour(Colours::white);		
+	} else {
+		g.setColour(Colours::grey);
+	}
+
+	// draw title
+	g.drawText(name, 6, 5, 500, 15, Justification::left, false);
+
+
+	if (isSelected) {
+		g.setColour(Colours::yellow);
+		
+	} else {
+		g.setColour(Colours::black);
+	}
+
+	// draw highlight box
+	g.drawRect(0,0,getWidth(),getHeight(),2.0);
+
+	if (isFading)
+	{
+		g.setColour(Colours::black.withAlpha((float) (15.0-accumulator)/15.0f));
+		if (getWidth() > 0 && getHeight() > 0)
+			g.fillAll();
+	}
+
+}
+
+void GenericEditor::timerCallback()
+{
+	accumulator++;
+
+	repaint();
+
+	if (accumulator > 15.0)
+	{
+		stopTimer();
+		isFading = false;
+	}
+}
+
+void GenericEditor::buttonClicked(Button* button)
+{
+	
+	checkDrawerButton(button);
+	checkChannelSelectors(button);
+
+	buttonEvent(button); // needed to inform subclasses of 
+						 // button event
+}
+
+bool GenericEditor::checkDrawerButton(Button* button)
+{
+	if (button == drawerButton)
+	{
+		if (drawerButton->getToggleState()) 
+		{
+			
+
+			if (recordButton != 0)
+				recordButton->setVisible(true);
+			if (audioButton != 0)
+				audioButton->setVisible(true);
+			if (paramsButton != 0)
+				paramsButton->setVisible(true);
+
+			drawerWidth = createChannelSelectors();
+
+			desiredWidth += drawerWidth;
+
+		} else {
+			
+
+			if (recordButton != 0)
+				recordButton->setVisible(false);
+			if (audioButton != 0)
+				audioButton->setVisible(false);
+			if (paramsButton != 0)
+				paramsButton->setVisible(false);
+
+			removeChannelSelectors();
+
+			desiredWidth -= drawerWidth;
+		}
+
+		getEditorViewport()->makeEditorVisible(this);
+
+		return true;
+	} else {
+		return false;
+	}
+
+}
+
+bool GenericEditor::checkChannelSelectors(Button* button)
+{
+
+
+
+	for (int n = 0; n < channelSelectorButtons.size(); n++)
+	{
+		if (button == channelSelectorButtons[n])
+		{
+
+		//	String type;
+
+			if (audioButton->getToggleState())
+			{
+				audioChannels.set(n,button->getToggleState());
+				//type = "Audio ";
+			}
+			else if (recordButton->getToggleState())
+			{
+				recordChannels.set(n,button->getToggleState());
+				int id = getProcessor()->getNodeId();
+
+				RecordNode* rn = getProcessorGraph()->getRecordNode();
+
+				std::cout << "Button " << n << " was pressed." << std::endl;
+				rn->setChannel(id, n);
+
+				if (button->getToggleState())
+					rn->setParameter(2, 1.0f);
+				else
+					rn->setParameter(2, 0.0f);
+			}		
+			else if (paramsButton->getToggleState())
+			{
+				paramsChannels.set(n,button->getToggleState());
+				//type = "Params ";	
+			}
+			
+			//std::cout << type << "button " << n << " clicked." << std::endl;
+			return true;
+			
+		}
+	}
+
+	Array<bool> arr;
+
+	if (button == audioButton)
+		{arr = audioChannels; allButton->setVisible(false);}// std::cout << "AUDIO" << std::endl;}
+	else if (button == paramsButton)
+		{arr = paramsChannels; if (allButton != 0) {allButton->setVisible(true);}}// std::cout << "PARAMS" << std::endl;}
+	else if (button == recordButton)
+		{arr = recordChannels; allButton->setVisible(true);}// std::cout << "RECORD" << std::endl;}
+
+	if (arr.size() > 0)
+	{
+		for (int n = 0; n < channelSelectorButtons.size(); n++)
+		{
+			channelSelectorButtons[n]->setToggleState(arr[n],false);
+		}
+
+		allButton->setToggleState(false,false);
+
+		return true;
+	}
+
+	if (button == noneButton)
+	{
+		for (int n = 0; n < channelSelectorButtons.size(); n++) 
+		{
+
+			channelSelectorButtons[n]->setToggleState(false,false);
+
+			if (audioButton->getToggleState())
+				audioChannels.set(n,false);
+			else if (recordButton->getToggleState())
+				recordChannels.set(n,false);			
+			else if (paramsButton->getToggleState())
+				paramsChannels.set(n,false);	
+
+		}
+
+		//allButton->setToggleState(false,false);
+
+		return true;
+	}
+
+	if (button == allButton)
+	{
+
+		for (int n = 0; n < channelSelectorButtons.size(); n++) 
+		{
+
+			channelSelectorButtons[n]->setToggleState(true,false);
+
+			if (audioButton->getToggleState())
+				audioChannels.set(n,true);
+			else if (recordButton->getToggleState())
+				recordChannels.set(n,true);			
+			else if (paramsButton->getToggleState())
+				paramsChannels.set(n,true);	
+
+		}
+
+		return true;
+	}
+
+	return false;
+
+}
+
+void GenericEditor::selectChannels(Array<int> arr)
+{
+	for (int i = 0; i < channelSelectorButtons.size(); i++)
+	{
+		channelSelectorButtons[i]->setToggleState(false, false);
+	}
+
+	for (int i = 0; i < arr.size(); i++)
+	{
+		if (i > -1 && i < channelSelectorButtons.size())
+		{
+			channelSelectorButtons[i]->setToggleState(true,false);
+		}
+	}
+
+}
+
+void GenericEditor::update()
+{
+
+	std::cout << "Editor for ";
+
+	GenericProcessor* p = (GenericProcessor*) getProcessor();
+
+	std::cout << p->getName() << " updating settings." << std::endl;
+
+	if (!p->isSink())
+	{
+
+		if (p->getNumOutputs() != numChannels)
+		{
+			destroyChannelSelectors();
+		}
+
+		numChannels = p->getNumOutputs();
+
+	} else {
+
+		if (p->getNumInputs() != numChannels)
+		{
+			destroyChannelSelectors();
+		}
+
+		numChannels = p->getNumInputs();
+	}
+
+	if (numChannels == 0)
+	{
+		if (drawerButton != 0)
+			drawerButton->setVisible(false);
+	} else {
+		if (drawerButton != 0)
+			drawerButton->setVisible(true);
+	}
+
+	updateVisualizer(); // does nothing unless this method
+						// has been implemented
+
+}
+
+Array<int> GenericEditor::getActiveChannels()
+{
+	Array<int> chans;
+
+	for (int n = 0; n < paramsChannels.size(); n++)
+	{
+		if (paramsChannels[n])
+		{
+			chans.add(n);
+		}
+
+	}
+
+	return chans;
+}
+
+void GenericEditor::createRadioButtons(int x, int y, int w, StringArray values, const String& groupName)
+{
+	int numButtons = values.size();
+	int width = w / numButtons;
+
+	for (int i = 0; i < numButtons; i++)
+	{
+
+		RadioButton* b = new RadioButton(values[i], radioGroupId, titleFont);
+		addAndMakeVisible(b);
+		b->setBounds(x+width*i,y,width,15);
+		b->addListener(this);
+		
+
+		// if (i == numButtons-1)
+		// {
+		// 	b->setToggleState(true, true);
+		// }
+	}
+
+	Label* l = new Label("Label",groupName);
+	addAndMakeVisible(l);
+	l->setBounds(x,y-15,200,10);
+	titleFont.setHeight(10);
+	l->setFont(titleFont);
+
+	radioGroupId++;
+}
+
+
+int GenericEditor::createChannelSelectors()
+{
+
+	GenericProcessor* p = getProcessor();
+
+	if (channelSelectorButtons.size() == 0) {
+
+		int width = 20;
+		int height = 14;
+		int numChannels;
+
+		if (!p->isSink())
+			numChannels = p->getNumOutputs();
+		else
+			numChannels = p->getNumInputs();
+
+		int nColumns = jmax((int) ceil(numChannels/4),1);
+		//std::cout << numChannels << " channels" << std::endl;
+		//std::cout << nColumns << " columns" << std::endl;
+
+		for (int n = 1; n < numChannels+1; n++)
+		{
+			String channelName = "";
+			channelName += n;
+			ChannelSelectorButton* b = new ChannelSelectorButton(channelName, titleFont);
+			channelSelectorButtons.add(b);
+			addAndMakeVisible(b);
+			b->addListener(this);
+			b->setBounds(desiredWidth+width*((n-1)%nColumns)-12,
+			  floor((n-1)/nColumns)*height+40, width-1, height-1);
+			  
+			audioChannels.add(false);
+			recordChannels.add(false);
+			paramsChannels.add(false);
+
+		}
+
+		if (allButton == 0)
+		{
+			allButton = new ChannelSelectorButton("+",titleFont);
+			addAndMakeVisible(allButton);
+			allButton->addListener(this);
+			allButton->setVisible(true);
+			allButton->setClickingTogglesState(false);
+			allButton->setBounds(desiredWidth-30,
+				  40, height, height);
+		}
+
+		if (noneButton == 0)
+		{
+			noneButton = new ChannelSelectorButton("-",titleFont);
+			addAndMakeVisible(noneButton);
+			noneButton->addListener(this);
+			noneButton->setVisible(true);
+			noneButton->setClickingTogglesState(false);
+			noneButton->setBounds(desiredWidth-30,
+				  60, height, height);
+		}
+
+		 return nColumns*width+ 15;
+
+	} else {
+
+		for (int n = 0; n < channelSelectorButtons.size(); n++)
+		{
+			channelSelectorButtons[n]->setVisible(true);
+
+			if (!p->isSink()) {
+
+				if (audioButton->getToggleState())
+					channelSelectorButtons[n]->setToggleState(audioChannels[n],false);
+				else if (recordButton->getToggleState())
+					channelSelectorButtons[n]->setToggleState(recordChannels[n],false);
+				else if (paramsButton->getToggleState())
+					channelSelectorButtons[n]->setToggleState(paramsChannels[n],false);
+				
+			}
+
+		}
+
+		allButton->setVisible(true);
+		noneButton->setVisible(true);
+
+		return drawerWidth;
+	}
+
+}
+
+void GenericEditor::removeChannelSelectors()
+{
+	for (int n = 0; n < channelSelectorButtons.size(); n++)
+	{
+		channelSelectorButtons[n]->setVisible(false);
+	}
+
+	allButton->setVisible(false);
+	noneButton->setVisible(false);
+
+}
+
+void GenericEditor::destroyChannelSelectors()
+{
+	for (int n = 0; n < channelSelectorButtons.size(); n++)
+	{
+		removeChildComponent(channelSelectorButtons[n]);
+		ChannelSelectorButton* t = channelSelectorButtons.remove(n);
+     	deleteAndZero(t);
+	}
+
+	if (allButton != 0)
+		allButton->setVisible(false);
+	
+	if (allButton != 0)
+		noneButton->setVisible(false);
+
+	recordChannels.clear();
+	audioChannels.clear();
+	paramsChannels.clear();
+	channelSelectorButtons.clear();
+}
+
+RadioButton::RadioButton(const String& name, int groupId, Font f) : Button(name) 
+{
+
+    setRadioGroupId(groupId);
+    setClickingTogglesState(true);
+
+    buttonFont = f;
+    buttonFont.setHeight(10);
+
+    // MemoryInputStream mis(BinaryData::silkscreenserialized, BinaryData::silkscreenserializedSize, false);
+    // Typeface::Ptr typeface = new CustomTypeface(mis);
+    // buttonFont = Font(typeface);
+    // 
+}
+
+
+void RadioButton::paintButton(Graphics &g, bool isMouseOver, bool isButtonDown)
+{
+    if (getToggleState() == true)
+        g.setColour(Colours::orange);
+    else 
+        g.setColour(Colours::darkgrey);
+
+    if (isMouseOver)
+        g.setColour(Colours::white);
+
+    g.fillRect(0,0,getWidth(),getHeight());
+
+    g.setFont(buttonFont);
+    g.setColour(Colours::black);
+
+    g.drawRect(0,0,getWidth(),getHeight(),1.0);
+
+    g.drawText(getName(),0,0,getWidth(),getHeight(),Justification::centred,true);
+}
+
+
+DrawerButton::DrawerButton(const String& name) : Button(name)
+{
+	 setClickingTogglesState(true);
+}
+
+void DrawerButton::paintButton(Graphics& g, bool isMouseOver, bool isButtonDown)
+{
+	if (isMouseOver)
+		g.setColour(Colours::white);
+	else
+		g.setColour(Colours::darkgrey);
+	
+	g.drawVerticalLine(3, 0.0f, getHeight());
+	g.drawVerticalLine(5, 0.0f, getHeight());
+	g.drawVerticalLine(7, 0.0f, getHeight());	
+
+}
+
+
+EditorButton::EditorButton(const String& name, Font f) : Button(name) 
+{
+
+	buttonFont = f;
+	buttonFont.setHeight(10);
+
+    setRadioGroupId(999);
+    setClickingTogglesState(true);
+
+}
+
+
+void EditorButton::paintButton(Graphics &g, bool isMouseOver, bool isButtonDown)
+{
+    if (getToggleState() == true)
+        g.setColour(Colours::orange);
+    else 
+        g.setColour(Colours::darkgrey);
+
+    if (isMouseOver)
+        g.setColour(Colours::white);
+
+    int b = 2;
+
+    g.fillEllipse(b,b,getWidth()-2*b,getHeight()-2*b);
+
+    g.setFont(buttonFont);
+    g.setColour(Colours::black);
+
+    g.drawEllipse(b,b,getWidth()-2*b,getHeight()-2*b,1.0);
+
+    g.drawText(getName(),0,0,getWidth(),getHeight(),Justification::centred,true);
+}
+
+
+ChannelSelectorButton::ChannelSelectorButton(const String& name, Font f) : Button(name) 
+{
+    setClickingTogglesState(true);
+
+    buttonFont = f;
+    buttonFont.setHeight(10);
+}
+
+
+void ChannelSelectorButton::paintButton(Graphics &g, bool isMouseOver, bool isButtonDown)
+{
+    if (getToggleState() == true)
+        g.setColour(Colours::orange);
+    else 
+        g.setColour(Colours::darkgrey);
+
+    if (isMouseOver)
+        g.setColour(Colours::white);
+
+    g.fillRect(0,0,getWidth(),getHeight());
+
+    g.setFont(buttonFont);
+    g.setColour(Colours::black);
+
+    g.drawRect(0,0,getWidth(),getHeight(),1.0);
+
+    g.drawText(getName(),0,0,getWidth(),getHeight(),Justification::centred,true);
+}
+
+//// BUTTONS ////
+
+void PlusButton::paintButton(Graphics& g, bool isMouseOver, bool isButtonDown)
+{
+    g.fillAll(Colours::orange);
+    g.setColour(Colours::black);
+    g.drawRect(0,0,getWidth(),getHeight(),1.0);
+
+    if (isMouseOver)
+    {
+        g.setColour(Colours::white);
+    } else {
+        g.setColour(Colours::black);
+    }
+
+    // if (isButtonDown)
+    // {
+    //     g.setColour(Colours::white);
+    // }
+
+    int thickness = 1;
+    int offset = 3;
+
+    g.fillRect(getWidth()/2-thickness,
+               offset, 
+               thickness*2,
+               getHeight()-offset*2);
+
+    g.fillRect(offset,
+               getHeight()/2-thickness,
+               getWidth()-offset*2,
+               thickness*2);
+}
+   
+
+void TriangleButton::paintButton(Graphics& g, bool isMouseOver, bool isButtonDown)
+{
+
+    //  g.fillAll(Colours::orange);
+    // g.setColour(Colours::black);
+    // g.drawRect(0,0,getWidth(),getHeight(),1.0);
+
+    if (isMouseOver)
+    {
+        g.setColour(Colours::grey);
+    } else {
+        g.setColour(Colours::black);
+    }
+
+    if (isButtonDown)
+    {
+        g.setColour(Colours::white);
+    }
+
+    int inset = 1;
+    int x1, y1, x2, y2, x3;
+
+    x1 = inset;
+    x2 = getWidth()/2;
+    x3 = getWidth()-inset;
+
+    if (direction == 1)
+    {
+        y1 = getHeight()-inset;
+        y2 = inset;
+
+    } else {
+        y1 = inset;
+        y2 = getHeight()-inset;
+    }
+
+    g.drawLine(x1, y1, x2, y2);
+    g.drawLine(x2, y2, x3, y1);
+    g.drawLine(x3, y1, x1, y1);
+
+
+}
+