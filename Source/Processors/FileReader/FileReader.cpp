/*
    ------------------------------------------------------------------

    This file is part of the Open Ephys GUI
    Copyright (C) 2013 Open Ephys

    ------------------------------------------------------------------

    This program is free software: you can redistribute it and/or modify
    it under the terms of the GNU General Public License as published by
    the Free Software Foundation, either version 3 of the License, or
    (at your option) any later version.

    This program is distributed in the hope that it will be useful,
    but WITHOUT ANY WARRANTY; without even the implied warranty of
    MERCHANTABILITY or FITNESS FOR A PARTICULAR PURPOSE.  See the
    GNU General Public License for more details.

    You should have received a copy of the GNU General Public License
    along with this program.  If not, see <http://www.gnu.org/licenses/>.

*/

#include "FileReader.h"
#include "FileReaderEditor.h"
#include <stdio.h>

#include "KwikFileSource.h"

FileReader::FileReader()
    : GenericProcessor("File Reader")
{

    timestamp = 0;

    enabledState(false);


}

FileReader::~FileReader()
{
}

AudioProcessorEditor* FileReader::createEditor()
{
    editor = new FileReaderEditor(this, true);

    return editor;

}

bool FileReader::isReady()
{
    if (input == nullptr)
    {
        sendActionMessage("No file selected in File Reader.");
        return false;
    }
    else
    {
        return true;
    }
}


float FileReader::getDefaultSampleRate()
{
    if (input)
        return currentSampleRate;
    else
        return 44100.0;
}

int FileReader::getNumHeadstageOutputs()
{
    if (input)
        return currentNumChannels;
    else
        return 16;
}

float FileReader::getBitVolts(Channel* ch)
{
    if (input)
        return channelInfo[chan].bitVolts;
    else
        return 0.05f;
}

void FileReader::enabledState(bool t)
{

    isEnabled = t;

}


bool FileReader::setFile(String fullpath)
{
    File file(fullpath);

    String ext = file.getFileExtension();

    if (!ext.compareIgnoreCase(".kwd"))
    {
        input = new KWIKFileSource();
    }
    else
    {
        sendActionMessage("File type not supported");
        return false;
    }

    if (!input->OpenFile(file))
    {
        input = nullptr;
        sendActionMessage("Invalid file");
        return false;
    }

    if (input->getNumRecords() <= 0)
    {
        input = nullptr;
        sendActionMessage("Empty file. Inoring open operation");
        return false;
    }
    static_cast<FileReaderEditor*>(getEditor())->populateRecordings(input);
    setActiveRecording(0);
    
    return true;
}

void FileReader::setActiveRecording(int index)
{
    input->setActiveRecord(index);
    currentNumChannels = input->getActiveNumChannels();
    currentNumSamples = input->getActiveNumSamples();
    currentSampleRate = input->getActiveSampleRate();
    startSample = 0;
    stopSample = currentNumSamples;
    currentSample = 0;
    for (int i=0; i < currentNumChannels; i++)
    {
        channelInfo.add(input->getChannelInfo(i));
    }
    static_cast<FileReaderEditor*>(getEditor())->setTotalTime(samplesToMilliseconds(currentNumSamples));
    readBuffer.malloc(currentNumChannels*BUFFER_SIZE);
}

String FileReader::getFile()
{
    if (input)
        return input->getFileName();
    else
        return String::empty;
}

void FileReader::updateSettings()
{
    if (!input) return;

    for (int i=0; i < currentNumChannels; i++)
    {
        channels[i]->bitVolts = channelInfo[i].bitVolts;
        channels[i]->name = channelInfo[i].name;
    }
}



void FileReader::process(AudioSampleBuffer& buffer, MidiBuffer& events)
{

    setTimestamp(events, timestamp);

    int samplesNeeded = (int) float(buffer.getNumSamples()) * (getDefaultSampleRate()/44100.0f);

<<<<<<< HEAD
    int samplesReaded = 0;

    while (samplesReaded < samplesNeeded)
=======
    // if (counter == 0)
    // {
    //     samplesNeeded = samplesNeeded - 2;
    //     counter = 1;
    // } else {
    //     samplesNeeded = samplesNeeded + 2;
    //     counter = 0;
    // }

    if (ftell(input) >= lengthOfInputFile - samplesNeeded)
    {
        rewind(input);
    }

    size_t numRead = fread(readBuffer, 2, samplesNeeded*buffer.getNumChannels(), input);
    int chan = 0;
    int samp = 0;

    for (size_t n = 0; n < numRead; n++)
>>>>>>> b5bb82d9
    {
        int samplesToRead = samplesNeeded - samplesReaded;
        if ((currentSample + samplesToRead) > stopSample)
        {
            samplesToRead = stopSample - currentSample;
            if (samplesToRead > 0)
                input->readData(readBuffer+samplesReaded,samplesToRead);
            input->seekTo(startSample);
            currentSample = startSample;
        }
<<<<<<< HEAD
        else
        {
            input->readData(readBuffer+samplesReaded,samplesToRead);
            currentSample += samplesToRead;
        }
        samplesReaded += samplesToRead;
    }
    for (int i=0; i < currentNumChannels; i++)
    {
        input->processChannelData(readBuffer,buffer.getWritePointer(i,0),i,samplesNeeded);
    }

    timestamp += samplesNeeded;
    static_cast<FileReaderEditor*>(getEditor())->setCurrentTime(samplesToMilliseconds(currentSample));
    nSamples = samplesNeeded;
=======
        int16 sample = readBuffer[n];

        *buffer.getWritePointer(chan++, samp) = -sample * 0.05f;

    }
	timestamp++;
    setNumSamples(events, samp+1);//samplesNeeded);
>>>>>>> b5bb82d9

}


void FileReader::setParameter(int parameterIndex, float newValue)
{
    switch (parameterIndex)
    {
        case 0: //Change selected recording
            setActiveRecording(newValue);
            break;
        case 1: //set startTime
            startSample = millisecondsToSamples(newValue);
            currentSample = startSample;
            static_cast<FileReaderEditor*>(getEditor())->setCurrentTime(samplesToMilliseconds(currentSample));
            break;
        case 2: //set stop time
            stopSample = millisecondsToSamples(newValue);
            currentSample = startSample;
            static_cast<FileReaderEditor*>(getEditor())->setCurrentTime(samplesToMilliseconds(currentSample));
            break;
    }
}

unsigned int FileReader::samplesToMilliseconds(int64 samples)
{
    return (unsigned int)(1000.f*float(samples)/currentSampleRate);
}

int64 FileReader::millisecondsToSamples(unsigned int ms)
{
    return (int64)(currentSampleRate*float(ms)/1000.f);
}
<|MERGE_RESOLUTION|>--- conflicted
+++ resolved
@@ -1,271 +1,241 @@
-/*
-    ------------------------------------------------------------------
-
-    This file is part of the Open Ephys GUI
-    Copyright (C) 2013 Open Ephys
-
-    ------------------------------------------------------------------
-
-    This program is free software: you can redistribute it and/or modify
-    it under the terms of the GNU General Public License as published by
-    the Free Software Foundation, either version 3 of the License, or
-    (at your option) any later version.
-
-    This program is distributed in the hope that it will be useful,
-    but WITHOUT ANY WARRANTY; without even the implied warranty of
-    MERCHANTABILITY or FITNESS FOR A PARTICULAR PURPOSE.  See the
-    GNU General Public License for more details.
-
-    You should have received a copy of the GNU General Public License
-    along with this program.  If not, see <http://www.gnu.org/licenses/>.
-
-*/
-
-#include "FileReader.h"
-#include "FileReaderEditor.h"
-#include <stdio.h>
-
-#include "KwikFileSource.h"
-
-FileReader::FileReader()
-    : GenericProcessor("File Reader")
-{
-
-    timestamp = 0;
-
-    enabledState(false);
-
-
-}
-
-FileReader::~FileReader()
-{
-}
-
-AudioProcessorEditor* FileReader::createEditor()
-{
-    editor = new FileReaderEditor(this, true);
-
-    return editor;
-
-}
-
-bool FileReader::isReady()
-{
-    if (input == nullptr)
-    {
-        sendActionMessage("No file selected in File Reader.");
-        return false;
-    }
-    else
-    {
-        return true;
-    }
-}
-
-
-float FileReader::getDefaultSampleRate()
-{
-    if (input)
-        return currentSampleRate;
-    else
-        return 44100.0;
-}
-
-int FileReader::getNumHeadstageOutputs()
-{
-    if (input)
-        return currentNumChannels;
-    else
-        return 16;
-}
-
-float FileReader::getBitVolts(Channel* ch)
-{
-    if (input)
-        return channelInfo[chan].bitVolts;
-    else
-        return 0.05f;
-}
-
-void FileReader::enabledState(bool t)
-{
-
-    isEnabled = t;
-
-}
-
-
-bool FileReader::setFile(String fullpath)
-{
-    File file(fullpath);
-
-    String ext = file.getFileExtension();
-
-    if (!ext.compareIgnoreCase(".kwd"))
-    {
-        input = new KWIKFileSource();
-    }
-    else
-    {
-        sendActionMessage("File type not supported");
-        return false;
-    }
-
-    if (!input->OpenFile(file))
-    {
-        input = nullptr;
-        sendActionMessage("Invalid file");
-        return false;
-    }
-
-    if (input->getNumRecords() <= 0)
-    {
-        input = nullptr;
-        sendActionMessage("Empty file. Inoring open operation");
-        return false;
-    }
-    static_cast<FileReaderEditor*>(getEditor())->populateRecordings(input);
-    setActiveRecording(0);
-    
-    return true;
-}
-
-void FileReader::setActiveRecording(int index)
-{
-    input->setActiveRecord(index);
-    currentNumChannels = input->getActiveNumChannels();
-    currentNumSamples = input->getActiveNumSamples();
-    currentSampleRate = input->getActiveSampleRate();
-    startSample = 0;
-    stopSample = currentNumSamples;
-    currentSample = 0;
-    for (int i=0; i < currentNumChannels; i++)
-    {
-        channelInfo.add(input->getChannelInfo(i));
-    }
-    static_cast<FileReaderEditor*>(getEditor())->setTotalTime(samplesToMilliseconds(currentNumSamples));
-    readBuffer.malloc(currentNumChannels*BUFFER_SIZE);
-}
-
-String FileReader::getFile()
-{
-    if (input)
-        return input->getFileName();
-    else
-        return String::empty;
-}
-
-void FileReader::updateSettings()
-{
-    if (!input) return;
-
-    for (int i=0; i < currentNumChannels; i++)
-    {
-        channels[i]->bitVolts = channelInfo[i].bitVolts;
-        channels[i]->name = channelInfo[i].name;
-    }
-}
-
-
-
-void FileReader::process(AudioSampleBuffer& buffer, MidiBuffer& events)
-{
-
-    setTimestamp(events, timestamp);
-
-    int samplesNeeded = (int) float(buffer.getNumSamples()) * (getDefaultSampleRate()/44100.0f);
-
-<<<<<<< HEAD
-    int samplesReaded = 0;
-
-    while (samplesReaded < samplesNeeded)
-=======
-    // if (counter == 0)
-    // {
-    //     samplesNeeded = samplesNeeded - 2;
-    //     counter = 1;
-    // } else {
-    //     samplesNeeded = samplesNeeded + 2;
-    //     counter = 0;
-    // }
-
-    if (ftell(input) >= lengthOfInputFile - samplesNeeded)
-    {
-        rewind(input);
-    }
-
-    size_t numRead = fread(readBuffer, 2, samplesNeeded*buffer.getNumChannels(), input);
-    int chan = 0;
-    int samp = 0;
-
-    for (size_t n = 0; n < numRead; n++)
->>>>>>> b5bb82d9
-    {
-        int samplesToRead = samplesNeeded - samplesReaded;
-        if ((currentSample + samplesToRead) > stopSample)
-        {
-            samplesToRead = stopSample - currentSample;
-            if (samplesToRead > 0)
-                input->readData(readBuffer+samplesReaded,samplesToRead);
-            input->seekTo(startSample);
-            currentSample = startSample;
-        }
-<<<<<<< HEAD
-        else
-        {
-            input->readData(readBuffer+samplesReaded,samplesToRead);
-            currentSample += samplesToRead;
-        }
-        samplesReaded += samplesToRead;
-    }
-    for (int i=0; i < currentNumChannels; i++)
-    {
-        input->processChannelData(readBuffer,buffer.getWritePointer(i,0),i,samplesNeeded);
-    }
-
-    timestamp += samplesNeeded;
-    static_cast<FileReaderEditor*>(getEditor())->setCurrentTime(samplesToMilliseconds(currentSample));
-    nSamples = samplesNeeded;
-=======
-        int16 sample = readBuffer[n];
-
-        *buffer.getWritePointer(chan++, samp) = -sample * 0.05f;
-
-    }
-	timestamp++;
-    setNumSamples(events, samp+1);//samplesNeeded);
->>>>>>> b5bb82d9
-
-}
-
-
-void FileReader::setParameter(int parameterIndex, float newValue)
-{
-    switch (parameterIndex)
-    {
-        case 0: //Change selected recording
-            setActiveRecording(newValue);
-            break;
-        case 1: //set startTime
-            startSample = millisecondsToSamples(newValue);
-            currentSample = startSample;
-            static_cast<FileReaderEditor*>(getEditor())->setCurrentTime(samplesToMilliseconds(currentSample));
-            break;
-        case 2: //set stop time
-            stopSample = millisecondsToSamples(newValue);
-            currentSample = startSample;
-            static_cast<FileReaderEditor*>(getEditor())->setCurrentTime(samplesToMilliseconds(currentSample));
-            break;
-    }
-}
-
-unsigned int FileReader::samplesToMilliseconds(int64 samples)
-{
-    return (unsigned int)(1000.f*float(samples)/currentSampleRate);
-}
-
-int64 FileReader::millisecondsToSamples(unsigned int ms)
-{
-    return (int64)(currentSampleRate*float(ms)/1000.f);
-}
+/*
+    ------------------------------------------------------------------
+
+    This file is part of the Open Ephys GUI
+    Copyright (C) 2013 Open Ephys
+
+    ------------------------------------------------------------------
+
+    This program is free software: you can redistribute it and/or modify
+    it under the terms of the GNU General Public License as published by
+    the Free Software Foundation, either version 3 of the License, or
+    (at your option) any later version.
+
+    This program is distributed in the hope that it will be useful,
+    but WITHOUT ANY WARRANTY; without even the implied warranty of
+    MERCHANTABILITY or FITNESS FOR A PARTICULAR PURPOSE.  See the
+    GNU General Public License for more details.
+
+    You should have received a copy of the GNU General Public License
+    along with this program.  If not, see <http://www.gnu.org/licenses/>.
+
+*/
+
+#include "FileReader.h"
+#include "FileReaderEditor.h"
+#include <stdio.h>
+
+#include "KwikFileSource.h"
+
+FileReader::FileReader()
+    : GenericProcessor("File Reader")
+{
+
+    timestamp = 0;
+
+    enabledState(false);
+
+
+}
+
+FileReader::~FileReader()
+{
+}
+
+AudioProcessorEditor* FileReader::createEditor()
+{
+    editor = new FileReaderEditor(this, true);
+
+    return editor;
+
+}
+
+bool FileReader::isReady()
+{
+    if (input == nullptr)
+    {
+        sendActionMessage("No file selected in File Reader.");
+        return false;
+    }
+    else
+    {
+        return true;
+    }
+}
+
+
+float FileReader::getDefaultSampleRate()
+{
+    if (input)
+        return currentSampleRate;
+    else
+        return 44100.0;
+}
+
+int FileReader::getNumHeadstageOutputs()
+{
+    if (input)
+        return currentNumChannels;
+    else
+        return 16;
+}
+
+float FileReader::getBitVolts(Channel* ch)
+{
+    if (input)
+        return channelInfo[chan].bitVolts;
+    else
+        return 0.05f;
+}
+
+void FileReader::enabledState(bool t)
+{
+
+    isEnabled = t;
+
+}
+
+
+bool FileReader::setFile(String fullpath)
+{
+    File file(fullpath);
+
+    String ext = file.getFileExtension();
+
+    if (!ext.compareIgnoreCase(".kwd"))
+    {
+        input = new KWIKFileSource();
+    }
+    else
+    {
+        sendActionMessage("File type not supported");
+        return false;
+    }
+
+    if (!input->OpenFile(file))
+    {
+        input = nullptr;
+        sendActionMessage("Invalid file");
+        return false;
+    }
+
+    if (input->getNumRecords() <= 0)
+    {
+        input = nullptr;
+        sendActionMessage("Empty file. Inoring open operation");
+        return false;
+    }
+    static_cast<FileReaderEditor*>(getEditor())->populateRecordings(input);
+    setActiveRecording(0);
+    
+    return true;
+}
+
+void FileReader::setActiveRecording(int index)
+{
+    input->setActiveRecord(index);
+    currentNumChannels = input->getActiveNumChannels();
+    currentNumSamples = input->getActiveNumSamples();
+    currentSampleRate = input->getActiveSampleRate();
+    startSample = 0;
+    stopSample = currentNumSamples;
+    currentSample = 0;
+    for (int i=0; i < currentNumChannels; i++)
+    {
+        channelInfo.add(input->getChannelInfo(i));
+    }
+    static_cast<FileReaderEditor*>(getEditor())->setTotalTime(samplesToMilliseconds(currentNumSamples));
+    readBuffer.malloc(currentNumChannels*BUFFER_SIZE);
+}
+
+String FileReader::getFile()
+{
+    if (input)
+        return input->getFileName();
+    else
+        return String::empty;
+}
+
+void FileReader::updateSettings()
+{
+    if (!input) return;
+
+    for (int i=0; i < currentNumChannels; i++)
+    {
+        channels[i]->bitVolts = channelInfo[i].bitVolts;
+        channels[i]->name = channelInfo[i].name;
+    }
+}
+
+
+
+void FileReader::process(AudioSampleBuffer& buffer, MidiBuffer& events)
+{
+
+    setTimestamp(events, timestamp);
+
+    int samplesNeeded = (int) float(buffer.getNumSamples()) * (getDefaultSampleRate()/44100.0f);
+
+    int samplesReaded = 0;
+
+    while (samplesReaded < samplesNeeded)
+    {
+        int samplesToRead = samplesNeeded - samplesReaded;
+        if ((currentSample + samplesToRead) > stopSample)
+        {
+            samplesToRead = stopSample - currentSample;
+            if (samplesToRead > 0)
+                input->readData(readBuffer+samplesReaded,samplesToRead);
+            input->seekTo(startSample);
+            currentSample = startSample;
+        }
+        else
+        {
+            input->readData(readBuffer+samplesReaded,samplesToRead);
+            currentSample += samplesToRead;
+        }
+        samplesReaded += samplesToRead;
+    }
+    for (int i=0; i < currentNumChannels; i++)
+    {
+        input->processChannelData(readBuffer,buffer.getWritePointer(i,0),i,samplesNeeded);
+    }
+
+    timestamp += samplesNeeded;
+    static_cast<FileReaderEditor*>(getEditor())->setCurrentTime(samplesToMilliseconds(currentSample));
+
+    setNumSamples(events, samplesNeeded);//samplesNeeded);
+    setTimestamp(events, timestamp);
+
+}
+
+
+void FileReader::setParameter(int parameterIndex, float newValue)
+{
+    switch (parameterIndex)
+    {
+        case 0: //Change selected recording
+            setActiveRecording(newValue);
+            break;
+        case 1: //set startTime
+            startSample = millisecondsToSamples(newValue);
+            currentSample = startSample;
+            static_cast<FileReaderEditor*>(getEditor())->setCurrentTime(samplesToMilliseconds(currentSample));
+            break;
+        case 2: //set stop time
+            stopSample = millisecondsToSamples(newValue);
+            currentSample = startSample;
+            static_cast<FileReaderEditor*>(getEditor())->setCurrentTime(samplesToMilliseconds(currentSample));
+            break;
+    }
+}
+
+unsigned int FileReader::samplesToMilliseconds(int64 samples)
+{
+    return (unsigned int)(1000.f*float(samples)/currentSampleRate);
+}
+
+int64 FileReader::millisecondsToSamples(unsigned int ms)
+{
+    return (int64)(currentSampleRate*float(ms)/1000.f);
+}