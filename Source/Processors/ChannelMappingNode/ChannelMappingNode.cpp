--- conflicted
+++ resolved
@@ -1,211 +1,163 @@
-/*
-------------------------------------------------------------------
-
-This file is part of the Open Ephys GUI
-Copyright (C) 2014 Open Ephys
-
-------------------------------------------------------------------
-
-This program is free software: you can redistribute it and/or modify
-it under the terms of the GNU General Public License as published by
-the Free Software Foundation, either version 3 of the License, or
-(at your option) any later version.
-
-This program is distributed in the hope that it will be useful,
-but WITHOUT ANY WARRANTY; without even the implied warranty of
-MERCHANTABILITY or FITNESS FOR A PARTICULAR PURPOSE.  See the
-GNU General Public License for more details.
-
-You should have received a copy of the GNU General Public License
-along with this program.  If not, see <http://www.gnu.org/licenses/>.
-
-*/
-
-#include <stdio.h>
-#include "ChannelMappingNode.h"
-#include "ChannelMappingEditor.h"
-
-
-
-ChannelMappingNode::ChannelMappingNode()
-    : GenericProcessor("Channel Map"), previousChannelCount(0), channelBuffer(1,10000)
-{
-    referenceArray.resize(1024); // make room for 1024 channels
-    channelArray.resize(1024);
-
-    for (int i = 0; i < referenceArray.size(); i++)
-    {
-        channelArray.set(i, i);
-        referenceArray.set(i,-1);
-        enabledChannelArray.set(i,true);
-    }
-    for (int i = 0; i < NUM_REFERENCES; i++)
-    {
-        referenceChannels.set(i, -1);
-    }
-
-}
-
-ChannelMappingNode::~ChannelMappingNode()
-{
-
-}
-
-AudioProcessorEditor* ChannelMappingNode::createEditor()
-{
-    editor = new ChannelMappingEditor(this, true);
-
-    //std::cout << "Creating editor." << std::endl;
-
-    return editor;
-}
-
-
-
-void ChannelMappingNode::updateSettings()
-{
-    int j;
-    if (getNumInputs() > 0)
-        channelBuffer.setSize(getNumInputs(), 10000);
-
-<<<<<<< HEAD
-    OwnedArray<Channel> oldChannels;
-    oldChannels.addArray(channels);
-    channels.clear();
-
-    settings.numOutputs = 0;
-
-    for (int i = 0; i < channelArray.size(); i++)
-=======
-	previousChannelCount = getNumInputs();
-	if (editorIsConfigured)
-	{
-		OwnedArray<Channel> tempArray;
-		channels.swapWith(tempArray);
-		j=0;
-		for (int i=0; i < getNumInputs(); i++)
-		{
-			int realChan = channelArray[i];
-			if (enabledChannelArray[realChan])
-			{
-				channels.add(tempArray[realChan]);
-				j++;
-			}
-		}
-		tempArray.clear(false);
-		settings.numOutputs=j;
-	}
-	/*
-    if (getNumInputs() != previousChannelCount)
-    {
-        previousChannelCount = getNumInputs();
-        if (editorIsConfigured)
-        {
-            j = 0;
-            for (int i = 0; i < getNumInputs(); i++)
-            {
-                if (enabledChannelArray[i])
-                {
-                    j++;
-                }
-                else
-                {
-                    channels.remove(j);
-                }
-            }
-            settings.numOutputs = j;
-        }
-    }
-    else
->>>>>>> ecfada85
-    {
-        if (enabledChannelArray[i])
-        {
-            channels.add(oldChannels[channelArray[i]]);
-            settings.numOutputs++;
-        }
-<<<<<<< HEAD
-        
-    }
-=======
-        settings.numOutputs=j;
-    }*/
->>>>>>> ecfada85
-
-}
-
-
-void ChannelMappingNode::setParameter(int parameterIndex, float newValue)
-{
-
-    if (parameterIndex == 1)
-    {
-        referenceArray.set(currentChannel, (int) newValue);
-    }
-    else if (parameterIndex == 2)
-    {
-        referenceChannels.set((int) newValue, currentChannel);
-    }
-    else if (parameterIndex == 3)
-    {
-        enabledChannelArray.set(currentChannel, (newValue != 0) ? true : false);
-    }
-    else if (parameterIndex == 4)
-    {
-        editorIsConfigured = (newValue != 0) ? true : false;
-    }
-    else
-    {
-        channelArray.set(currentChannel, (int) newValue);
-    }
-
-}
-
-void ChannelMappingNode::process(AudioSampleBuffer& buffer,
-                                 MidiBuffer& midiMessages)
-{
-    int j=0;
-    int i=0;
-    int realChan;
-
-    // use copy constructor to set the data to refer to
-    channelBuffer = buffer;
-
-    buffer.clear();
-
-    while (j < settings.numOutputs)
-    {
-        realChan = channelArray[i];
-        if ((realChan < channelBuffer.getNumChannels()) && (enabledChannelArray[realChan]))
-        {
-            // copy it back into the buffer according to the channel mapping
-            buffer.addFrom(j, // destChannel
-                           0, // destStartSample
-                           channelBuffer, // source
-                           realChan, // sourceChannel
-                           0, // sourceStartSample
-                           getNumSamples(channels[j]->sourceNodeId), // numSamples
-                           1.0f // gain to apply to source (positive for original signal)
-                          );
-
-            // now do the referencing
-            if ((referenceArray[realChan] > -1) && (referenceChannels[referenceArray[realChan]] > -1)
-                && (referenceChannels[referenceArray[realChan]] < channelBuffer.getNumChannels()))
-            {
-                buffer.addFrom(j, // destChannel
-                               0, // destStartSample
-                               channelBuffer, // source
-                               referenceChannels[referenceArray[realChan]], // sourceChannel
-                               0, // sourceStartSample
-                               getNumSamples(channels[j]->sourceNodeId), // numSamples
-                               -1.0f // gain to apply to source (negative for reference)
-                              );
-            }
-            j++;
-        }
-        i++;
-
-    }
-
-}
-
+/*
+------------------------------------------------------------------
+
+This file is part of the Open Ephys GUI
+Copyright (C) 2014 Open Ephys
+
+------------------------------------------------------------------
+
+This program is free software: you can redistribute it and/or modify
+it under the terms of the GNU General Public License as published by
+the Free Software Foundation, either version 3 of the License, or
+(at your option) any later version.
+
+This program is distributed in the hope that it will be useful,
+but WITHOUT ANY WARRANTY; without even the implied warranty of
+MERCHANTABILITY or FITNESS FOR A PARTICULAR PURPOSE.  See the
+GNU General Public License for more details.
+
+You should have received a copy of the GNU General Public License
+along with this program.  If not, see <http://www.gnu.org/licenses/>.
+
+*/
+
+#include <stdio.h>
+#include "ChannelMappingNode.h"
+#include "ChannelMappingEditor.h"
+
+
+
+ChannelMappingNode::ChannelMappingNode()
+    : GenericProcessor("Channel Map"), previousChannelCount(0), channelBuffer(1,10000)
+{
+    referenceArray.resize(1024); // make room for 1024 channels
+    channelArray.resize(1024);
+
+    for (int i = 0; i < referenceArray.size(); i++)
+    {
+        channelArray.set(i, i);
+        referenceArray.set(i,-1);
+        enabledChannelArray.set(i,true);
+    }
+    for (int i = 0; i < NUM_REFERENCES; i++)
+    {
+        referenceChannels.set(i, -1);
+    }
+
+}
+
+ChannelMappingNode::~ChannelMappingNode()
+{
+
+}
+
+AudioProcessorEditor* ChannelMappingNode::createEditor()
+{
+    editor = new ChannelMappingEditor(this, true);
+
+    //std::cout << "Creating editor." << std::endl;
+
+    return editor;
+}
+
+
+
+void ChannelMappingNode::updateSettings()
+{
+    int j;
+    if (getNumInputs() > 0)
+        channelBuffer.setSize(getNumInputs(), 10000);
+
+    OwnedArray<Channel> oldChannels;
+    oldChannels.addArray(channels);
+    channels.clear();
+
+    settings.numOutputs = 0;
+
+    for (int i = 0; i < channelArray.size(); i++)
+    {
+        if (enabledChannelArray[i])
+        {
+            channels.add(oldChannels[channelArray[i]]);
+            settings.numOutputs++;
+        }
+   
+    }
+
+}
+
+
+void ChannelMappingNode::setParameter(int parameterIndex, float newValue)
+{
+
+    if (parameterIndex == 1)
+    {
+        referenceArray.set(currentChannel, (int) newValue);
+    }
+    else if (parameterIndex == 2)
+    {
+        referenceChannels.set((int) newValue, currentChannel);
+    }
+    else if (parameterIndex == 3)
+    {
+        enabledChannelArray.set(currentChannel, (newValue != 0) ? true : false);
+    }
+    else if (parameterIndex == 4)
+    {
+        editorIsConfigured = (newValue != 0) ? true : false;
+    }
+    else
+    {
+        channelArray.set(currentChannel, (int) newValue);
+    }
+
+}
+
+void ChannelMappingNode::process(AudioSampleBuffer& buffer,
+                                 MidiBuffer& midiMessages)
+{
+    int j=0;
+    int i=0;
+    int realChan;
+
+    // use copy constructor to set the data to refer to
+    channelBuffer = buffer;
+
+    buffer.clear();
+
+    while (j < settings.numOutputs)
+    {
+        realChan = channelArray[i];
+        if ((realChan < channelBuffer.getNumChannels()) && (enabledChannelArray[realChan]))
+        {
+            // copy it back into the buffer according to the channel mapping
+            buffer.addFrom(j, // destChannel
+                           0, // destStartSample
+                           channelBuffer, // source
+                           realChan, // sourceChannel
+                           0, // sourceStartSample
+                           getNumSamples(channels[j]->sourceNodeId), // numSamples
+                           1.0f // gain to apply to source (positive for original signal)
+                          );
+
+            // now do the referencing
+            if ((referenceArray[realChan] > -1) && (referenceChannels[referenceArray[realChan]] > -1)
+                && (referenceChannels[referenceArray[realChan]] < channelBuffer.getNumChannels()))
+            {
+                buffer.addFrom(j, // destChannel
+                               0, // destStartSample
+                               channelBuffer, // source
+                               referenceChannels[referenceArray[realChan]], // sourceChannel
+                               0, // sourceStartSample
+                               getNumSamples(channels[j]->sourceNodeId), // numSamples
+                               -1.0f // gain to apply to source (negative for reference)
+                              );
+            }
+            j++;
+        }
+        i++;
+
+    }
+
+}
+